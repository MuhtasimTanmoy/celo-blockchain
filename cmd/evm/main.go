// Copyright 2014 The go-ethereum Authors
// This file is part of go-ethereum.
//
// go-ethereum is free software: you can redistribute it and/or modify
// it under the terms of the GNU General Public License as published by
// the Free Software Foundation, either version 3 of the License, or
// (at your option) any later version.
//
// go-ethereum is distributed in the hope that it will be useful,
// but WITHOUT ANY WARRANTY; without even the implied warranty of
// MERCHANTABILITY or FITNESS FOR A PARTICULAR PURPOSE. See the
// GNU General Public License for more details.
//
// You should have received a copy of the GNU General Public License
// along with go-ethereum. If not, see <http://www.gnu.org/licenses/>.

// evm executes EVM code snippets.
package main

import (
	"fmt"
	"math/big"
	"os"

	"github.com/celo-org/celo-blockchain/cmd/evm/internal/t8ntool"
	"github.com/celo-org/celo-blockchain/cmd/utils"
	"github.com/celo-org/celo-blockchain/internal/flags"
	"gopkg.in/urfave/cli.v1"
)

var gitCommit = "" // Git SHA1 commit hash of the release (set via linker flags)
var gitDate = ""

var (
	app = flags.NewApp(gitCommit, gitDate, "the evm command line interface")

	DebugFlag = cli.BoolFlag{
		Name:  "debug",
		Usage: "output full trace logs",
	}
	MemProfileFlag = cli.StringFlag{
		Name:  "memprofile",
		Usage: "creates a memory profile at the given path",
	}
	CPUProfileFlag = cli.StringFlag{
		Name:  "cpuprofile",
		Usage: "creates a CPU profile at the given path",
	}
	StatDumpFlag = cli.BoolFlag{
		Name:  "statdump",
		Usage: "displays stack and heap memory information",
	}
	CodeFlag = cli.StringFlag{
		Name:  "code",
		Usage: "EVM code",
	}
	CodeFileFlag = cli.StringFlag{
		Name:  "codefile",
		Usage: "File containing EVM code. If '-' is specified, code is read from stdin ",
	}
	GasFlag = cli.Uint64Flag{
		Name:  "gas",
		Usage: "gas limit for the evm",
		Value: 10000000000,
	}
	PriceFlag = utils.BigFlag{
		Name:  "price",
		Usage: "price set for the evm",
		Value: new(big.Int),
	}
	ValueFlag = utils.BigFlag{
		Name:  "value",
		Usage: "value set for the evm",
		Value: new(big.Int),
	}
	DumpFlag = cli.BoolFlag{
		Name:  "dump",
		Usage: "dumps the state after the run",
	}
	InputFlag = cli.StringFlag{
		Name:  "input",
		Usage: "input for the EVM",
	}
	InputFileFlag = cli.StringFlag{
		Name:  "inputfile",
		Usage: "file containing input for the EVM",
	}
	VerbosityFlag = cli.IntFlag{
		Name:  "verbosity",
		Usage: "sets the verbosity level",
	}
	BenchFlag = cli.BoolFlag{
		Name:  "bench",
		Usage: "benchmark the execution",
	}
	CreateFlag = cli.BoolFlag{
		Name:  "create",
		Usage: "indicates the action should be create rather than call",
	}
	GenesisFlag = cli.StringFlag{
		Name:  "prestate",
		Usage: "JSON file with prestate (genesis) config",
	}
	MachineFlag = cli.BoolFlag{
		Name:  "json",
		Usage: "output trace logs in machine readable format (json)",
	}
	SenderFlag = cli.StringFlag{
		Name:  "sender",
		Usage: "The transaction origin",
	}
	ReceiverFlag = cli.StringFlag{
		Name:  "receiver",
		Usage: "The transaction receiver (execution context)",
	}
	DisableMemoryFlag = cli.BoolFlag{
		Name:  "nomemory",
		Usage: "disable memory output",
	}
	DisableStackFlag = cli.BoolFlag{
		Name:  "nostack",
		Usage: "disable stack output",
	}
	DisableStorageFlag = cli.BoolFlag{
		Name:  "nostorage",
		Usage: "disable storage output",
	}
	DisableReturnDataFlag = cli.BoolFlag{
		Name:  "noreturndata",
		Usage: "disable return data output",
	}
)

<<<<<<< HEAD
// FIXME broken command
// var stateTransitionCommand = cli.Command{
// 	Name:    "transition",
// 	Aliases: []string{"t8n"},
// 	Usage:   "executes a full state transition",
// 	Action:  t8ntool.Main,
// 	Flags: []cli.Flag{
// 		t8ntool.TraceFlag,
// 		t8ntool.TraceDisableMemoryFlag,
// 		t8ntool.TraceDisableStackFlag,
// 		t8ntool.TraceDisableReturnDataFlag,
// 		t8ntool.OutputBasedir,
// 		t8ntool.OutputAllocFlag,
// 		t8ntool.OutputResultFlag,
// 		t8ntool.OutputBodyFlag,
// 		t8ntool.InputAllocFlag,
// 		t8ntool.InputEnvFlag,
// 		t8ntool.InputTxsFlag,
// 		t8ntool.ForknameFlag,
// 		t8ntool.ChainIDFlag,
// 		t8ntool.RewardFlag,
// 		t8ntool.VerbosityFlag,
// 	},
// }
=======
var stateTransitionCommand = cli.Command{
	Name:    "transition",
	Aliases: []string{"t8n"},
	Usage:   "executes a full state transition",
	Action:  t8ntool.Transition,
	Flags: []cli.Flag{
		t8ntool.TraceFlag,
		t8ntool.TraceDisableMemoryFlag,
		t8ntool.TraceDisableStackFlag,
		t8ntool.TraceDisableReturnDataFlag,
		t8ntool.OutputBasedir,
		t8ntool.OutputAllocFlag,
		t8ntool.OutputResultFlag,
		t8ntool.OutputBodyFlag,
		t8ntool.InputAllocFlag,
		t8ntool.InputEnvFlag,
		t8ntool.InputTxsFlag,
		t8ntool.ForknameFlag,
		t8ntool.ChainIDFlag,
		t8ntool.RewardFlag,
		t8ntool.VerbosityFlag,
	},
}
var transactionCommand = cli.Command{
	Name:    "transaction",
	Aliases: []string{"t9n"},
	Usage:   "performs transaction validation",
	Action:  t8ntool.Transaction,
	Flags: []cli.Flag{
		t8ntool.InputTxsFlag,
		t8ntool.ChainIDFlag,
		t8ntool.ForknameFlag,
		t8ntool.VerbosityFlag,
	},
}
>>>>>>> babe9b99

func init() {
	app.Flags = []cli.Flag{
		BenchFlag,
		CreateFlag,
		DebugFlag,
		VerbosityFlag,
		CodeFlag,
		CodeFileFlag,
		GasFlag,
		PriceFlag,
		ValueFlag,
		DumpFlag,
		InputFlag,
		InputFileFlag,
		MemProfileFlag,
		CPUProfileFlag,
		StatDumpFlag,
		GenesisFlag,
		MachineFlag,
		SenderFlag,
		ReceiverFlag,
		DisableMemoryFlag,
		DisableStackFlag,
		DisableStorageFlag,
		DisableReturnDataFlag,
	}
	app.Commands = []cli.Command{
		compileCommand,
		disasmCommand,
		runCommand,
		stateTestCommand,
<<<<<<< HEAD
		// stateTransitionCommand,
=======
		stateTransitionCommand,
		transactionCommand,
>>>>>>> babe9b99
	}
	cli.CommandHelpTemplate = flags.OriginCommandHelpTemplate
}

func main() {
	if err := app.Run(os.Args); err != nil {
		code := 1
		if ec, ok := err.(*t8ntool.NumberedError); ok {
			code = ec.ExitCode()
		}
		fmt.Fprintln(os.Stderr, err)
		os.Exit(code)
	}
}<|MERGE_RESOLUTION|>--- conflicted
+++ resolved
@@ -131,32 +131,6 @@
 	}
 )
 
-<<<<<<< HEAD
-// FIXME broken command
-// var stateTransitionCommand = cli.Command{
-// 	Name:    "transition",
-// 	Aliases: []string{"t8n"},
-// 	Usage:   "executes a full state transition",
-// 	Action:  t8ntool.Main,
-// 	Flags: []cli.Flag{
-// 		t8ntool.TraceFlag,
-// 		t8ntool.TraceDisableMemoryFlag,
-// 		t8ntool.TraceDisableStackFlag,
-// 		t8ntool.TraceDisableReturnDataFlag,
-// 		t8ntool.OutputBasedir,
-// 		t8ntool.OutputAllocFlag,
-// 		t8ntool.OutputResultFlag,
-// 		t8ntool.OutputBodyFlag,
-// 		t8ntool.InputAllocFlag,
-// 		t8ntool.InputEnvFlag,
-// 		t8ntool.InputTxsFlag,
-// 		t8ntool.ForknameFlag,
-// 		t8ntool.ChainIDFlag,
-// 		t8ntool.RewardFlag,
-// 		t8ntool.VerbosityFlag,
-// 	},
-// }
-=======
 var stateTransitionCommand = cli.Command{
 	Name:    "transition",
 	Aliases: []string{"t8n"},
@@ -192,7 +166,6 @@
 		t8ntool.VerbosityFlag,
 	},
 }
->>>>>>> babe9b99
 
 func init() {
 	app.Flags = []cli.Flag{
@@ -225,12 +198,8 @@
 		disasmCommand,
 		runCommand,
 		stateTestCommand,
-<<<<<<< HEAD
-		// stateTransitionCommand,
-=======
 		stateTransitionCommand,
 		transactionCommand,
->>>>>>> babe9b99
 	}
 	cli.CommandHelpTemplate = flags.OriginCommandHelpTemplate
 }
