// Copyright 2015 The go-ethereum Authors
// This file is part of go-ethereum.
//
// go-ethereum is free software: you can redistribute it and/or modify
// it under the terms of the GNU General Public License as published by
// the Free Software Foundation, either version 3 of the License, or
// (at your option) any later version.
//
// go-ethereum is distributed in the hope that it will be useful,
// but WITHOUT ANY WARRANTY; without even the implied warranty of
// MERCHANTABILITY or FITNESS FOR A PARTICULAR PURPOSE. See the
// GNU General Public License for more details.
//
// You should have received a copy of the GNU General Public License
// along with go-ethereum. If not, see <http://www.gnu.org/licenses/>.

// Package utils contains internal helper functions for go-ethereum commands.
package utils

import (
	"crypto/ecdsa"
	"errors"
	"fmt"
	"io"
	"io/ioutil"
	"math/big"
	"os"
	"path/filepath"
	"strconv"
	"strings"
	"text/tabwriter"
	"text/template"
	"time"

	"github.com/celo-org/celo-blockchain/accounts"
	"github.com/celo-org/celo-blockchain/accounts/keystore"
	"github.com/celo-org/celo-blockchain/common"
	"github.com/celo-org/celo-blockchain/common/fdlimit"
	mockEngine "github.com/celo-org/celo-blockchain/consensus/consensustest"
	"github.com/celo-org/celo-blockchain/consensus/istanbul"
	"github.com/celo-org/celo-blockchain/core"
	"github.com/celo-org/celo-blockchain/core/vm"
	"github.com/celo-org/celo-blockchain/crypto"
	"github.com/celo-org/celo-blockchain/eth"
	"github.com/celo-org/celo-blockchain/eth/downloader"
	"github.com/celo-org/celo-blockchain/ethdb"
	"github.com/celo-org/celo-blockchain/ethstats"
	"github.com/celo-org/celo-blockchain/graphql"
	"github.com/celo-org/celo-blockchain/les"
	"github.com/celo-org/celo-blockchain/log"
	"github.com/celo-org/celo-blockchain/metrics"
	"github.com/celo-org/celo-blockchain/metrics/influxdb"
	"github.com/celo-org/celo-blockchain/miner"
	"github.com/celo-org/celo-blockchain/node"
	"github.com/celo-org/celo-blockchain/p2p"
	"github.com/celo-org/celo-blockchain/p2p/discv5"
	"github.com/celo-org/celo-blockchain/p2p/enode"
	"github.com/celo-org/celo-blockchain/p2p/nat"
	"github.com/celo-org/celo-blockchain/p2p/netutil"
	"github.com/celo-org/celo-blockchain/params"
	"github.com/celo-org/celo-blockchain/rpc"
	whisper "github.com/celo-org/celo-blockchain/whisper/whisperv6"
	cli "gopkg.in/urfave/cli.v1"
)

var (
	CommandHelpTemplate = `{{.cmd.Name}}{{if .cmd.Subcommands}} command{{end}}{{if .cmd.Flags}} [command options]{{end}} [arguments...]
{{if .cmd.Description}}{{.cmd.Description}}
{{end}}{{if .cmd.Subcommands}}
SUBCOMMANDS:
	{{range .cmd.Subcommands}}{{.Name}}{{with .ShortName}}, {{.}}{{end}}{{ "\t" }}{{.Usage}}
	{{end}}{{end}}{{if .categorizedFlags}}
{{range $idx, $categorized := .categorizedFlags}}{{$categorized.Name}} OPTIONS:
{{range $categorized.Flags}}{{"\t"}}{{.}}
{{end}}
{{end}}{{end}}`

	OriginCommandHelpTemplate = `{{.Name}}{{if .Subcommands}} command{{end}}{{if .Flags}} [command options]{{end}} [arguments...]
{{if .Description}}{{.Description}}
{{end}}{{if .Subcommands}}
SUBCOMMANDS:
	{{range .Subcommands}}{{.Name}}{{with .ShortName}}, {{.}}{{end}}{{ "\t" }}{{.Usage}}
	{{end}}{{end}}{{if .Flags}}
OPTIONS:
{{range $.Flags}}{{"\t"}}{{.}}
{{end}}
{{end}}`
)

func init() {
	cli.AppHelpTemplate = `{{.Name}} {{if .Flags}}[global options] {{end}}command{{if .Flags}} [command options]{{end}} [arguments...]

VERSION:
   {{.Version}}

COMMANDS:
   {{range .Commands}}{{.Name}}{{with .ShortName}}, {{.}}{{end}}{{ "\t" }}{{.Usage}}
   {{end}}{{if .Flags}}
GLOBAL OPTIONS:
   {{range .Flags}}{{.}}
   {{end}}{{end}}
`
	cli.CommandHelpTemplate = CommandHelpTemplate
	cli.HelpPrinter = printHelp
}

// NewApp creates an app with sane defaults.
func NewApp(gitCommit, gitDate, usage string) *cli.App {
	app := cli.NewApp()
	app.Name = filepath.Base(os.Args[0])
	app.Author = ""
	app.Email = ""
	app.Version = params.VersionWithCommit(gitCommit, gitDate)
	app.Usage = usage
	return app
}

func printHelp(out io.Writer, templ string, data interface{}) {
	funcMap := template.FuncMap{"join": strings.Join}
	t := template.Must(template.New("help").Funcs(funcMap).Parse(templ))
	w := tabwriter.NewWriter(out, 38, 8, 2, ' ', 0)
	err := t.Execute(w, data)
	if err != nil {
		panic(err)
	}
	w.Flush()
}

// These are all the command line flags we support.
// If you add to this list, please remember to include the
// flag in the appropriate command definition.
//
// The flags are defined here so their names and help texts
// are the same for all commands.

var (
	// General settings

	DataDirFlag = DirectoryFlag{
		Name:  "datadir",
		Usage: "Data directory for the databases and keystore",
		Value: DirectoryString(node.DefaultDataDir()),
	}
	AncientFlag = DirectoryFlag{
		Name:  "datadir.ancient",
		Usage: "Data directory for ancient chain segments (default = inside chaindata)",
	}
	KeyStoreDirFlag = DirectoryFlag{
		Name:  "keystore",
		Usage: "Directory for the keystore (default = inside the datadir)",
	}
	NoUSBFlag = cli.BoolFlag{
		Name:  "nousb",
		Usage: "Disables monitoring for and managing USB hardware wallets",
	}
	NetworkIdFlag = cli.Uint64Flag{
		Name:  "networkid",
		Usage: fmt.Sprintf("Network identifier (%s)", params.NetworkIdHelp),
		Value: params.MainnetNetworkId,
	}
	AlfajoresFlag = cli.BoolFlag{
		Name:  "alfajores",
		Usage: "Alfajores network: pre-configured Celo test network",
	}
	BaklavaFlag = cli.BoolFlag{
		Name:  "baklava",
		Usage: "Baklava network: pre-configured Celo test network",
	}
	DeveloperFlag = cli.BoolFlag{
		Name:  "dev",
		Usage: "Ephemeral proof-of-authority network with a pre-funded developer account, mining enabled",
	}
	DeveloperPeriodFlag = cli.IntFlag{
		Name:  "dev.period",
		Usage: "Block period to use in developer mode (0 = mine only if transaction pending)",
	}
	IdentityFlag = cli.StringFlag{
		Name:  "identity",
		Usage: "Custom node name",
	}
	DocRootFlag = DirectoryFlag{
		Name:  "docroot",
		Usage: "Document Root for HTTPClient file scheme",
		Value: DirectoryString(homeDir()),
	}
	ExitWhenSyncedFlag = cli.BoolFlag{
		Name:  "exitwhensynced",
		Usage: "Exits after block synchronisation completes",
	}
	IterativeOutputFlag = cli.BoolFlag{
		Name:  "iterative",
		Usage: "Print streaming JSON iteratively, delimited by newlines",
	}
	ExcludeStorageFlag = cli.BoolFlag{
		Name:  "nostorage",
		Usage: "Exclude storage entries (save db lookups)",
	}
	IncludeIncompletesFlag = cli.BoolFlag{
		Name:  "incompletes",
		Usage: "Include accounts for which we don't have the address (missing preimage)",
	}
	ExcludeCodeFlag = cli.BoolFlag{
		Name:  "nocode",
		Usage: "Exclude contract code (save db lookups)",
	}
	defaultSyncMode = eth.DefaultConfig.SyncMode
	SyncModeFlag    = TextMarshalerFlag{
		Name:  "syncmode",
		Usage: `Blockchain sync mode ("fast", "full", "light", or "lightest")`,
		Value: &defaultSyncMode,
	}
	GCModeFlag = cli.StringFlag{
		Name:  "gcmode",
		Usage: `Blockchain garbage collection mode ("full", "archive")`,
		Value: "full",
	}
	SnapshotFlag = cli.BoolFlag{
		Name:  "snapshot",
		Usage: `Enables snapshot-database mode -- experimental work in progress feature`,
	}
	TxLookupLimitFlag = cli.Int64Flag{
		Name:  "txlookuplimit",
		Usage: "Number of recent blocks to maintain transactions index by-hash for (default = index all blocks)",
		Value: 0,
	}
	LightKDFFlag = cli.BoolFlag{
		Name:  "lightkdf",
		Usage: "Reduce key-derivation RAM & CPU usage at some expense of KDF strength",
	}
	WhitelistFlag = cli.StringFlag{
		Name:  "whitelist",
		Usage: "Comma separated block number-to-hash mappings to enforce (<number>=<hash>)",
	}
	EtherbaseFlag = cli.StringFlag{
		Name:  "etherbase",
		Usage: "Public address for transaction broadcasting and block mining rewards (default = first account)",
		Value: "0",
	}
	TxFeeRecipientFlag = cli.StringFlag{
		Name:  "tx-fee-recipient",
		Usage: "Public address for block transaction fees and gateway fees",
		Value: "0",
	}
	BLSbaseFlag = cli.StringFlag{
		Name:  "blsbase",
		Usage: "Public address for block mining BLS signatures (default = first account created)",
		Value: "0",
	}

	// Hard fork activation overrides
	OverrideChurritoFlag = cli.Uint64Flag{
		Name:  "override.churrito",
		Usage: "Manually specify Churrito fork-block, overriding the bundled setting",
	}
	OverrideDonutFlag = cli.Uint64Flag{
		Name:  "override.donut",
		Usage: "Manually specify Donut fork-block, overriding the bundled setting",
	}

	// Light server and client settings

	LightServeFlag = cli.IntFlag{
		Name:  "light.serve",
		Usage: "Maximum percentage of time allowed for serving LES requests (multi-threaded processing allows values over 100)",
		Value: eth.DefaultConfig.LightServ,
	}
	LightIngressFlag = cli.IntFlag{
		Name:  "light.ingress",
		Usage: "Incoming bandwidth limit for serving light clients (kilobytes/sec, 0 = unlimited)",
		Value: eth.DefaultConfig.LightIngress,
	}
	LightEgressFlag = cli.IntFlag{
		Name:  "light.egress",
		Usage: "Outgoing bandwidth limit for serving light clients (kilobytes/sec, 0 = unlimited)",
		Value: eth.DefaultConfig.LightEgress,
	}
	LightMaxPeersFlag = cli.IntFlag{
		Name:  "light.maxpeers",
		Usage: "Maximum number of light clients to serve, or light servers to attach to",
		Value: eth.DefaultConfig.LightPeers,
	}
	LightGatewayFeeFlag = BigFlag{
		Name:  "light.gatewayfee",
		Usage: "Minimum value of gateway fee to serve a light client transaction",
		Value: eth.DefaultConfig.GatewayFee,
	}
	UltraLightServersFlag = cli.StringFlag{
		Name:  "ulc.servers",
		Usage: "List of trusted ultra-light servers",
		Value: strings.Join(eth.DefaultConfig.UltraLightServers, ","),
	}
	UltraLightFractionFlag = cli.IntFlag{
		Name:  "ulc.fraction",
		Usage: "Minimum % of trusted ultra-light servers required to announce a new head",
		Value: eth.DefaultConfig.UltraLightFraction,
	}
	UltraLightOnlyAnnounceFlag = cli.BoolFlag{
		Name:  "ulc.onlyannounce",
		Usage: "Ultra light server sends announcements only",
	}

	// Transaction pool settings

	TxPoolLocalsFlag = cli.StringFlag{
		Name:  "txpool.locals",
		Usage: "Comma separated accounts to treat as locals (no flush, priority inclusion)",
	}
	TxPoolNoLocalsFlag = cli.BoolFlag{
		Name:  "txpool.nolocals",
		Usage: "Disables price exemptions for locally submitted transactions",
	}
	TxPoolJournalFlag = cli.StringFlag{
		Name:  "txpool.journal",
		Usage: "Disk journal for local transaction to survive node restarts",
		Value: core.DefaultTxPoolConfig.Journal,
	}
	TxPoolRejournalFlag = cli.DurationFlag{
		Name:  "txpool.rejournal",
		Usage: "Time interval to regenerate the local transaction journal",
		Value: core.DefaultTxPoolConfig.Rejournal,
	}
	TxPoolPriceLimitFlag = cli.Uint64Flag{
		Name:  "txpool.pricelimit",
		Usage: "Minimum gas price limit to enforce for acceptance into the pool",
		Value: eth.DefaultConfig.TxPool.PriceLimit,
	}
	TxPoolPriceBumpFlag = cli.Uint64Flag{
		Name:  "txpool.pricebump",
		Usage: "Price bump percentage to replace an already existing transaction",
		Value: eth.DefaultConfig.TxPool.PriceBump,
	}
	TxPoolAccountSlotsFlag = cli.Uint64Flag{
		Name:  "txpool.accountslots",
		Usage: "Minimum number of executable transaction slots guaranteed per account",
		Value: eth.DefaultConfig.TxPool.AccountSlots,
	}
	TxPoolGlobalSlotsFlag = cli.Uint64Flag{
		Name:  "txpool.globalslots",
		Usage: "Maximum number of executable transaction slots for all accounts",
		Value: eth.DefaultConfig.TxPool.GlobalSlots,
	}
	TxPoolAccountQueueFlag = cli.Uint64Flag{
		Name:  "txpool.accountqueue",
		Usage: "Maximum number of non-executable transaction slots permitted per account",
		Value: eth.DefaultConfig.TxPool.AccountQueue,
	}
	TxPoolGlobalQueueFlag = cli.Uint64Flag{
		Name:  "txpool.globalqueue",
		Usage: "Maximum number of non-executable transaction slots for all accounts",
		Value: eth.DefaultConfig.TxPool.GlobalQueue,
	}
	TxPoolLifetimeFlag = cli.DurationFlag{
		Name:  "txpool.lifetime",
		Usage: "Maximum amount of time non-executable transaction are queued",
		Value: eth.DefaultConfig.TxPool.Lifetime,
	}

	// Performance tuning settings

	CacheFlag = cli.IntFlag{
		Name:  "cache",
		Usage: "Megabytes of memory allocated to internal caching (default = 4096 mainnet full node, 128 light mode)",
		Value: 1024,
	}
	CacheDatabaseFlag = cli.IntFlag{
		Name:  "cache.database",
		Usage: "Percentage of cache memory allowance to use for database io",
		Value: 50,
	}
	CacheTrieFlag = cli.IntFlag{
		Name:  "cache.trie",
		Usage: "Percentage of cache memory allowance to use for trie caching (default = 15% full mode, 30% archive mode)",
		Value: 15,
	}
	CacheGCFlag = cli.IntFlag{
		Name:  "cache.gc",
		Usage: "Percentage of cache memory allowance to use for trie pruning (default = 25% full mode, 0% archive mode)",
		Value: 25,
	}
	CacheSnapshotFlag = cli.IntFlag{
		Name:  "cache.snapshot",
		Usage: "Percentage of cache memory allowance to use for snapshot caching (default = 10% full mode, 20% archive mode)",
		Value: 10,
	}
	CacheNoPrefetchFlag = cli.BoolFlag{
		Name:  "cache.noprefetch",
		Usage: "Disable heuristic state prefetch during block import (less CPU and disk IO, more time waiting for data)",
	}

	// Miner settings

	MiningEnabledFlag = cli.BoolFlag{
		Name:  "mine",
		Usage: "Enable mining",
	}
	MinerValidatorFlag = cli.StringFlag{
		Name:  "miner.validator",
		Usage: "Public address for participation in consensus",
		Value: "0",
	}
	MinerThreadsFlag = cli.IntFlag{
		Name:  "miner.threads",
		Usage: "Number of CPU threads to use for mining",
		Value: 0,
	}
	MinerNotifyFlag = cli.StringFlag{
		Name:  "miner.notify",
		Usage: "Comma separated HTTP URL list to notify of new work packages",
	}
	MinerGasTargetFlag = cli.Uint64Flag{
		Name:  "miner.gastarget",
		Usage: "Target gas floor for mined blocks",
		Value: eth.DefaultConfig.Miner.GasFloor,
	}
	MinerGasLimitFlag = cli.Uint64Flag{
		Name:  "miner.gaslimit",
		Usage: "Target gas ceiling for mined blocks",
		Value: eth.DefaultConfig.Miner.GasCeil,
	}
	MinerGasPriceFlag = BigFlag{
		Name:  "miner.gasprice",
		Usage: "Minimum gas price for mining a transaction",
		Value: eth.DefaultConfig.Miner.GasPrice,
	}
	MinerExtraDataFlag = cli.StringFlag{
		Name:  "miner.extradata",
		Usage: "Block extra data set by the miner (default = client version)",
	}
	MinerRecommitIntervalFlag = cli.DurationFlag{
		Name:  "miner.recommit",
		Usage: "Time interval to recreate the block being mined",
		Value: eth.DefaultConfig.Miner.Recommit,
	}
	MinerNoVerfiyFlag = cli.BoolFlag{
		Name:  "miner.noverify",
		Usage: "Disable remote sealing verification",
	}

	// Account settings

	UnlockedAccountFlag = cli.StringFlag{
		Name:  "unlock",
		Usage: "Comma separated list of accounts to unlock",
		Value: "",
	}
	PasswordFileFlag = cli.StringFlag{
		Name:  "password",
		Usage: "Password file to use for non-interactive password input",
		Value: "",
	}
	ExternalSignerFlag = cli.StringFlag{
		Name:  "signer",
		Usage: "External signer (url or path to ipc file)",
		Value: "",
	}
	VMEnableDebugFlag = cli.BoolFlag{
		Name:  "vmdebug",
		Usage: "Record information useful for VM and contract debugging",
	}
	InsecureUnlockAllowedFlag = cli.BoolFlag{
		Name:  "allow-insecure-unlock",
		Usage: "Allow insecure account unlocking when account-related RPCs are exposed by http",
	}
	RPCGlobalGasCap = cli.Uint64Flag{
		Name:  "rpc.gascap",
		Usage: "Sets a cap on gas that can be used in eth_call/estimateGas",
	}
<<<<<<< HEAD

=======
	RPCGlobalTxFeeCap = cli.Float64Flag{
		Name:  "rpc.txfeecap",
		Usage: "Sets a cap on transaction fee (in ether) that can be sent via the RPC APIs (0 = no cap)",
		Value: eth.DefaultConfig.RPCTxFeeCap,
	}
>>>>>>> 56a319b9
	// Logging and debug settings

	CeloStatsURLFlag = cli.StringFlag{
		Name:  "celostats",
		Usage: "Reporting URL of a celostats service (nodename:secret@host:port)",
	}
	NoCompactionFlag = cli.BoolFlag{
		Name:  "nocompaction",
		Usage: "Disables db compaction after import",
	}
	// RPC settings

	IPCDisabledFlag = cli.BoolFlag{
		Name:  "ipcdisable",
		Usage: "Disable the IPC-RPC server",
	}
	IPCPathFlag = DirectoryFlag{
		Name:  "ipcpath",
		Usage: "Filename for IPC socket/pipe within the datadir (explicit paths escape it)",
	}
	HTTPEnabledFlag = cli.BoolFlag{
		Name:  "http",
		Usage: "Enable the HTTP-RPC server",
	}
	HTTPListenAddrFlag = cli.StringFlag{
		Name:  "http.addr",
		Usage: "HTTP-RPC server listening interface",
		Value: node.DefaultHTTPHost,
	}
	HTTPPortFlag = cli.IntFlag{
		Name:  "http.port",
		Usage: "HTTP-RPC server listening port",
		Value: node.DefaultHTTPPort,
	}
	HTTPCORSDomainFlag = cli.StringFlag{
		Name:  "http.corsdomain",
		Usage: "Comma separated list of domains from which to accept cross origin requests (browser enforced)",
		Value: "",
	}
	HTTPVirtualHostsFlag = cli.StringFlag{
		Name:  "http.vhosts",
		Usage: "Comma separated list of virtual hostnames from which to accept requests (server enforced). Accepts '*' wildcard.",
		Value: strings.Join(node.DefaultConfig.HTTPVirtualHosts, ","),
	}
	HTTPApiFlag = cli.StringFlag{
		Name:  "http.api",
		Usage: "API's offered over the HTTP-RPC interface",
		Value: "",
	}
	WSEnabledFlag = cli.BoolFlag{
		Name:  "ws",
		Usage: "Enable the WS-RPC server",
	}
	WSListenAddrFlag = cli.StringFlag{
		Name:  "ws.addr",
		Usage: "WS-RPC server listening interface",
		Value: node.DefaultWSHost,
	}
	WSPortFlag = cli.IntFlag{
		Name:  "ws.port",
		Usage: "WS-RPC server listening port",
		Value: node.DefaultWSPort,
	}
	WSApiFlag = cli.StringFlag{
		Name:  "ws.api",
		Usage: "API's offered over the WS-RPC interface",
		Value: "",
	}
	WSAllowedOriginsFlag = cli.StringFlag{
		Name:  "ws.origins",
		Usage: "Origins from which to accept websockets requests",
		Value: "",
	}
	GraphQLEnabledFlag = cli.BoolFlag{
		Name:  "graphql",
		Usage: "Enable the GraphQL server",
	}
	GraphQLListenAddrFlag = cli.StringFlag{
		Name:  "graphql.addr",
		Usage: "GraphQL server listening interface",
		Value: node.DefaultGraphQLHost,
	}
	GraphQLPortFlag = cli.IntFlag{
		Name:  "graphql.port",
		Usage: "GraphQL server listening port",
		Value: node.DefaultGraphQLPort,
	}
	GraphQLCORSDomainFlag = cli.StringFlag{
		Name:  "graphql.corsdomain",
		Usage: "Comma separated list of domains from which to accept cross origin requests (browser enforced)",
		Value: "",
	}
	GraphQLVirtualHostsFlag = cli.StringFlag{
		Name:  "graphql.vhosts",
		Usage: "Comma separated list of virtual hostnames from which to accept requests (server enforced). Accepts '*' wildcard.",
		Value: strings.Join(node.DefaultConfig.GraphQLVirtualHosts, ","),
	}
	ExecFlag = cli.StringFlag{
		Name:  "exec",
		Usage: "Execute JavaScript statement",
	}
	PreloadJSFlag = cli.StringFlag{
		Name:  "preload",
		Usage: "Comma separated list of JavaScript files to preload into the console",
	}

	// Network Settings

	MaxPeersFlag = cli.IntFlag{
		Name:  "maxpeers",
		Usage: "Maximum number of network peers (network disabled if set to 0)",
		Value: node.DefaultConfig.P2P.MaxPeers,
	}
	MaxPendingPeersFlag = cli.IntFlag{
		Name:  "maxpendpeers",
		Usage: "Maximum number of pending connection attempts (defaults used if set to 0)",
		Value: node.DefaultConfig.P2P.MaxPendingPeers,
	}
	ListenPortFlag = cli.IntFlag{
		Name:  "port",
		Usage: "Network listening port",
		Value: 30303,
	}
	BootnodesFlag = cli.StringFlag{
		Name:  "bootnodes",
		Usage: "Comma separated enode URLs for P2P discovery bootstrap",
		Value: "",
	}
	NodeKeyFileFlag = cli.StringFlag{
		Name:  "nodekey",
		Usage: "P2P node key file",
	}
	NodeKeyHexFlag = cli.StringFlag{
		Name:  "nodekeyhex",
		Usage: "P2P node key as hex (for testing)",
	}
	NATFlag = cli.StringFlag{
		Name:  "nat",
		Usage: "NAT port mapping mechanism (any|none|upnp|pmp|extip:<IP>)",
		Value: "any",
	}
	NoDiscoverFlag = cli.BoolFlag{
		Name:  "nodiscover",
		Usage: "Disables the peer discovery mechanism (manual peer addition)",
	}
	DiscoveryV5Flag = cli.BoolFlag{
		Name:  "v5disc",
		Usage: "Enables the experimental RLPx V5 (Topic Discovery) mechanism",
	}
	NetrestrictFlag = cli.StringFlag{
		Name:  "netrestrict",
		Usage: "Restricts network communication to the given IP networks (CIDR masks)",
	}
	PingIPFromPacketFlag = cli.BoolFlag{
		Name:  "ping-ip-from-packet",
		Usage: "Has the discovery protocol use the IP address given by a ping packet",
	}
	UseInMemoryDiscoverTableFlag = cli.BoolFlag{
		Name:  "use-in-memory-discovery-table",
		Usage: "Specifies whether to use an in memory discovery table",
	}

	VersionCheckFlag = cli.BoolFlag{
		Name:  "disable-version-check",
		Usage: "Disable version check. Use if the parameter is set erroneously",
	}
	DNSDiscoveryFlag = cli.StringFlag{
		Name:  "discovery.dns",
		Usage: "Sets DNS discovery entry points (use \"\" to disable DNS)",
	}

	// ATM the url is left to the user and deployment to
	JSpathFlag = cli.StringFlag{
		Name:  "jspath",
		Usage: "JavaScript root path for `loadScript`",
		Value: ".",
	}

	WhisperEnabledFlag = cli.BoolFlag{
		Name:  "shh",
		Usage: "Enable Whisper",
	}
	WhisperMaxMessageSizeFlag = cli.IntFlag{
		Name:  "shh.maxmessagesize",
		Usage: "Max message size accepted",
		Value: int(whisper.DefaultMaxMessageSize),
	}
	WhisperMinPOWFlag = cli.Float64Flag{
		Name:  "shh.pow",
		Usage: "Minimum POW accepted",
		Value: whisper.DefaultMinimumPoW,
	}
	WhisperRestrictConnectionBetweenLightClientsFlag = cli.BoolFlag{
		Name:  "shh.restrict-light",
		Usage: "Restrict connection between two whisper light clients",
	}

	// Metrics flags

	MetricsEnabledFlag = cli.BoolFlag{
		Name:  "metrics",
		Usage: "Enable metrics collection and reporting",
	}
	MetricsEnabledExpensiveFlag = cli.BoolFlag{
		Name:  "metrics.expensive",
		Usage: "Enable expensive metrics collection and reporting",
	}
	MetricsEnableInfluxDBFlag = cli.BoolFlag{
		Name:  "metrics.influxdb",
		Usage: "Enable metrics export/push to an external InfluxDB database",
	}
	MetricsInfluxDBEndpointFlag = cli.StringFlag{
		Name:  "metrics.influxdb.endpoint",
		Usage: "InfluxDB API endpoint to report metrics to",
		Value: "http://localhost:8086",
	}
	MetricsInfluxDBDatabaseFlag = cli.StringFlag{
		Name:  "metrics.influxdb.database",
		Usage: "InfluxDB database name to push reported metrics to",
		Value: "geth",
	}
	MetricsInfluxDBUsernameFlag = cli.StringFlag{
		Name:  "metrics.influxdb.username",
		Usage: "Username to authorize access to the database",
		Value: "test",
	}
	MetricsInfluxDBPasswordFlag = cli.StringFlag{
		Name:  "metrics.influxdb.password",
		Usage: "Password to authorize access to the database",
		Value: "test",
	}
	// Tags are part of every measurement sent to InfluxDB. Queries on tags are faster in InfluxDB.
	// For example `host` tag could be used so that we can group all nodes and average a measurement
	// across all of them, but also so that we can select a specific node and inspect its measurements.
	// https://docs.influxdata.com/influxdb/v1.4/concepts/key_concepts/#tag-key
	MetricsInfluxDBTagsFlag = cli.StringFlag{
		Name:  "metrics.influxdb.tags",
		Usage: "Comma-separated InfluxDB tags (key/values) attached to all measurements",
		Value: "host=localhost",
	}
	MetricsLoadTestCSVFlag = cli.StringFlag{
		Name:  "metrics.loadtestcsvfile",
		Usage: "Write a csv with information about the block production cycle to the given file name. If passed an empty string or non-existent, do not output csv metrics.",
		Value: "",
	}

	EWASMInterpreterFlag = cli.StringFlag{
		Name:  "vm.ewasm",
		Usage: "External ewasm configuration (default = built-in interpreter)",
		Value: "",
	}
	EVMInterpreterFlag = cli.StringFlag{
		Name:  "vm.evm",
		Usage: "External EVM configuration (default = built-in interpreter)",
		Value: "",
	}

	// Istanbul settings

	IstanbulReplicaFlag = cli.BoolFlag{
		Name:  "istanbul.replica",
		Usage: "Run this node as a validator replica. Must be paired with --mine. Use the RPCs to enable participation in consensus.",
	}

	// Announce settings

	AnnounceQueryEnodeGossipPeriodFlag = cli.Uint64Flag{
		Name:  "announce.queryenodegossipperiod",
		Usage: "Time duration (in seconds) between gossiped query enode messages",
		Value: eth.DefaultConfig.Istanbul.AnnounceQueryEnodeGossipPeriod,
	}
	AnnounceAggressiveQueryEnodeGossipOnEnablementFlag = cli.BoolFlag{
		Name:  "announce.aggressivequeryenodegossiponenablement",
		Usage: "Specifies if this node should aggressively query enodes on announce enablement",
	}

	// Proxy node settings

	ProxyFlag = cli.BoolFlag{
		Name:  "proxy.proxy",
		Usage: "Specifies whether this node is a proxy",
	}
	ProxyInternalFacingEndpointFlag = cli.StringFlag{
		Name:  "proxy.internalendpoint",
		Usage: "Specifies the internal facing endpoint for this proxy to listen to.  The format should be <ip address>:<port>",
		Value: ":30503",
	}
	ProxiedValidatorAddressFlag = cli.StringFlag{
		Name:  "proxy.proxiedvalidatoraddress",
		Usage: "Address of the proxied validator",
	}

	// Proxied validator settings

	ProxiedFlag = cli.BoolFlag{
		Name:  "proxy.proxied",
		Usage: "Specifies whether this validator will be proxied by a proxy node",
	}
	ProxyEnodeURLPairsFlag = cli.StringFlag{
		Name:  "proxy.proxyenodeurlpairs",
		Usage: "Each enode URL in a pair is separated by a semicolon. Enode URL pairs are separated by a space. The format should be \"<proxy 0 internal facing enode URL>;<proxy 0 external facing enode URL>,<proxy 1 internal facing enode URL>;<proxy 1 external facing enode URL>,...\"",
	}
	ProxyAllowPrivateIPFlag = cli.BoolFlag{
		Name:  "proxy.allowprivateip",
		Usage: "Specifies whether private IP is allowed for external facing proxy enodeURL",
	}
)

// MakeDataDir retrieves the currently requested data directory, terminating
// if none (or the empty string) is specified. If the node is starting a testnet,
// then a subdirectory of the specified datadir will be used.
func MakeDataDir(ctx *cli.Context) string {
	if path := ctx.GlobalString(DataDirFlag.Name); path != "" {
		if ctx.GlobalBool(BaklavaFlag.Name) {
			return filepath.Join(path, "baklava")
		} else if ctx.GlobalBool(AlfajoresFlag.Name) {
			return filepath.Join(path, "alfajores")
		}
		return path
	}
	Fatalf("Cannot determine default data directory, please set manually (--datadir)")
	return ""
}

// setNodeKey creates a node key from set command line flags, either loading it
// from a file or as a specified hex value. If neither flags were provided, this
// method returns nil and an emphemeral key is to be generated.
func setNodeKey(ctx *cli.Context, cfg *p2p.Config) {
	var (
		hex  = ctx.GlobalString(NodeKeyHexFlag.Name)
		file = ctx.GlobalString(NodeKeyFileFlag.Name)
		key  *ecdsa.PrivateKey
		err  error
	)
	switch {
	case file != "" && hex != "":
		Fatalf("Options %q and %q are mutually exclusive", NodeKeyFileFlag.Name, NodeKeyHexFlag.Name)
	case file != "":
		if key, err = crypto.LoadECDSA(file); err != nil {
			Fatalf("Option %q: %v", NodeKeyFileFlag.Name, err)
		}
		cfg.PrivateKey = key
	case hex != "":
		if key, err = crypto.HexToECDSA(hex); err != nil {
			Fatalf("Option %q: %v", NodeKeyHexFlag.Name, err)
		}
		cfg.PrivateKey = key
	}
}

// setNodeUserIdent creates the user identifier from CLI flags.
func setNodeUserIdent(ctx *cli.Context, cfg *node.Config) {
	if identity := ctx.GlobalString(IdentityFlag.Name); len(identity) > 0 {
		cfg.UserIdent = identity
	}
}

func GetBootstrapNodes(ctx *cli.Context) []string {
	urls := params.MainnetBootnodes
	switch {
	case ctx.GlobalIsSet(BootnodesFlag.Name) || ctx.GlobalIsSet(LegacyBootnodesV4Flag.Name):
		if ctx.GlobalIsSet(LegacyBootnodesV4Flag.Name) {
			urls = splitAndTrim(ctx.GlobalString(LegacyBootnodesV4Flag.Name))
		} else {
			urls = splitAndTrim(ctx.GlobalString(BootnodesFlag.Name))
		}
	case ctx.GlobalBool(AlfajoresFlag.Name):
		urls = params.AlfajoresBootnodes
	case ctx.GlobalBool(BaklavaFlag.Name):
		urls = params.BaklavaBootnodes
	}
	return urls
}

// setBootstrapNodes creates a list of bootstrap nodes from the command line
// flags, reverting to pre-configured ones if none have been specified.
func setBootstrapNodes(ctx *cli.Context, cfg *p2p.Config) {
	if cfg.BootstrapNodes != nil {
		return
	}
	urls := GetBootstrapNodes(ctx)

	cfg.BootstrapNodes = make([]*enode.Node, 0, len(urls))
	for _, url := range urls {
		if url != "" {
			node, err := enode.Parse(enode.ValidSchemes, url)
			if err != nil {
				log.Crit("Bootstrap URL invalid", "enode", url, "err", err)
				continue
			}
			cfg.BootstrapNodes = append(cfg.BootstrapNodes, node)
		}
	}
}

// setBootstrapNodesV5 creates a list of bootstrap nodes from the command line
// flags, reverting to pre-configured ones if none have been specified.
func setBootstrapNodesV5(ctx *cli.Context, cfg *p2p.Config) {
	urls := params.MainnetBootnodes
	switch {
	case ctx.GlobalIsSet(BootnodesFlag.Name) || ctx.GlobalIsSet(LegacyBootnodesV5Flag.Name):
		if ctx.GlobalIsSet(LegacyBootnodesV5Flag.Name) {
			urls = splitAndTrim(ctx.GlobalString(LegacyBootnodesV5Flag.Name))
		} else {
			urls = splitAndTrim(ctx.GlobalString(BootnodesFlag.Name))
		}
	case ctx.GlobalBool(AlfajoresFlag.Name):
		urls = params.AlfajoresBootnodes
	case ctx.GlobalBool(BaklavaFlag.Name):
		urls = params.BaklavaBootnodes
	case cfg.BootstrapNodesV5 != nil:
		return // already set, don't apply defaults.
	}

	cfg.BootstrapNodesV5 = make([]*discv5.Node, 0, len(urls))
	for _, url := range urls {
		if url != "" {
			node, err := discv5.ParseNode(url)
			if err != nil {
				log.Error("Bootstrap URL invalid", "enode", url, "err", err)
				continue
			}
			cfg.BootstrapNodesV5 = append(cfg.BootstrapNodesV5, node)
		}
	}
}

// setListenAddress creates a TCP listening address string from set command
// line flags.
func setListenAddress(ctx *cli.Context, cfg *p2p.Config) {
	if ctx.GlobalIsSet(ListenPortFlag.Name) {
		cfg.ListenAddr = fmt.Sprintf(":%d", ctx.GlobalInt(ListenPortFlag.Name))
	}
}

// setNAT creates a port mapper from command line flags.
func setNAT(ctx *cli.Context, cfg *p2p.Config) {
	if ctx.GlobalIsSet(NATFlag.Name) {
		natif, err := nat.Parse(ctx.GlobalString(NATFlag.Name))
		if err != nil {
			Fatalf("Option %s: %v", NATFlag.Name, err)
		}
		cfg.NAT = natif
	}
}

// splitAndTrim splits input separated by a comma
// and trims excessive white space from the substrings.
func splitAndTrim(input string) []string {
	result := strings.Split(input, ",")
	for i, r := range result {
		result[i] = strings.TrimSpace(r)
	}
	return result
}

// setHTTP creates the HTTP RPC listener interface string from the set
// command line flags, returning empty if the HTTP endpoint is disabled.
func setHTTP(ctx *cli.Context, cfg *node.Config) {
	if ctx.GlobalBool(LegacyRPCEnabledFlag.Name) && cfg.HTTPHost == "" {
		log.Warn("The flag --rpc is deprecated and will be removed in the future, please use --http")
		cfg.HTTPHost = "127.0.0.1"
		if ctx.GlobalIsSet(LegacyRPCListenAddrFlag.Name) {
			cfg.HTTPHost = ctx.GlobalString(LegacyRPCListenAddrFlag.Name)
			log.Warn("The flag --rpcaddr is deprecated and will be removed in the future, please use --http.addr")
		}
	}
	if ctx.GlobalBool(HTTPEnabledFlag.Name) && cfg.HTTPHost == "" {
		cfg.HTTPHost = "127.0.0.1"
		if ctx.GlobalIsSet(HTTPListenAddrFlag.Name) {
			cfg.HTTPHost = ctx.GlobalString(HTTPListenAddrFlag.Name)
		}
	}

	if ctx.GlobalIsSet(LegacyRPCPortFlag.Name) {
		cfg.HTTPPort = ctx.GlobalInt(LegacyRPCPortFlag.Name)
		log.Warn("The flag --rpcport is deprecated and will be removed in the future, please use --http.port")
	}
	if ctx.GlobalIsSet(HTTPPortFlag.Name) {
		cfg.HTTPPort = ctx.GlobalInt(HTTPPortFlag.Name)
	}

	if ctx.GlobalIsSet(LegacyRPCCORSDomainFlag.Name) {
		cfg.HTTPCors = splitAndTrim(ctx.GlobalString(LegacyRPCCORSDomainFlag.Name))
		log.Warn("The flag --rpccorsdomain is deprecated and will be removed in the future, please use --http.corsdomain")
	}
	if ctx.GlobalIsSet(HTTPCORSDomainFlag.Name) {
		cfg.HTTPCors = splitAndTrim(ctx.GlobalString(HTTPCORSDomainFlag.Name))
	}

	if ctx.GlobalIsSet(LegacyRPCApiFlag.Name) {
		cfg.HTTPModules = splitAndTrim(ctx.GlobalString(LegacyRPCApiFlag.Name))
		log.Warn("The flag --rpcapi is deprecated and will be removed in the future, please use --http.api")
	}
	if ctx.GlobalIsSet(HTTPApiFlag.Name) {
		cfg.HTTPModules = splitAndTrim(ctx.GlobalString(HTTPApiFlag.Name))
	}

	if ctx.GlobalIsSet(LegacyRPCVirtualHostsFlag.Name) {
		cfg.HTTPVirtualHosts = splitAndTrim(ctx.GlobalString(LegacyRPCVirtualHostsFlag.Name))
		log.Warn("The flag --rpcvhosts is deprecated and will be removed in the future, please use --http.vhosts")
	}
	if ctx.GlobalIsSet(HTTPVirtualHostsFlag.Name) {
		cfg.HTTPVirtualHosts = splitAndTrim(ctx.GlobalString(HTTPVirtualHostsFlag.Name))
	}
}

// setGraphQL creates the GraphQL listener interface string from the set
// command line flags, returning empty if the GraphQL endpoint is disabled.
func setGraphQL(ctx *cli.Context, cfg *node.Config) {
	if ctx.GlobalBool(GraphQLEnabledFlag.Name) && cfg.GraphQLHost == "" {
		cfg.GraphQLHost = "127.0.0.1"
		if ctx.GlobalIsSet(GraphQLListenAddrFlag.Name) {
			cfg.GraphQLHost = ctx.GlobalString(GraphQLListenAddrFlag.Name)
		}
	}
	cfg.GraphQLPort = ctx.GlobalInt(GraphQLPortFlag.Name)
	if ctx.GlobalIsSet(GraphQLCORSDomainFlag.Name) {
		cfg.GraphQLCors = splitAndTrim(ctx.GlobalString(GraphQLCORSDomainFlag.Name))
	}
	if ctx.GlobalIsSet(GraphQLVirtualHostsFlag.Name) {
		cfg.GraphQLVirtualHosts = splitAndTrim(ctx.GlobalString(GraphQLVirtualHostsFlag.Name))
	}
}

// setWS creates the WebSocket RPC listener interface string from the set
// command line flags, returning empty if the HTTP endpoint is disabled.
func setWS(ctx *cli.Context, cfg *node.Config) {
	if ctx.GlobalBool(WSEnabledFlag.Name) && cfg.WSHost == "" {
		cfg.WSHost = "127.0.0.1"
		if ctx.GlobalIsSet(LegacyWSListenAddrFlag.Name) {
			cfg.WSHost = ctx.GlobalString(LegacyWSListenAddrFlag.Name)
			log.Warn("The flag --wsaddr is deprecated and will be removed in the future, please use --ws.addr")
		}
		if ctx.GlobalIsSet(WSListenAddrFlag.Name) {
			cfg.WSHost = ctx.GlobalString(WSListenAddrFlag.Name)
		}
	}
	if ctx.GlobalIsSet(LegacyWSPortFlag.Name) {
		cfg.WSPort = ctx.GlobalInt(LegacyWSPortFlag.Name)
		log.Warn("The flag --wsport is deprecated and will be removed in the future, please use --ws.port")
	}
	if ctx.GlobalIsSet(WSPortFlag.Name) {
		cfg.WSPort = ctx.GlobalInt(WSPortFlag.Name)
	}

	if ctx.GlobalIsSet(LegacyWSAllowedOriginsFlag.Name) {
		cfg.WSOrigins = splitAndTrim(ctx.GlobalString(LegacyWSAllowedOriginsFlag.Name))
		log.Warn("The flag --wsorigins is deprecated and will be removed in the future, please use --ws.origins")
	}
	if ctx.GlobalIsSet(WSAllowedOriginsFlag.Name) {
		cfg.WSOrigins = splitAndTrim(ctx.GlobalString(WSAllowedOriginsFlag.Name))
	}

	if ctx.GlobalIsSet(LegacyWSApiFlag.Name) {
		cfg.WSModules = splitAndTrim(ctx.GlobalString(LegacyWSApiFlag.Name))
		log.Warn("The flag --wsapi is deprecated and will be removed in the future, please use --ws.api")
	}
	if ctx.GlobalIsSet(WSApiFlag.Name) {
		cfg.WSModules = splitAndTrim(ctx.GlobalString(WSApiFlag.Name))
	}
}

// setIPC creates an IPC path configuration from the set command line flags,
// returning an empty string if IPC was explicitly disabled, or the set path.
func setIPC(ctx *cli.Context, cfg *node.Config) {
	CheckExclusive(ctx, IPCDisabledFlag, IPCPathFlag)
	switch {
	case ctx.GlobalBool(IPCDisabledFlag.Name):
		cfg.IPCPath = ""
	case ctx.GlobalIsSet(IPCPathFlag.Name):
		cfg.IPCPath = ctx.GlobalString(IPCPathFlag.Name)
	}
}

// setLes configures the les server and ultra light client settings from the command line flags.
func setLes(ctx *cli.Context, cfg *eth.Config) {
	if ctx.GlobalIsSet(LightServeFlag.Name) {
		cfg.LightServ = ctx.GlobalInt(LightServeFlag.Name)
	}
	if ctx.GlobalIsSet(LightIngressFlag.Name) {
		cfg.LightIngress = ctx.GlobalInt(LightIngressFlag.Name)
	}
	if ctx.GlobalIsSet(LightEgressFlag.Name) {
		cfg.LightEgress = ctx.GlobalInt(LightEgressFlag.Name)
	}
	if ctx.GlobalIsSet(LightMaxPeersFlag.Name) {
		cfg.LightPeers = ctx.GlobalInt(LightMaxPeersFlag.Name)
	}
	if ctx.GlobalIsSet(LightGatewayFeeFlag.Name) {
		cfg.GatewayFee = GlobalBig(ctx, LightGatewayFeeFlag.Name)
	}
	if ctx.GlobalIsSet(UltraLightServersFlag.Name) {
		cfg.UltraLightServers = strings.Split(ctx.GlobalString(UltraLightServersFlag.Name), ",")
	}
	if ctx.GlobalIsSet(UltraLightFractionFlag.Name) {
		cfg.UltraLightFraction = ctx.GlobalInt(UltraLightFractionFlag.Name)
	}
	if cfg.UltraLightFraction <= 0 && cfg.UltraLightFraction > 100 {
		log.Error("Ultra light fraction is invalid", "had", cfg.UltraLightFraction, "updated", eth.DefaultConfig.UltraLightFraction)
		cfg.UltraLightFraction = eth.DefaultConfig.UltraLightFraction
	}
	if ctx.GlobalIsSet(UltraLightOnlyAnnounceFlag.Name) {
		cfg.UltraLightOnlyAnnounce = ctx.GlobalBool(UltraLightOnlyAnnounceFlag.Name)
	}
	if ctx.GlobalBool(DeveloperFlag.Name) {
		// --dev mode can't use p2p networking.
		cfg.LightPeers = 0
	}
}

// makeDatabaseHandles raises out the number of allowed file handles per process
// for Geth and returns half of the allowance to assign to the database.
func makeDatabaseHandles() int {
	limit, err := fdlimit.Maximum()
	if err != nil {
		Fatalf("Failed to retrieve file descriptor allowance: %v", err)
	}
	raised, err := fdlimit.Raise(uint64(limit))
	if err != nil {
		log.Warn(fmt.Sprintf("Failed to raise file descriptor allowance: %v", err))
		current, err := fdlimit.Current()
		if err != nil {
			Fatalf("Failed to retrieve current file descriptor limit: %v", err)
		}
		return current / 2
	}
	return int(raised / 2) // Leave half for networking and other stuff
}

// MakeAddress converts an account specified directly as a hex encoded string or
// a key index in the key store to an internal account representation.
func MakeAddress(ks *keystore.KeyStore, account string) (accounts.Account, error) {
	// If the specified account is a valid address, return it
	if common.IsHexAddress(account) {
		return accounts.Account{Address: common.HexToAddress(account)}, nil
	}
	// Otherwise try to interpret the account as a keystore index
	index, err := strconv.Atoi(account)
	if err != nil || index < 0 {
		return accounts.Account{}, fmt.Errorf("invalid account address or index %q", account)
	}
	log.Warn("-------------------------------------------------------------------")
	log.Warn("Referring to accounts by order in the keystore folder is dangerous!")
	log.Warn("This functionality is deprecated and will be removed in the future!")
	log.Warn("Please use explicit addresses! (can search via `geth account list`)")
	log.Warn("-------------------------------------------------------------------")

	accs := ks.Accounts()
	if len(accs) <= index {
		return accounts.Account{}, fmt.Errorf("index %d higher than number of accounts %d", index, len(accs))
	}
	return accs[index], nil
}

// setValidator retrieves the validator address either from the directly specified
// command line flags or from the keystore if CLI indexed.
// `Validator` is the address used to sign consensus messages.
func setValidator(ctx *cli.Context, ks *keystore.KeyStore, cfg *eth.Config) {
	// Extract the current validator, new flag overriding legacy etherbase
	var validator string
	if ctx.GlobalIsSet(EtherbaseFlag.Name) {
		validator = ctx.GlobalString(EtherbaseFlag.Name)
	}
	if ctx.GlobalIsSet(LegacyMinerEtherbaseFlag.Name) {
		validator = ctx.GlobalString(LegacyMinerEtherbaseFlag.Name)
	}
	if ctx.GlobalIsSet(MinerValidatorFlag.Name) {
		if validator != "" {
			Fatalf("`etherbase` and `miner.validator` flag should not be used together. `miner.validator` and `tx-fee-recipient` constitute both of `etherbase`' functions")
		}
		validator = ctx.GlobalString(MinerValidatorFlag.Name)
	}

	// Convert the validator into an address and configure it
	if validator != "" {
		account, err := MakeAddress(ks, validator)
		if err != nil {
			Fatalf("Invalid validator: %v", err)
		}
		cfg.Miner.Validator = account.Address
	}
}

// setTxFeeRecipient retrieves the txFeeRecipient address either from the directly specified
// command line flags or from the keystore if CLI indexed.
// `TxFeeRecipient` is the address earned block transaction fees are sent to.
func setTxFeeRecipient(ctx *cli.Context, ks *keystore.KeyStore, cfg *eth.Config) {
	if ctx.GlobalIsSet(TxFeeRecipientFlag.Name) {
		if !ctx.GlobalIsSet(MinerValidatorFlag.Name) {
			Fatalf("`etherbase` and `tx-fee-recipient` flag should not be used together. `miner.validator` and `tx-fee-recipient` constitute both of `etherbase`' functions")
		}
		txFeeRecipient := ctx.GlobalString(TxFeeRecipientFlag.Name)

		// Convert the txFeeRecipient into an address and configure it
		if txFeeRecipient != "" {
			account, err := MakeAddress(ks, txFeeRecipient)
			if err != nil {
				Fatalf("Invalid txFeeRecipient: %v", err)
			}
			cfg.TxFeeRecipient = account.Address
		}
	} else {
		// Backwards compatibility. If the miner was set by the "etherbase" flag, both should have the same info
		cfg.TxFeeRecipient = cfg.Miner.Validator
	}
}

// setBLSbase retrieves the blsbase either from the directly specified
// command line flags or from the keystore if CLI indexed.
// `BLSbase` is the ethereum address which identifies an ECDSA key
// from which the BLS private key used for block finalization in consensus.
func setBLSbase(ctx *cli.Context, ks *keystore.KeyStore, cfg *eth.Config) {
	// Extract the current blsbase, new flag overriding legacy one
	var blsbase string
	if ctx.GlobalIsSet(BLSbaseFlag.Name) {
		blsbase = ctx.GlobalString(BLSbaseFlag.Name)
	}
	// Convert the blsbase into an address and configure it
	if blsbase != "" {
		account, err := MakeAddress(ks, blsbase)
		if err != nil {
			Fatalf("Invalid blsbase: %v", err)
		}
		cfg.BLSbase = account.Address
	}
}

// MakePasswordList reads password lines from the file specified by the global --password flag.
func MakePasswordList(ctx *cli.Context) []string {
	path := ctx.GlobalString(PasswordFileFlag.Name)
	if path == "" {
		return nil
	}
	text, err := ioutil.ReadFile(path)
	if err != nil {
		Fatalf("Failed to read password file: %v", err)
	}
	lines := strings.Split(string(text), "\n")
	// Sanitise DOS line endings.
	for i := range lines {
		lines[i] = strings.TrimRight(lines[i], "\r")
	}
	return lines
}

func SetP2PConfig(ctx *cli.Context, cfg *p2p.Config) {
	setNodeKey(ctx, cfg)
	setNAT(ctx, cfg)
	setListenAddress(ctx, cfg)
	setBootstrapNodes(ctx, cfg)
	setBootstrapNodesV5(ctx, cfg)

	cfg.NetworkId = getNetworkId(ctx)

	lightClient := ctx.GlobalString(SyncModeFlag.Name) == "light"
	lightServer := ctx.GlobalInt(LightServeFlag.Name) != 0

	// LightPeers is in the eth config, not the p2p config, so we don't have it here, so we
	// get it here separately using GlobalInt()
	lightPeers := ctx.GlobalInt(LightMaxPeersFlag.Name)
	if lightClient && !ctx.GlobalIsSet(LightMaxPeersFlag.Name) {
		// dynamic default - for clients we use 1/10th of the default for servers
		lightPeers /= 10
	}

	if ctx.GlobalIsSet(MaxPeersFlag.Name) {
		cfg.MaxPeers = ctx.GlobalInt(MaxPeersFlag.Name)
		if lightServer && !ctx.GlobalIsSet(LightMaxPeersFlag.Name) {
			cfg.MaxPeers += lightPeers
		}
	} else {
		if lightServer {
			cfg.MaxPeers += lightPeers
		}
		if lightClient && (ctx.GlobalIsSet(LightMaxPeersFlag.Name)) && cfg.MaxPeers < lightPeers {
			cfg.MaxPeers = lightPeers
		}
	}
	if !(lightClient || lightServer) {
		lightPeers = 0
	}
	ethPeers := cfg.MaxPeers - lightPeers
	if lightClient {
		ethPeers = 0
	}
	log.Info("Maximum peer count", "ETH", ethPeers, "LES", lightPeers, "total", cfg.MaxPeers)

	if ctx.GlobalIsSet(MaxPendingPeersFlag.Name) {
		cfg.MaxPendingPeers = ctx.GlobalInt(MaxPendingPeersFlag.Name)
	}

	if ctx.GlobalBool(NoDiscoverFlag.Name) || lightClient {
		cfg.NoDiscovery = true
	}
	if ctx.GlobalBool(PingIPFromPacketFlag.Name) {
		cfg.PingIPFromPacket = true
	}
	if ctx.GlobalBool(UseInMemoryDiscoverTableFlag.Name) {
		cfg.UseInMemoryNodeDatabase = true
	}

	// if we're running a light client or server, force enable the v5 peer discovery
	// unless it is explicitly disabled with --nodiscover note that explicitly specifying
	// --v5disc overrides --nodiscover, in which case the later only disables v4 discovery
	forceV5Discovery := (lightClient || lightServer) && !ctx.GlobalBool(NoDiscoverFlag.Name)
	if ctx.GlobalIsSet(DiscoveryV5Flag.Name) {
		cfg.DiscoveryV5 = ctx.GlobalBool(DiscoveryV5Flag.Name)
	} else if forceV5Discovery {
		cfg.DiscoveryV5 = true
	}

	if netrestrict := ctx.GlobalString(NetrestrictFlag.Name); netrestrict != "" {
		list, err := netutil.ParseNetlist(netrestrict)
		if err != nil {
			Fatalf("Option %q: %v", NetrestrictFlag.Name, err)
		}
		cfg.NetRestrict = list
	}

	if ctx.GlobalBool(DeveloperFlag.Name) {
		// --dev mode can't use p2p networking.
		cfg.MaxPeers = 0
		cfg.ListenAddr = ":0"
		cfg.NoDiscovery = true
		cfg.DiscoveryV5 = false
	}
}

// SetNodeConfig applies node-related command line flags to the config.
func SetNodeConfig(ctx *cli.Context, cfg *node.Config) {
	SetP2PConfig(ctx, &cfg.P2P)
	setIPC(ctx, cfg)
	setHTTP(ctx, cfg)
	setGraphQL(ctx, cfg)
	setWS(ctx, cfg)
	setNodeUserIdent(ctx, cfg)
	setDataDir(ctx, cfg)

	if ctx.GlobalIsSet(ExternalSignerFlag.Name) {
		cfg.ExternalSigner = ctx.GlobalString(ExternalSignerFlag.Name)
	}

	if ctx.GlobalIsSet(KeyStoreDirFlag.Name) {
		cfg.KeyStoreDir = ctx.GlobalString(KeyStoreDirFlag.Name)
	}
	if ctx.GlobalIsSet(LightKDFFlag.Name) {
		cfg.UseLightweightKDF = ctx.GlobalBool(LightKDFFlag.Name)
	}
	if ctx.GlobalIsSet(NoUSBFlag.Name) {
		cfg.NoUSB = ctx.GlobalBool(NoUSBFlag.Name)
	}
	if ctx.GlobalIsSet(InsecureUnlockAllowedFlag.Name) {
		cfg.InsecureUnlockAllowed = ctx.GlobalBool(InsecureUnlockAllowedFlag.Name)
	}
}

func setDataDir(ctx *cli.Context, cfg *node.Config) {
	switch {
	case ctx.GlobalIsSet(DataDirFlag.Name):
		cfg.DataDir = ctx.GlobalString(DataDirFlag.Name)
	case ctx.GlobalBool(DeveloperFlag.Name):
		cfg.DataDir = "" // unless explicitly requested, use memory databases
	case ctx.GlobalBool(BaklavaFlag.Name) && cfg.DataDir == node.DefaultDataDir():
		log.Info("setting data dir")
		cfg.DataDir = filepath.Join(node.DefaultDataDir(), "baklava")
	case ctx.GlobalBool(AlfajoresFlag.Name) && cfg.DataDir == node.DefaultDataDir():
		cfg.DataDir = filepath.Join(node.DefaultDataDir(), "alfajores")
	}
}

func setTxPool(ctx *cli.Context, cfg *core.TxPoolConfig) {
	if ctx.GlobalIsSet(TxPoolLocalsFlag.Name) {
		locals := strings.Split(ctx.GlobalString(TxPoolLocalsFlag.Name), ",")
		for _, account := range locals {
			if trimmed := strings.TrimSpace(account); !common.IsHexAddress(trimmed) {
				Fatalf("Invalid account in --txpool.locals: %s", trimmed)
			} else {
				cfg.Locals = append(cfg.Locals, common.HexToAddress(account))
			}
		}
	}
	if ctx.GlobalIsSet(TxPoolNoLocalsFlag.Name) {
		cfg.NoLocals = ctx.GlobalBool(TxPoolNoLocalsFlag.Name)
	}
	if ctx.GlobalIsSet(TxPoolJournalFlag.Name) {
		cfg.Journal = ctx.GlobalString(TxPoolJournalFlag.Name)
	}
	if ctx.GlobalIsSet(TxPoolRejournalFlag.Name) {
		cfg.Rejournal = ctx.GlobalDuration(TxPoolRejournalFlag.Name)
	}
	if ctx.GlobalIsSet(TxPoolPriceLimitFlag.Name) {
		cfg.PriceLimit = ctx.GlobalUint64(TxPoolPriceLimitFlag.Name)
	}
	if ctx.GlobalIsSet(TxPoolPriceBumpFlag.Name) {
		cfg.PriceBump = ctx.GlobalUint64(TxPoolPriceBumpFlag.Name)
	}
	if ctx.GlobalIsSet(TxPoolAccountSlotsFlag.Name) {
		cfg.AccountSlots = ctx.GlobalUint64(TxPoolAccountSlotsFlag.Name)
	}
	if ctx.GlobalIsSet(TxPoolGlobalSlotsFlag.Name) {
		cfg.GlobalSlots = ctx.GlobalUint64(TxPoolGlobalSlotsFlag.Name)
	}
	if ctx.GlobalIsSet(TxPoolAccountQueueFlag.Name) {
		cfg.AccountQueue = ctx.GlobalUint64(TxPoolAccountQueueFlag.Name)
	}
	if ctx.GlobalIsSet(TxPoolGlobalQueueFlag.Name) {
		cfg.GlobalQueue = ctx.GlobalUint64(TxPoolGlobalQueueFlag.Name)
	}
	if ctx.GlobalIsSet(TxPoolLifetimeFlag.Name) {
		cfg.Lifetime = ctx.GlobalDuration(TxPoolLifetimeFlag.Name)
	}
}

func setMiner(ctx *cli.Context, cfg *miner.Config) {
	if ctx.GlobalIsSet(MinerNotifyFlag.Name) {
		cfg.Notify = strings.Split(ctx.GlobalString(MinerNotifyFlag.Name), ",")
	}
	if ctx.GlobalIsSet(LegacyMinerExtraDataFlag.Name) {
		cfg.ExtraData = []byte(ctx.GlobalString(LegacyMinerExtraDataFlag.Name))
		log.Warn("The flag --extradata is deprecated and will be removed in the future, please use --miner.extradata")
	}
	if ctx.GlobalIsSet(MinerExtraDataFlag.Name) {
		cfg.ExtraData = []byte(ctx.GlobalString(MinerExtraDataFlag.Name))
	}
	if ctx.GlobalIsSet(LegacyMinerGasTargetFlag.Name) {
		cfg.GasFloor = ctx.GlobalUint64(LegacyMinerGasTargetFlag.Name)
		log.Warn("The flag --targetgaslimit is deprecated and will be removed in the future, please use --miner.gastarget")
	}
	if ctx.GlobalIsSet(MinerGasTargetFlag.Name) {
		cfg.GasFloor = ctx.GlobalUint64(MinerGasTargetFlag.Name)
	}
	if ctx.GlobalIsSet(MinerGasLimitFlag.Name) {
		cfg.GasCeil = ctx.GlobalUint64(MinerGasLimitFlag.Name)
	}
	if ctx.GlobalIsSet(LegacyMinerGasPriceFlag.Name) {
		cfg.GasPrice = GlobalBig(ctx, LegacyMinerGasPriceFlag.Name)
		log.Warn("The flag --gasprice is deprecated and will be removed in the future, please use --miner.gasprice")
	}
	if ctx.GlobalIsSet(MinerGasPriceFlag.Name) {
		cfg.GasPrice = GlobalBig(ctx, MinerGasPriceFlag.Name)
	}
	if ctx.GlobalIsSet(MinerRecommitIntervalFlag.Name) {
		cfg.Recommit = ctx.Duration(MinerRecommitIntervalFlag.Name)
	}
	if ctx.GlobalIsSet(MinerNoVerfiyFlag.Name) {
		cfg.Noverify = ctx.Bool(MinerNoVerfiyFlag.Name)
	}
}

func setWhitelist(ctx *cli.Context, cfg *eth.Config) {
	whitelist := ctx.GlobalString(WhitelistFlag.Name)
	if whitelist == "" {
		return
	}
	cfg.Whitelist = make(map[uint64]common.Hash)
	for _, entry := range strings.Split(whitelist, ",") {
		parts := strings.Split(entry, "=")
		if len(parts) != 2 {
			Fatalf("Invalid whitelist entry: %s", entry)
		}
		number, err := strconv.ParseUint(parts[0], 0, 64)
		if err != nil {
			Fatalf("Invalid whitelist block number %s: %v", parts[0], err)
		}
		var hash common.Hash
		if err = hash.UnmarshalText([]byte(parts[1])); err != nil {
			Fatalf("Invalid whitelist hash %s: %v", parts[1], err)
		}
		cfg.Whitelist[number] = hash
	}
}

func setIstanbul(ctx *cli.Context, stack *node.Node, cfg *eth.Config) {
	if ctx.GlobalIsSet(LegacyIstanbulRequestTimeoutFlag.Name) {
		log.Warn("Flag value is ignored, and obtained from genesis config", "flag", LegacyIstanbulRequestTimeoutFlag.Name)
	}
	if ctx.GlobalIsSet(LegacyIstanbulBlockPeriodFlag.Name) {
		log.Warn("Flag value is ignored, and obtained from genesis config", "flag", LegacyIstanbulBlockPeriodFlag.Name)
	}
	if ctx.GlobalIsSet(LegacyIstanbulLookbackWindowFlag.Name) {
		log.Warn("Flag value is ignored, and obtained from genesis config", "flag", LegacyIstanbulLookbackWindowFlag.Name)
	}
	if ctx.GlobalIsSet(LegacyIstanbulProposerPolicyFlag.Name) {
		log.Warn("Flag value is ignored, and obtained from genesis config", "flag", LegacyIstanbulProposerPolicyFlag.Name)
	}
	cfg.Istanbul.ReplicaStateDBPath = stack.ResolvePath(cfg.Istanbul.ReplicaStateDBPath)
	cfg.Istanbul.ValidatorEnodeDBPath = stack.ResolvePath(cfg.Istanbul.ValidatorEnodeDBPath)
	cfg.Istanbul.VersionCertificateDBPath = stack.ResolvePath(cfg.Istanbul.VersionCertificateDBPath)
	cfg.Istanbul.RoundStateDBPath = stack.ResolvePath(cfg.Istanbul.RoundStateDBPath)
	cfg.Istanbul.Validator = ctx.GlobalIsSet(MiningEnabledFlag.Name) || ctx.GlobalIsSet(DeveloperFlag.Name)
	cfg.Istanbul.Replica = ctx.GlobalIsSet(IstanbulReplicaFlag.Name)
	if ctx.GlobalIsSet(MetricsLoadTestCSVFlag.Name) {
		cfg.Istanbul.LoadTestCSVFile = ctx.GlobalString(MetricsLoadTestCSVFlag.Name)
	}
}

func setProxyP2PConfig(ctx *cli.Context, proxyCfg *p2p.Config) {
	setNodeKey(ctx, proxyCfg)
	setNAT(ctx, proxyCfg)
	if ctx.GlobalIsSet(ProxyInternalFacingEndpointFlag.Name) {
		proxyCfg.ListenAddr = ctx.GlobalString(ProxyInternalFacingEndpointFlag.Name)
	}

	proxyCfg.NetworkId = getNetworkId(ctx)
}

// Set all of the proxy related configurations.
// These configs span the top level node and istanbul module configuration
func SetProxyConfig(ctx *cli.Context, nodeCfg *node.Config, ethCfg *eth.Config) {
	CheckExclusive(ctx, ProxyFlag, ProxiedFlag)

	if ctx.GlobalIsSet(ProxyFlag.Name) {
		nodeCfg.Proxy = ctx.GlobalBool(ProxyFlag.Name)
		ethCfg.Istanbul.Proxy = ctx.GlobalBool(ProxyFlag.Name)

		// Mining must not be set for proxies
		if ctx.GlobalIsSet(MiningEnabledFlag.Name) {
			Fatalf("Option --%s must not be used if option --%s is used", MiningEnabledFlag.Name, ProxyFlag.Name)
		}
		// Replica must not be set for proxies
		if ctx.GlobalIsSet(IstanbulReplicaFlag.Name) {
			Fatalf("Option --%s must not be used if option --%s is used", IstanbulReplicaFlag.Name, ProxyFlag.Name)
		}

		if !ctx.GlobalIsSet(ProxiedValidatorAddressFlag.Name) {
			Fatalf("Option --%s must be used if option --%s is used", ProxiedValidatorAddressFlag.Name, ProxyFlag.Name)
		} else {
			proxiedValidatorAddress := ctx.String(ProxiedValidatorAddressFlag.Name)
			if !common.IsHexAddress(proxiedValidatorAddress) {
				Fatalf("Invalid address used for option --%s", ProxiedValidatorAddressFlag.Name)
			}
			ethCfg.Istanbul.ProxiedValidatorAddress = common.HexToAddress(proxiedValidatorAddress)
		}

		if !ctx.GlobalIsSet(ProxyInternalFacingEndpointFlag.Name) {
			Fatalf("Option --%s must be used if option --%s is used", ProxyInternalFacingEndpointFlag.Name, ProxyFlag.Name)
		} else {
			setProxyP2PConfig(ctx, &nodeCfg.ProxyP2P)
		}
	}

	if ctx.GlobalIsSet(ProxiedFlag.Name) {
		ethCfg.Istanbul.Proxied = ctx.GlobalBool(ProxiedFlag.Name)

		// Mining must be set for proxied nodes
		if !ctx.GlobalIsSet(MiningEnabledFlag.Name) {
			Fatalf("Option --%s must be used if option --%s is used", MiningEnabledFlag.Name, ProxiedFlag.Name)
		}

		// Extract the proxy enode url pairs, new flag overriding legacy one
		var proxyEnodeURLPairs []string

		if ctx.GlobalIsSet(LegacyProxyEnodeURLPairsFlag.Name) {
			proxyEnodeURLPairs = strings.Split(ctx.String(LegacyProxyEnodeURLPairsFlag.Name), ",")
			log.Warn("The flag --proxy.proxyenodeurlpair is deprecated and will be removed in the future, please use --proxy.proxyenodeurlpairs")
		}

		if ctx.GlobalIsSet(ProxyEnodeURLPairsFlag.Name) {
			proxyEnodeURLPairs = strings.Split(ctx.String(ProxyEnodeURLPairsFlag.Name), ",")
		}
		ethCfg.Istanbul.ProxyConfigs = make([]*istanbul.ProxyConfig, len(proxyEnodeURLPairs))

		for i, proxyEnodeURLPairStr := range proxyEnodeURLPairs {
			proxyEnodeURLPair := strings.Split(proxyEnodeURLPairStr, ";")
			if len(proxyEnodeURLPair) != 2 {
				Fatalf("Invalid format for option --%s", ProxyEnodeURLPairsFlag.Name)
			}

			proxyInternalNode, err := enode.ParseV4(proxyEnodeURLPair[0])
			if err != nil {
				Fatalf("Proxy internal facing enodeURL (%s) invalid with parse err: %v", proxyEnodeURLPair[0], err)
			}

			proxyExternalNode, err := enode.ParseV4(proxyEnodeURLPair[1])
			if err != nil {
				Fatalf("Proxy external facing enodeURL (%s) invalid with parse err: %v", proxyEnodeURLPair[1], err)
			}

			// Check that external IP is not a private IP address.
			if proxyExternalNode.IsPrivateIP() {
				if ctx.GlobalBool(ProxyAllowPrivateIPFlag.Name) {
					log.Warn("Proxy external facing enodeURL (%s) is private IP.", "proxy external enodeURL", proxyEnodeURLPair[1])
				} else {
					Fatalf("Proxy external facing enodeURL (%s) cannot be private IP.", "proxy external enodeURL", proxyEnodeURLPair[1])
				}
			}
			ethCfg.Istanbul.ProxyConfigs[i] = &istanbul.ProxyConfig{
				InternalNode: proxyInternalNode,
				ExternalNode: proxyExternalNode,
			}
		}

		if !ctx.GlobalBool(NoDiscoverFlag.Name) {
			Fatalf("Option --%s must be used if option --%s is used", NoDiscoverFlag.Name, ProxiedFlag.Name)
		}
	}
}

// checkExclusive verifies that only a single instance of the provided flags was
// set by the user. Each flag might optionally be followed by a string type to
// specialize it further.
func CheckExclusive(ctx *cli.Context, args ...interface{}) {
	set := make([]string, 0, 1)
	for i := 0; i < len(args); i++ {
		// Make sure the next argument is a flag and skip if not set
		flag, ok := args[i].(cli.Flag)
		if !ok {
			panic(fmt.Sprintf("invalid argument, not cli.Flag type: %T", args[i]))
		}
		// Check if next arg extends current and expand its name if so
		name := flag.GetName()

		if i+1 < len(args) {
			switch option := args[i+1].(type) {
			case string:
				// Extended flag check, make sure value set doesn't conflict with passed in option
				if ctx.GlobalString(flag.GetName()) == option {
					name += "=" + option
					set = append(set, "--"+name)
				}
				// shift arguments and continue
				i++
				continue

			case cli.Flag:
			default:
				panic(fmt.Sprintf("invalid argument, not cli.Flag or string extension: %T", args[i+1]))
			}
		}
		// Mark the flag if it's set
		if ctx.GlobalIsSet(flag.GetName()) {
			set = append(set, "--"+name)
		}
	}
	if len(set) > 1 {
		Fatalf("Flags %v can't be used at the same time", strings.Join(set, ", "))
	}
}

// SetShhConfig applies shh-related command line flags to the config.
func SetShhConfig(ctx *cli.Context, stack *node.Node, cfg *whisper.Config) {
	if ctx.GlobalIsSet(WhisperMaxMessageSizeFlag.Name) {
		cfg.MaxMessageSize = uint32(ctx.GlobalUint(WhisperMaxMessageSizeFlag.Name))
	}
	if ctx.GlobalIsSet(WhisperMinPOWFlag.Name) {
		cfg.MinimumAcceptedPOW = ctx.GlobalFloat64(WhisperMinPOWFlag.Name)
	}
	if ctx.GlobalIsSet(WhisperRestrictConnectionBetweenLightClientsFlag.Name) {
		cfg.RestrictConnectionBetweenLightClients = true
	}
}

func getNetworkId(ctx *cli.Context) uint64 {
	if ctx.GlobalIsSet(NetworkIdFlag.Name) {
		return ctx.GlobalUint64(NetworkIdFlag.Name)
	}
	switch {
	case ctx.GlobalBool(BaklavaFlag.Name):
		return params.BaklavaNetworkId
	case ctx.GlobalBool(AlfajoresFlag.Name):
		return params.AlfajoresNetworkId
	case ctx.GlobalBool(DeveloperFlag.Name):
		return 1337
	}
	return params.MainnetNetworkId
}

// SetEthConfig applies eth-related command line flags to the config.
func SetEthConfig(ctx *cli.Context, stack *node.Node, cfg *eth.Config) {
	// Avoid conflicting network flags
	CheckExclusive(ctx, DeveloperFlag, BaklavaFlag, AlfajoresFlag)
	CheckExclusive(ctx, LightServeFlag, SyncModeFlag, "light")
	CheckExclusive(ctx, DeveloperFlag, ExternalSignerFlag) // Can't use both ephemeral unlocked and external signer
	CheckExclusive(ctx, GCModeFlag, "archive", TxLookupLimitFlag)
	// todo(rjl493456442) make it available for les server
	// Ancient tx indices pruning is not available for les server now
	// since light client relies on the server for transaction status query.
	CheckExclusive(ctx, LegacyLightServFlag, LightServeFlag, TxLookupLimitFlag)
	var ks *keystore.KeyStore
	if keystores := stack.AccountManager().Backends(keystore.KeyStoreType); len(keystores) > 0 {
		ks = keystores[0].(*keystore.KeyStore)
	}
	setValidator(ctx, ks, cfg)
	setTxFeeRecipient(ctx, ks, cfg)
	setBLSbase(ctx, ks, cfg)
	setTxPool(ctx, &cfg.TxPool)
	setMiner(ctx, &cfg.Miner)
	setWhitelist(ctx, cfg)
	setIstanbul(ctx, stack, cfg)
	setLes(ctx, cfg)

	cfg.NetworkId = params.MainnetNetworkId

	if ctx.GlobalIsSet(SyncModeFlag.Name) {
		cfg.SyncMode = *GlobalTextMarshaler(ctx, SyncModeFlag.Name).(*downloader.SyncMode)
	}
	if ctx.GlobalIsSet(NetworkIdFlag.Name) {
		cfg.NetworkId = ctx.GlobalUint64(NetworkIdFlag.Name)
	}
	if ctx.GlobalIsSet(CacheFlag.Name) || ctx.GlobalIsSet(CacheDatabaseFlag.Name) {
		cfg.DatabaseCache = ctx.GlobalInt(CacheFlag.Name) * ctx.GlobalInt(CacheDatabaseFlag.Name) / 100
	}
	cfg.DatabaseHandles = makeDatabaseHandles()
	if ctx.GlobalIsSet(AncientFlag.Name) {
		cfg.DatabaseFreezer = ctx.GlobalString(AncientFlag.Name)
	}

	if gcmode := ctx.GlobalString(GCModeFlag.Name); gcmode != "full" && gcmode != "archive" {
		Fatalf("--%s must be either 'full' or 'archive'", GCModeFlag.Name)
	}
	if ctx.GlobalIsSet(GCModeFlag.Name) {
		cfg.NoPruning = ctx.GlobalString(GCModeFlag.Name) == "archive"
	}
	if ctx.GlobalIsSet(CacheNoPrefetchFlag.Name) {
		cfg.NoPrefetch = ctx.GlobalBool(CacheNoPrefetchFlag.Name)
	}
	if ctx.GlobalIsSet(TxLookupLimitFlag.Name) {
		cfg.TxLookupLimit = ctx.GlobalUint64(TxLookupLimitFlag.Name)
	}
	if ctx.GlobalIsSet(CacheFlag.Name) || ctx.GlobalIsSet(CacheTrieFlag.Name) {
		cfg.TrieCleanCache = ctx.GlobalInt(CacheFlag.Name) * ctx.GlobalInt(CacheTrieFlag.Name) / 100
	}
	if ctx.GlobalIsSet(CacheFlag.Name) || ctx.GlobalIsSet(CacheGCFlag.Name) {
		cfg.TrieDirtyCache = ctx.GlobalInt(CacheFlag.Name) * ctx.GlobalInt(CacheGCFlag.Name) / 100
	}
	if ctx.GlobalIsSet(CacheFlag.Name) || ctx.GlobalIsSet(CacheSnapshotFlag.Name) {
		cfg.SnapshotCache = ctx.GlobalInt(CacheFlag.Name) * ctx.GlobalInt(CacheSnapshotFlag.Name) / 100
	}
	if !ctx.GlobalIsSet(SnapshotFlag.Name) {
		cfg.SnapshotCache = 0 // Disabled
	}
	if ctx.GlobalIsSet(DocRootFlag.Name) {
		cfg.DocRoot = ctx.GlobalString(DocRootFlag.Name)
	}
	if ctx.GlobalIsSet(VMEnableDebugFlag.Name) {
		// TODO(fjl): force-enable this in --dev mode
		cfg.EnablePreimageRecording = ctx.GlobalBool(VMEnableDebugFlag.Name)
	}

	if ctx.GlobalIsSet(EWASMInterpreterFlag.Name) {
		cfg.EWASMInterpreter = ctx.GlobalString(EWASMInterpreterFlag.Name)
	}

	if ctx.GlobalIsSet(EVMInterpreterFlag.Name) {
		cfg.EVMInterpreter = ctx.GlobalString(EVMInterpreterFlag.Name)
	}

	if ctx.GlobalIsSet(RPCGlobalGasCap.Name) {
		cfg.RPCGasCap = new(big.Int).SetUint64(ctx.GlobalUint64(RPCGlobalGasCap.Name))
	}
<<<<<<< HEAD
	// Disable DNS discovery by default (by using the flag's value even if it hasn't been set and so
	// has the default value ""), since we don't have DNS discovery set up for Celo.
	// Note that passing --discovery.dns "" is the way the Geth docs specify for disabling DNS discovery,
	// so here we just make that be the default.
	if urls := ctx.GlobalString(DNSDiscoveryFlag.Name); urls == "" {
		cfg.DiscoveryURLs = []string{}
	} else {
		cfg.DiscoveryURLs = splitAndTrim(urls)
=======
	if ctx.GlobalIsSet(RPCGlobalTxFeeCap.Name) {
		cfg.RPCTxFeeCap = ctx.GlobalFloat64(RPCGlobalTxFeeCap.Name)
	}
	if ctx.GlobalIsSet(DNSDiscoveryFlag.Name) {
		urls := ctx.GlobalString(DNSDiscoveryFlag.Name)
		if urls == "" {
			cfg.DiscoveryURLs = []string{}
		} else {
			cfg.DiscoveryURLs = splitAndTrim(urls)
		}
>>>>>>> 56a319b9
	}

	// Override any default configs for hard coded networks.
	switch {
	case ctx.GlobalBool(BaklavaFlag.Name):
		if !ctx.GlobalIsSet(NetworkIdFlag.Name) {
			log.Info("Setting baklava id")
			cfg.NetworkId = params.BaklavaNetworkId
		}
		cfg.Genesis = core.DefaultBaklavaGenesisBlock()
		setDNSDiscoveryDefaults(cfg, params.BaklavaGenesisHash)
	case ctx.GlobalBool(AlfajoresFlag.Name):
		if !ctx.GlobalIsSet(NetworkIdFlag.Name) {
			cfg.NetworkId = params.AlfajoresNetworkId
		}
		cfg.Genesis = core.DefaultAlfajoresGenesisBlock()
		setDNSDiscoveryDefaults(cfg, params.AlfajoresGenesisHash)
	case ctx.GlobalBool(DeveloperFlag.Name):
		if !ctx.GlobalIsSet(NetworkIdFlag.Name) {
			cfg.NetworkId = 1337
		}
		// Create new developer account or reuse existing one
		var (
			developer accounts.Account
			err       error
		)
		if accs := ks.Accounts(); len(accs) > 0 {
			developer = ks.Accounts()[0]
		} else {
			key, _ := crypto.HexToECDSA("add67e37fdf5c26743d295b1af6d9b50f2785a6b60bc83a8f05bd1dd4b385c6c")
			developer, err = ks.ImportECDSA(key, "")
			if err != nil {
				Fatalf("Failed to create developer account: %v", err)
			}
		}
		if err := ks.Unlock(developer, ""); err != nil {
			Fatalf("Failed to unlock developer account: %v", err)
		}
		log.Info("Using developer account", "address", developer.Address)

		cfg.Genesis = core.DeveloperGenesisBlock(uint64(ctx.GlobalInt(DeveloperPeriodFlag.Name)), developer.Address)
		if !ctx.GlobalIsSet(MinerGasPriceFlag.Name) && !ctx.GlobalIsSet(LegacyMinerGasPriceFlag.Name) {
			cfg.Miner.GasPrice = big.NewInt(1)
		}
	default:
		if cfg.NetworkId == params.MainnetNetworkId {
			setDNSDiscoveryDefaults(cfg, params.MainnetGenesisHash)
		}
	}
}

// setDNSDiscoveryDefaults configures DNS discovery with the given URL if
// no URLs are set.
func setDNSDiscoveryDefaults(cfg *eth.Config, genesis common.Hash) {
	if cfg.DiscoveryURLs != nil {
		return // already set through flags/config
	}

	protocol := "all"
	if cfg.SyncMode == downloader.LightSync {
		protocol = "les"
	}
	if url := params.KnownDNSNetwork(genesis, protocol); url != "" {
		cfg.DiscoveryURLs = []string{url}
	}
}

// RegisterEthService adds an Ethereum client to the stack.
func RegisterEthService(stack *node.Node, cfg *eth.Config) {
	var err error
	if !cfg.SyncMode.SyncFullBlockChain() {
		err = stack.Register(func(ctx *node.ServiceContext) (node.Service, error) {
			return les.New(ctx, cfg)
		})
	} else {
		err = stack.Register(func(ctx *node.ServiceContext) (node.Service, error) {
			fullNode, err := eth.New(ctx, cfg)
			if fullNode != nil && cfg.LightServ > 0 {
				ls, _ := les.NewLesServer(fullNode, cfg)
				fullNode.AddLesServer(ls)
			}
			return fullNode, err
		})
	}
	if err != nil {
		Fatalf("Failed to register the Ethereum service: %v", err)
	}
}

// RegisterShhService configures Whisper and adds it to the given node.
func RegisterShhService(stack *node.Node, cfg *whisper.Config) {
	if err := stack.Register(func(n *node.ServiceContext) (node.Service, error) {
		return whisper.New(cfg), nil
	}); err != nil {
		Fatalf("Failed to register the Whisper service: %v", err)
	}
}

// RegisterEthStatsService configures the Ethereum Stats daemon and adds it to
// the given node.
func RegisterEthStatsService(stack *node.Node, url string) {
	if err := stack.Register(func(ctx *node.ServiceContext) (node.Service, error) {
		// Retrieve both eth and les services
		var ethServ *eth.Ethereum
		ctx.Service(&ethServ)

		var lesServ *les.LightEthereum
		ctx.Service(&lesServ)

		// Let ethstats use whichever is not nil
		return ethstats.New(url, ethServ, lesServ)
	}); err != nil {
		Fatalf("Failed to register the Ethereum Stats service: %v", err)
	}
}

// RegisterGraphQLService is a utility function to construct a new service and register it against a node.
func RegisterGraphQLService(stack *node.Node, endpoint string, cors, vhosts []string, timeouts rpc.HTTPTimeouts) {
	if err := stack.Register(func(ctx *node.ServiceContext) (node.Service, error) {
		// Try to construct the GraphQL service backed by a full node
		var ethServ *eth.Ethereum
		if err := ctx.Service(&ethServ); err == nil {
			return graphql.New(ethServ.APIBackend, endpoint, cors, vhosts, timeouts)
		}
		// Try to construct the GraphQL service backed by a light node
		var lesServ *les.LightEthereum
		if err := ctx.Service(&lesServ); err == nil {
			return graphql.New(lesServ.ApiBackend, endpoint, cors, vhosts, timeouts)
		}
		// Well, this should not have happened, bail out
		return nil, errors.New("no Ethereum service")
	}); err != nil {
		Fatalf("Failed to register the GraphQL service: %v", err)
	}
}

func SetupMetrics(ctx *cli.Context) {
	if metrics.Enabled {
		log.Info("Enabling metrics collection")
		var (
			enableExport = ctx.GlobalBool(MetricsEnableInfluxDBFlag.Name)
			endpoint     = ctx.GlobalString(MetricsInfluxDBEndpointFlag.Name)
			database     = ctx.GlobalString(MetricsInfluxDBDatabaseFlag.Name)
			username     = ctx.GlobalString(MetricsInfluxDBUsernameFlag.Name)
			password     = ctx.GlobalString(MetricsInfluxDBPasswordFlag.Name)
		)

		if enableExport {
			tagsMap := SplitTagsFlag(ctx.GlobalString(MetricsInfluxDBTagsFlag.Name))

			log.Info("Enabling metrics export to InfluxDB")

			go influxdb.InfluxDBWithTags(metrics.DefaultRegistry, 10*time.Second, endpoint, database, username, password, "geth.", tagsMap)
		}
	}
}

func SplitTagsFlag(tagsFlag string) map[string]string {
	tags := strings.Split(tagsFlag, ",")
	tagsMap := map[string]string{}

	for _, t := range tags {
		if t != "" {
			kv := strings.Split(t, "=")

			if len(kv) == 2 {
				tagsMap[kv[0]] = kv[1]
			}
		}
	}

	return tagsMap
}

// MakeChainDatabase open an LevelDB using the flags passed to the client and will hard crash if it fails.
func MakeChainDatabase(ctx *cli.Context, stack *node.Node) ethdb.Database {
	var (
		cache   = ctx.GlobalInt(CacheFlag.Name) * ctx.GlobalInt(CacheDatabaseFlag.Name) / 100
		handles = makeDatabaseHandles()
	)
	name := "chaindata"
	if ctx.GlobalString(SyncModeFlag.Name) == "light" {
		name = "lightchaindata"
	} else if ctx.GlobalString(SyncModeFlag.Name) == "lightest" {
		name = "lightestchaindata"
	}
	chainDb, err := stack.OpenDatabaseWithFreezer(name, cache, handles, ctx.GlobalString(AncientFlag.Name), "")
	if err != nil {
		Fatalf("Could not open database: %v", err)
	}
	return chainDb
}

func MakeGenesis(ctx *cli.Context) *core.Genesis {
	var genesis *core.Genesis
	switch {
	case ctx.GlobalBool(BaklavaFlag.Name):
		genesis = core.DefaultBaklavaGenesisBlock()
	case ctx.GlobalBool(AlfajoresFlag.Name):
		genesis = core.DefaultAlfajoresGenesisBlock()
	case ctx.GlobalBool(DeveloperFlag.Name):
		Fatalf("Developer chains are ephemeral")
	}
	return genesis
}

// MakeChain creates a chain manager from set command line flags.
func MakeChain(ctx *cli.Context, stack *node.Node, readOnly bool) (chain *core.BlockChain, chainDb ethdb.Database) {
	var err error
	chainDb = MakeChainDatabase(ctx, stack)
	config, _, err := core.SetupGenesisBlock(chainDb, MakeGenesis(ctx))
	if err != nil {
		Fatalf("%v", err)
	}
	config.FullHeaderChainAvailable = ctx.GlobalString(SyncModeFlag.Name) != "lightest"
	engine := mockEngine.NewFaker()

	if gcmode := ctx.GlobalString(GCModeFlag.Name); gcmode != "full" && gcmode != "archive" {
		Fatalf("--%s must be either 'full' or 'archive'", GCModeFlag.Name)
	}
	cache := &core.CacheConfig{
		TrieCleanLimit:      eth.DefaultConfig.TrieCleanCache,
		TrieCleanNoPrefetch: ctx.GlobalBool(CacheNoPrefetchFlag.Name),
		TrieDirtyLimit:      eth.DefaultConfig.TrieDirtyCache,
		TrieDirtyDisabled:   ctx.GlobalString(GCModeFlag.Name) == "archive",
		TrieTimeLimit:       eth.DefaultConfig.TrieTimeout,
		SnapshotLimit:       eth.DefaultConfig.SnapshotCache,
	}
	if !ctx.GlobalIsSet(SnapshotFlag.Name) {
		cache.SnapshotLimit = 0 // Disabled
	}
	if ctx.GlobalIsSet(CacheFlag.Name) || ctx.GlobalIsSet(CacheTrieFlag.Name) {
		cache.TrieCleanLimit = ctx.GlobalInt(CacheFlag.Name) * ctx.GlobalInt(CacheTrieFlag.Name) / 100
	}
	if ctx.GlobalIsSet(CacheFlag.Name) || ctx.GlobalIsSet(CacheGCFlag.Name) {
		cache.TrieDirtyLimit = ctx.GlobalInt(CacheFlag.Name) * ctx.GlobalInt(CacheGCFlag.Name) / 100
	}
	vmcfg := vm.Config{EnablePreimageRecording: ctx.GlobalBool(VMEnableDebugFlag.Name)}
	var limit *uint64
	if ctx.GlobalIsSet(TxLookupLimitFlag.Name) && !readOnly {
		l := ctx.GlobalUint64(TxLookupLimitFlag.Name)
		limit = &l
	}
	chain, err = core.NewBlockChain(chainDb, cache, config, engine, vmcfg, nil, limit)
	if err != nil {
		Fatalf("Can't create BlockChain: %v", err)
	}
	return chain, chainDb
}

// MakeConsolePreloads retrieves the absolute paths for the console JavaScript
// scripts to preload before starting.
func MakeConsolePreloads(ctx *cli.Context) []string {
	// Skip preloading if there's nothing to preload
	if ctx.GlobalString(PreloadJSFlag.Name) == "" {
		return nil
	}
	// Otherwise resolve absolute paths and return them
	var preloads []string

	assets := ctx.GlobalString(JSpathFlag.Name)
	for _, file := range strings.Split(ctx.GlobalString(PreloadJSFlag.Name), ",") {
		preloads = append(preloads, common.AbsolutePath(assets, strings.TrimSpace(file)))
	}
	return preloads
}

// MigrateFlags sets the global flag from a local flag when it's set.
// This is a temporary function used for migrating old command/flags to the
// new format.
//
// e.g. geth account new --keystore /tmp/mykeystore --lightkdf
//
// is equivalent after calling this method with:
//
// geth --keystore /tmp/mykeystore --lightkdf account new
//
// This allows the use of the existing configuration functionality.
// When all flags are migrated this function can be removed and the existing
// configuration functionality must be changed that is uses local flags
func MigrateFlags(action func(ctx *cli.Context) error) func(*cli.Context) error {
	return func(ctx *cli.Context) error {
		for _, name := range ctx.FlagNames() {
			if ctx.IsSet(name) {
				ctx.GlobalSet(name, ctx.String(name))
			}
		}
		return action(ctx)
	}
}<|MERGE_RESOLUTION|>--- conflicted
+++ resolved
@@ -465,15 +465,11 @@
 		Name:  "rpc.gascap",
 		Usage: "Sets a cap on gas that can be used in eth_call/estimateGas",
 	}
-<<<<<<< HEAD
-
-=======
 	RPCGlobalTxFeeCap = cli.Float64Flag{
 		Name:  "rpc.txfeecap",
-		Usage: "Sets a cap on transaction fee (in ether) that can be sent via the RPC APIs (0 = no cap)",
+		Usage: "Sets a cap on transaction fee (in celo) that can be sent via the RPC APIs (0 = no cap)",
 		Value: eth.DefaultConfig.RPCTxFeeCap,
 	}
->>>>>>> 56a319b9
 	// Logging and debug settings
 
 	CeloStatsURLFlag = cli.StringFlag{
@@ -1725,7 +1721,11 @@
 	if ctx.GlobalIsSet(RPCGlobalGasCap.Name) {
 		cfg.RPCGasCap = new(big.Int).SetUint64(ctx.GlobalUint64(RPCGlobalGasCap.Name))
 	}
-<<<<<<< HEAD
+
+	if ctx.GlobalIsSet(RPCGlobalTxFeeCap.Name) {
+		cfg.RPCTxFeeCap = ctx.GlobalFloat64(RPCGlobalTxFeeCap.Name)
+	}
+
 	// Disable DNS discovery by default (by using the flag's value even if it hasn't been set and so
 	// has the default value ""), since we don't have DNS discovery set up for Celo.
 	// Note that passing --discovery.dns "" is the way the Geth docs specify for disabling DNS discovery,
@@ -1734,18 +1734,6 @@
 		cfg.DiscoveryURLs = []string{}
 	} else {
 		cfg.DiscoveryURLs = splitAndTrim(urls)
-=======
-	if ctx.GlobalIsSet(RPCGlobalTxFeeCap.Name) {
-		cfg.RPCTxFeeCap = ctx.GlobalFloat64(RPCGlobalTxFeeCap.Name)
-	}
-	if ctx.GlobalIsSet(DNSDiscoveryFlag.Name) {
-		urls := ctx.GlobalString(DNSDiscoveryFlag.Name)
-		if urls == "" {
-			cfg.DiscoveryURLs = []string{}
-		} else {
-			cfg.DiscoveryURLs = splitAndTrim(urls)
-		}
->>>>>>> 56a319b9
 	}
 
 	// Override any default configs for hard coded networks.
