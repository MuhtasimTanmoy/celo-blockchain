// Copyright 2015 The go-ethereum Authors
// This file is part of go-ethereum.
//
// go-ethereum is free software: you can redistribute it and/or modify
// it under the terms of the GNU General Public License as published by
// the Free Software Foundation, either version 3 of the License, or
// (at your option) any later version.
//
// go-ethereum is distributed in the hope that it will be useful,
// but WITHOUT ANY WARRANTY; without even the implied warranty of
// MERCHANTABILITY or FITNESS FOR A PARTICULAR PURPOSE. See the
// GNU General Public License for more details.
//
// You should have received a copy of the GNU General Public License
// along with go-ethereum. If not, see <http://www.gnu.org/licenses/>.

// Package utils contains internal helper functions for go-ethereum commands.
package utils

import (
	"crypto/ecdsa"
	"fmt"
	"io/ioutil"
	"math/big"
	"os"
	"path/filepath"
	"strconv"
	"strings"
	"time"

	"github.com/ethereum/go-ethereum/accounts"
	"github.com/ethereum/go-ethereum/accounts/keystore"
	"github.com/ethereum/go-ethereum/common"
	"github.com/ethereum/go-ethereum/common/fdlimit"
	"github.com/ethereum/go-ethereum/consensus"
	"github.com/ethereum/go-ethereum/consensus/clique"
	"github.com/ethereum/go-ethereum/consensus/ethash"
	"github.com/ethereum/go-ethereum/consensus/istanbul"
	"github.com/ethereum/go-ethereum/core"
	"github.com/ethereum/go-ethereum/core/state"
	"github.com/ethereum/go-ethereum/core/vm"
	"github.com/ethereum/go-ethereum/crypto"
	"github.com/ethereum/go-ethereum/dashboard"
	"github.com/ethereum/go-ethereum/eth"
	"github.com/ethereum/go-ethereum/eth/downloader"
	"github.com/ethereum/go-ethereum/ethdb"
	"github.com/ethereum/go-ethereum/ethstats"
	"github.com/ethereum/go-ethereum/les"
	"github.com/ethereum/go-ethereum/log"
	"github.com/ethereum/go-ethereum/metrics"
	"github.com/ethereum/go-ethereum/metrics/influxdb"
	"github.com/ethereum/go-ethereum/node"
	"github.com/ethereum/go-ethereum/p2p"
	"github.com/ethereum/go-ethereum/p2p/discv5"
	"github.com/ethereum/go-ethereum/p2p/enode"
	"github.com/ethereum/go-ethereum/p2p/nat"
	"github.com/ethereum/go-ethereum/p2p/netutil"
	"github.com/ethereum/go-ethereum/params"
	whisper "github.com/ethereum/go-ethereum/whisper/whisperv6"
	cli "gopkg.in/urfave/cli.v1"
)

var (
	CommandHelpTemplate = `{{.cmd.Name}}{{if .cmd.Subcommands}} command{{end}}{{if .cmd.Flags}} [command options]{{end}} [arguments...]
{{if .cmd.Description}}{{.cmd.Description}}
{{end}}{{if .cmd.Subcommands}}
SUBCOMMANDS:
	{{range .cmd.Subcommands}}{{.Name}}{{with .ShortName}}, {{.}}{{end}}{{ "\t" }}{{.Usage}}
	{{end}}{{end}}{{if .categorizedFlags}}
{{range $idx, $categorized := .categorizedFlags}}{{$categorized.Name}} OPTIONS:
{{range $categorized.Flags}}{{"\t"}}{{.}}
{{end}}
{{end}}{{end}}`
)

func init() {
	cli.AppHelpTemplate = `{{.Name}} {{if .Flags}}[global options] {{end}}command{{if .Flags}} [command options]{{end}} [arguments...]

VERSION:
   {{.Version}}

COMMANDS:
   {{range .Commands}}{{.Name}}{{with .ShortName}}, {{.}}{{end}}{{ "\t" }}{{.Usage}}
   {{end}}{{if .Flags}}
GLOBAL OPTIONS:
   {{range .Flags}}{{.}}
   {{end}}{{end}}
`

	cli.CommandHelpTemplate = CommandHelpTemplate
}

// NewApp creates an app with sane defaults.
func NewApp(gitCommit, usage string) *cli.App {
	app := cli.NewApp()
	app.Name = filepath.Base(os.Args[0])
	app.Author = ""
	//app.Authors = nil
	app.Email = ""
	app.Version = params.VersionWithMeta
	if len(gitCommit) >= 8 {
		app.Version += "-" + gitCommit[:8]
	}
	app.Usage = usage
	return app
}

// These are all the command line flags we support.
// If you add to this list, please remember to include the
// flag in the appropriate command definition.
//
// The flags are defined here so their names and help texts
// are the same for all commands.

var (
	// General settings
	DataDirFlag = DirectoryFlag{
		Name:  "datadir",
		Usage: "Data directory for the databases and keystore",
		Value: DirectoryString{node.DefaultDataDir()},
	}
	KeyStoreDirFlag = DirectoryFlag{
		Name:  "keystore",
		Usage: "Directory for the keystore (default = inside the datadir)",
	}
	NoUSBFlag = cli.BoolFlag{
		Name:  "nousb",
		Usage: "Disables monitoring for and managing USB hardware wallets",
	}
	NetworkIdFlag = cli.Uint64Flag{
		Name:  "networkid",
		Usage: "Network identifier (integer, 1=Frontier, 2=Morden (disused), 3=Ropsten, 4=Rinkeby, 5=Ottoman)",
		Value: node.DefaultConfig.P2P.NetworkId,
	}
	TestnetFlag = cli.BoolFlag{
		Name:  "testnet",
		Usage: "Ropsten network: pre-configured proof-of-work test network",
	}
	RinkebyFlag = cli.BoolFlag{
		Name:  "rinkeby",
		Usage: "Rinkeby network: pre-configured proof-of-authority test network",
	}
	GoerliFlag = cli.BoolFlag{
		Name:  "goerli",
		Usage: "Görli network: pre-configured proof-of-authority test network",
	}
	ConstantinopleOverrideFlag = cli.Uint64Flag{
		Name:  "override.constantinople",
		Usage: "Manually specify constantinople fork-block, overriding the bundled setting",
	}
	DeveloperFlag = cli.BoolFlag{
		Name:  "dev",
		Usage: "Ephemeral proof-of-authority network with a pre-funded developer account, mining enabled",
	}
	OttomanFlag = cli.BoolFlag{
		Name:  "ottoman",
		Usage: "Ottoman network: pre-configured istanbul bft test network",
	}
	DeveloperPeriodFlag = cli.IntFlag{
		Name:  "dev.period",
		Usage: "Block period to use in developer mode (0 = mine only if transaction pending)",
	}
	IdentityFlag = cli.StringFlag{
		Name:  "identity",
		Usage: "Custom node name",
	}
	DocRootFlag = DirectoryFlag{
		Name:  "docroot",
		Usage: "Document Root for HTTPClient file scheme",
		Value: DirectoryString{homeDir()},
	}
	defaultSyncMode = eth.DefaultConfig.SyncMode
	SyncModeFlag    = TextMarshalerFlag{
		Name:  "syncmode",
		Usage: `Blockchain sync mode ("fast", "full", "light", or "ultralight")`,
		Value: &defaultSyncMode,
	}
	GCModeFlag = cli.StringFlag{
		Name:  "gcmode",
		Usage: `Blockchain garbage collection mode ("full", "archive")`,
		Value: "full",
	}
	LightServFlag = cli.IntFlag{
		Name:  "lightserv",
		Usage: "Maximum percentage of time allowed for serving LES requests (0-90)",
		Value: eth.DefaultConfig.LightServ,
	}
	LightPeersFlag = cli.IntFlag{
		Name:  "lightpeers",
		Usage: "Maximum number of LES client peers",
		Value: eth.DefaultConfig.LightPeers,
	}
	LightKDFFlag = cli.BoolFlag{
		Name:  "lightkdf",
		Usage: "Reduce key-derivation RAM & CPU usage at some expense of KDF strength",
	}
	WhitelistFlag = cli.StringFlag{
		Name:  "whitelist",
		Usage: "Comma separated block number-to-hash mappings to enforce (<number>=<hash>)",
	}
	EtherbaseFlag = cli.StringFlag{
		Name:  "etherbase",
		Usage: "Public address for transaction broadcasting and block mining rewards (default = first account)",
		Value: "0",
	}
	GatewayFeeFlag = BigFlag{
		Name:  "gatewayfee",
		Usage: "Minimum value of gateway fee to serve a light client transaction",
		Value: eth.DefaultConfig.GatewayFee,
	}
	BLSbaseFlag = cli.StringFlag{
		Name:  "blsbase",
		Usage: "Public address for block mining BLS signatures (default = first account created)",
		Value: "0",
	}
	// Dashboard settings
	DashboardEnabledFlag = cli.BoolFlag{
		Name:  metrics.DashboardEnabledFlag,
		Usage: "Enable the dashboard",
	}
	DashboardAddrFlag = cli.StringFlag{
		Name:  "dashboard.addr",
		Usage: "Dashboard listening interface",
		Value: dashboard.DefaultConfig.Host,
	}
	DashboardPortFlag = cli.IntFlag{
		Name:  "dashboard.host",
		Usage: "Dashboard listening port",
		Value: dashboard.DefaultConfig.Port,
	}
	DashboardRefreshFlag = cli.DurationFlag{
		Name:  "dashboard.refresh",
		Usage: "Dashboard metrics collection refresh rate",
		Value: dashboard.DefaultConfig.Refresh,
	}
	// Ethash settings
	EthashCacheDirFlag = DirectoryFlag{
		Name:  "ethash.cachedir",
		Usage: "Directory to store the ethash verification caches (default = inside the datadir)",
	}
	EthashCachesInMemoryFlag = cli.IntFlag{
		Name:  "ethash.cachesinmem",
		Usage: "Number of recent ethash caches to keep in memory (16MB each)",
		Value: eth.DefaultConfig.Ethash.CachesInMem,
	}
	EthashCachesOnDiskFlag = cli.IntFlag{
		Name:  "ethash.cachesondisk",
		Usage: "Number of recent ethash caches to keep on disk (16MB each)",
		Value: eth.DefaultConfig.Ethash.CachesOnDisk,
	}
	EthashDatasetDirFlag = DirectoryFlag{
		Name:  "ethash.dagdir",
		Usage: "Directory to store the ethash mining DAGs (default = inside home folder)",
		Value: DirectoryString{eth.DefaultConfig.Ethash.DatasetDir},
	}
	EthashDatasetsInMemoryFlag = cli.IntFlag{
		Name:  "ethash.dagsinmem",
		Usage: "Number of recent ethash mining DAGs to keep in memory (1+GB each)",
		Value: eth.DefaultConfig.Ethash.DatasetsInMem,
	}
	EthashDatasetsOnDiskFlag = cli.IntFlag{
		Name:  "ethash.dagsondisk",
		Usage: "Number of recent ethash mining DAGs to keep on disk (1+GB each)",
		Value: eth.DefaultConfig.Ethash.DatasetsOnDisk,
	}
	// Transaction pool settings
	TxPoolLocalsFlag = cli.StringFlag{
		Name:  "txpool.locals",
		Usage: "Comma separated accounts to treat as locals (no flush, priority inclusion)",
	}
	TxPoolNoLocalsFlag = cli.BoolFlag{
		Name:  "txpool.nolocals",
		Usage: "Disables price exemptions for locally submitted transactions",
	}
	TxPoolJournalFlag = cli.StringFlag{
		Name:  "txpool.journal",
		Usage: "Disk journal for local transaction to survive node restarts",
		Value: core.DefaultTxPoolConfig.Journal,
	}
	TxPoolRejournalFlag = cli.DurationFlag{
		Name:  "txpool.rejournal",
		Usage: "Time interval to regenerate the local transaction journal",
		Value: core.DefaultTxPoolConfig.Rejournal,
	}
	TxPoolPriceLimitFlag = cli.Uint64Flag{
		Name:  "txpool.pricelimit",
		Usage: "Minimum gas price limit to enforce for acceptance into the pool",
		Value: eth.DefaultConfig.TxPool.PriceLimit,
	}
	TxPoolPriceBumpFlag = cli.Uint64Flag{
		Name:  "txpool.pricebump",
		Usage: "Price bump percentage to replace an already existing transaction",
		Value: eth.DefaultConfig.TxPool.PriceBump,
	}
	TxPoolAccountSlotsFlag = cli.Uint64Flag{
		Name:  "txpool.accountslots",
		Usage: "Minimum number of executable transaction slots guaranteed per account",
		Value: eth.DefaultConfig.TxPool.AccountSlots,
	}
	TxPoolGlobalSlotsFlag = cli.Uint64Flag{
		Name:  "txpool.globalslots",
		Usage: "Maximum number of executable transaction slots for all accounts",
		Value: eth.DefaultConfig.TxPool.GlobalSlots,
	}
	TxPoolAccountQueueFlag = cli.Uint64Flag{
		Name:  "txpool.accountqueue",
		Usage: "Maximum number of non-executable transaction slots permitted per account",
		Value: eth.DefaultConfig.TxPool.AccountQueue,
	}
	TxPoolGlobalQueueFlag = cli.Uint64Flag{
		Name:  "txpool.globalqueue",
		Usage: "Maximum number of non-executable transaction slots for all accounts",
		Value: eth.DefaultConfig.TxPool.GlobalQueue,
	}
	TxPoolLifetimeFlag = cli.DurationFlag{
		Name:  "txpool.lifetime",
		Usage: "Maximum amount of time non-executable transaction are queued",
		Value: eth.DefaultConfig.TxPool.Lifetime,
	}
	// Performance tuning settings
	CacheFlag = cli.IntFlag{
		Name:  "cache",
		Usage: "Megabytes of memory allocated to internal caching",
		Value: 1024,
	}
	CacheDatabaseFlag = cli.IntFlag{
		Name:  "cache.database",
		Usage: "Percentage of cache memory allowance to use for database io",
		Value: 50,
	}
	CacheTrieFlag = cli.IntFlag{
		Name:  "cache.trie",
		Usage: "Percentage of cache memory allowance to use for trie caching",
		Value: 25,
	}
	CacheGCFlag = cli.IntFlag{
		Name:  "cache.gc",
		Usage: "Percentage of cache memory allowance to use for trie pruning",
		Value: 25,
	}
	TrieCacheGenFlag = cli.IntFlag{
		Name:  "trie-cache-gens",
		Usage: "Number of trie node generations to keep in memory",
		Value: int(state.MaxTrieCacheGen),
	}
	// Miner settings
	MiningEnabledFlag = cli.BoolFlag{
		Name:  "mine",
		Usage: "Enable mining",
	}
	MinerThreadsFlag = cli.IntFlag{
		Name:  "miner.threads",
		Usage: "Number of CPU threads to use for mining",
		Value: 0,
	}
	MinerLegacyThreadsFlag = cli.IntFlag{
		Name:  "minerthreads",
		Usage: "Number of CPU threads to use for mining (deprecated, use --miner.threads)",
		Value: 0,
	}
	MinerNotifyFlag = cli.StringFlag{
		Name:  "miner.notify",
		Usage: "Comma separated HTTP URL list to notify of new work packages",
	}
	MinerGasTargetFlag = cli.Uint64Flag{
		Name:  "miner.gastarget",
		Usage: "Target gas floor for mined blocks",
		Value: eth.DefaultConfig.MinerGasFloor,
	}
	MinerLegacyGasTargetFlag = cli.Uint64Flag{
		Name:  "targetgaslimit",
		Usage: "Target gas floor for mined blocks (deprecated, use --miner.gastarget)",
		Value: eth.DefaultConfig.MinerGasFloor,
	}
	MinerGasLimitFlag = cli.Uint64Flag{
		Name:  "miner.gaslimit",
		Usage: "Target gas ceiling for mined blocks",
		Value: eth.DefaultConfig.MinerGasCeil,
	}
	MinerGasPriceFlag = BigFlag{
		Name:  "miner.gasprice",
		Usage: "Minimum gas price for mining a transaction",
		Value: eth.DefaultConfig.MinerGasPrice,
	}
	MinerLegacyGasPriceFlag = BigFlag{
		Name:  "gasprice",
		Usage: "Minimum gas price for mining a transaction (deprecated, use --miner.gasprice)",
		Value: eth.DefaultConfig.MinerGasPrice,
	}
	MinerExtraDataFlag = cli.StringFlag{
		Name:  "miner.extradata",
		Usage: "Block extra data set by the miner (default = client version)",
	}
	MinerLegacyExtraDataFlag = cli.StringFlag{
		Name:  "extradata",
		Usage: "Block extra data set by the miner (default = client version, deprecated, use --miner.extradata)",
	}
	MinerRecommitIntervalFlag = cli.DurationFlag{
		Name:  "miner.recommit",
		Usage: "Time interval to recreate the block being mined",
		Value: eth.DefaultConfig.MinerRecommit,
	}
	MinerNoVerfiyFlag = cli.BoolFlag{
		Name:  "miner.noverify",
		Usage: "Disable remote sealing verification",
	}
	// Account settings
	UnlockedAccountFlag = cli.StringFlag{
		Name:  "unlock",
		Usage: "Comma separated list of accounts to unlock",
		Value: "",
	}
	PasswordFileFlag = cli.StringFlag{
		Name:  "password",
		Usage: "Password file to use for non-interactive password input",
		Value: "",
	}

	VMEnableDebugFlag = cli.BoolFlag{
		Name:  "vmdebug",
		Usage: "Record information useful for VM and contract debugging",
	}
	// Logging and debug settings
	EthStatsURLFlag = cli.StringFlag{
		Name:  "ethstats",
		Usage: "Reporting URL of a ethstats service (nodename:secret@host:port)",
	}
	FakePoWFlag = cli.BoolFlag{
		Name:  "fakepow",
		Usage: "Disables proof-of-work verification",
	}
	NoCompactionFlag = cli.BoolFlag{
		Name:  "nocompaction",
		Usage: "Disables db compaction after import",
	}
	// RPC settings
	RPCEnabledFlag = cli.BoolFlag{
		Name:  "rpc",
		Usage: "Enable the HTTP-RPC server",
	}
	RPCListenAddrFlag = cli.StringFlag{
		Name:  "rpcaddr",
		Usage: "HTTP-RPC server listening interface",
		Value: node.DefaultHTTPHost,
	}
	RPCPortFlag = cli.IntFlag{
		Name:  "rpcport",
		Usage: "HTTP-RPC server listening port",
		Value: node.DefaultHTTPPort,
	}
	RPCCORSDomainFlag = cli.StringFlag{
		Name:  "rpccorsdomain",
		Usage: "Comma separated list of domains from which to accept cross origin requests (browser enforced)",
		Value: "",
	}
	RPCVirtualHostsFlag = cli.StringFlag{
		Name:  "rpcvhosts",
		Usage: "Comma separated list of virtual hostnames from which to accept requests (server enforced). Accepts '*' wildcard.",
		Value: strings.Join(node.DefaultConfig.HTTPVirtualHosts, ","),
	}
	RPCApiFlag = cli.StringFlag{
		Name:  "rpcapi",
		Usage: "API's offered over the HTTP-RPC interface",
		Value: "",
	}
	IPCDisabledFlag = cli.BoolFlag{
		Name:  "ipcdisable",
		Usage: "Disable the IPC-RPC server",
	}
	IPCPathFlag = DirectoryFlag{
		Name:  "ipcpath",
		Usage: "Filename for IPC socket/pipe within the datadir (explicit paths escape it)",
	}
	WSEnabledFlag = cli.BoolFlag{
		Name:  "ws",
		Usage: "Enable the WS-RPC server",
	}
	WSListenAddrFlag = cli.StringFlag{
		Name:  "wsaddr",
		Usage: "WS-RPC server listening interface",
		Value: node.DefaultWSHost,
	}
	WSPortFlag = cli.IntFlag{
		Name:  "wsport",
		Usage: "WS-RPC server listening port",
		Value: node.DefaultWSPort,
	}
	WSApiFlag = cli.StringFlag{
		Name:  "wsapi",
		Usage: "API's offered over the WS-RPC interface",
		Value: "",
	}
	WSAllowedOriginsFlag = cli.StringFlag{
		Name:  "wsorigins",
		Usage: "Origins from which to accept websockets requests",
		Value: "",
	}
	ExecFlag = cli.StringFlag{
		Name:  "exec",
		Usage: "Execute JavaScript statement",
	}
	PreloadJSFlag = cli.StringFlag{
		Name:  "preload",
		Usage: "Comma separated list of JavaScript files to preload into the console",
	}

	// Network Settings
	MaxPeersFlag = cli.IntFlag{
		Name:  "maxpeers",
		Usage: "Maximum number of network peers (network disabled if set to 0)",
		Value: 25,
	}
	MaxPendingPeersFlag = cli.IntFlag{
		Name:  "maxpendpeers",
		Usage: "Maximum number of pending connection attempts (defaults used if set to 0)",
		Value: 0,
	}
	ListenPortFlag = cli.IntFlag{
		Name:  "port",
		Usage: "Network listening port",
		Value: 30303,
	}
	BootnodesFlag = cli.StringFlag{
		Name:  "bootnodes",
		Usage: "Comma separated enode URLs for P2P discovery bootstrap (set v4+v5 instead for light servers)",
		Value: "",
	}
	BootnodesV4Flag = cli.StringFlag{
		Name:  "bootnodesv4",
		Usage: "Comma separated enode URLs for P2P v4 discovery bootstrap (light server, full nodes)",
		Value: "",
	}
	BootnodesV5Flag = cli.StringFlag{
		Name:  "bootnodesv5",
		Usage: "Comma separated enode URLs for P2P v5 discovery bootstrap (light server, light nodes)",
		Value: "",
	}
	NodeKeyFileFlag = cli.StringFlag{
		Name:  "nodekey",
		Usage: "P2P node key file",
	}
	NodeKeyHexFlag = cli.StringFlag{
		Name:  "nodekeyhex",
		Usage: "P2P node key as hex (for testing)",
	}
	NATFlag = cli.StringFlag{
		Name:  "nat",
		Usage: "NAT port mapping mechanism (any|none|upnp|pmp|extip:<IP>)",
		Value: "any",
	}
	NoDiscoverFlag = cli.BoolFlag{
		Name:  "nodiscover",
		Usage: "Disables the peer discovery mechanism (manual peer addition)",
	}
	DiscoveryV5Flag = cli.BoolFlag{
		Name:  "v5disc",
		Usage: "Enables the experimental RLPx V5 (Topic Discovery) mechanism",
	}
	NetrestrictFlag = cli.StringFlag{
		Name:  "netrestrict",
		Usage: "Restricts network communication to the given IP networks (CIDR masks)",
	}
	PingIPFromPacketFlag = cli.BoolFlag{
		Name:  "ping-ip-from-packet",
		Usage: "Has the discovery protocol use the IP address given by a ping packet",
	}
	UseInMemoryDiscoverTableFlag = cli.BoolFlag{
		Name:  "use-in-memory-discovery-table",
		Usage: "Specifies whether to use an in memory discovery table",
	}

	VersionCheckFlag = cli.BoolFlag{
		Name:  "disable-version-check",
		Usage: "Disable version check. Use if the parameter is set erroneously",
	}

	// ATM the url is left to the user and deployment to
	JSpathFlag = cli.StringFlag{
		Name:  "jspath",
		Usage: "JavaScript root path for `loadScript`",
		Value: ".",
	}

	WhisperEnabledFlag = cli.BoolFlag{
		Name:  "shh",
		Usage: "Enable Whisper",
	}
	WhisperMaxMessageSizeFlag = cli.IntFlag{
		Name:  "shh.maxmessagesize",
		Usage: "Max message size accepted",
		Value: int(whisper.DefaultMaxMessageSize),
	}
	WhisperMinPOWFlag = cli.Float64Flag{
		Name:  "shh.pow",
		Usage: "Minimum POW accepted",
		Value: whisper.DefaultMinimumPoW,
	}
	WhisperRestrictConnectionBetweenLightClientsFlag = cli.BoolFlag{
		Name:  "shh.restrict-light",
		Usage: "Restrict connection between two whisper light clients",
	}

	// Metrics flags
	MetricsEnabledFlag = cli.BoolFlag{
		Name:  metrics.MetricsEnabledFlag,
		Usage: "Enable metrics collection and reporting",
	}
	MetricsEnableInfluxDBFlag = cli.BoolFlag{
		Name:  "metrics.influxdb",
		Usage: "Enable metrics export/push to an external InfluxDB database",
	}
	MetricsInfluxDBEndpointFlag = cli.StringFlag{
		Name:  "metrics.influxdb.endpoint",
		Usage: "InfluxDB API endpoint to report metrics to",
		Value: "http://localhost:8086",
	}
	MetricsInfluxDBDatabaseFlag = cli.StringFlag{
		Name:  "metrics.influxdb.database",
		Usage: "InfluxDB database name to push reported metrics to",
		Value: "geth",
	}
	MetricsInfluxDBUsernameFlag = cli.StringFlag{
		Name:  "metrics.influxdb.username",
		Usage: "Username to authorize access to the database",
		Value: "test",
	}
	MetricsInfluxDBPasswordFlag = cli.StringFlag{
		Name:  "metrics.influxdb.password",
		Usage: "Password to authorize access to the database",
		Value: "test",
	}
	// Tags are part of every measurement sent to InfluxDB. Queries on tags are faster in InfluxDB.
	// For example `host` tag could be used so that we can group all nodes and average a measurement
	// across all of them, but also so that we can select a specific node and inspect its measurements.
	// https://docs.influxdata.com/influxdb/v1.4/concepts/key_concepts/#tag-key
	MetricsInfluxDBTagsFlag = cli.StringFlag{
		Name:  "metrics.influxdb.tags",
		Usage: "Comma-separated InfluxDB tags (key/values) attached to all measurements",
		Value: "host=localhost",
	}

	EWASMInterpreterFlag = cli.StringFlag{
		Name:  "vm.ewasm",
		Usage: "External ewasm configuration (default = built-in interpreter)",
		Value: "",
	}
	EVMInterpreterFlag = cli.StringFlag{
		Name:  "vm.evm",
		Usage: "External EVM configuration (default = built-in interpreter)",
		Value: "",
	}

	// Istanbul settings
	IstanbulRequestTimeoutFlag = cli.Uint64Flag{
		Name:  "istanbul.requesttimeout",
		Usage: "Timeout for each Istanbul round in milliseconds",
		Value: eth.DefaultConfig.Istanbul.RequestTimeout,
	}
	IstanbulBlockPeriodFlag = cli.Uint64Flag{
		Name:  "istanbul.blockperiod",
		Usage: "Default minimum difference between two consecutive block's timestamps in seconds",
		Value: eth.DefaultConfig.Istanbul.BlockPeriod,
	}
	IstanbulProposerPolicyFlag = cli.Uint64Flag{
		Name:  "istanbul.proposerpolicy",
		Usage: "Default minimum difference between two consecutive block's timestamps in seconds",
		Value: uint64(eth.DefaultConfig.Istanbul.ProposerPolicy),
	}
<<<<<<< HEAD
=======
	IstanbulLookbackWindowFlag = cli.Uint64Flag{
		Name:  "istanbul.lookbackwindow",
		Usage: "A validator's signature must be absent for this many consecutive blocks to be considered down for the uptime score",
		Value: eth.DefaultConfig.Istanbul.LookbackWindow,
	}
>>>>>>> 970c82d4

	// Proxy node settings
	ProxyFlag = cli.BoolFlag{
		Name:  "proxy.proxy",
		Usage: "Specifies whether this node is a proxy",
	}
	ProxyInternalFacingEndpointFlag = cli.StringFlag{
		Name:  "proxy.internalendpoint",
		Usage: "Specifies the internal facing endpoint for this proxy to listen to.  The format should be <ip address>:<port>",
		Value: ":30503",
	}
	ProxiedValidatorAddressFlag = cli.StringFlag{
		Name:  "proxy.proxiedvalidatoraddress",
		Usage: "Address of the proxied validator",
	}

	// Proxied validator settings
	ProxiedFlag = cli.BoolFlag{
		Name:  "proxy.proxied",
		Usage: "Specifies whether this validator will be proxied by a proxy node",
	}
	ProxyEnodeURLPairFlag = cli.StringFlag{
		Name:  "proxy.proxyenodeurlpair",
		Usage: "proxy enode URL pair separated by a semicolon.  The format should be \"<internal facing enode URL>;<external facing enode URL>\"",
	}
)

// MakeDataDir retrieves the currently requested data directory, terminating
// if none (or the empty string) is specified. If the node is starting a testnet,
// the a subdirectory of the specified datadir will be used.
func MakeDataDir(ctx *cli.Context) string {
	if path := ctx.GlobalString(DataDirFlag.Name); path != "" {
		if ctx.GlobalBool(TestnetFlag.Name) {
			return filepath.Join(path, "testnet")
		}
		if ctx.GlobalBool(RinkebyFlag.Name) {
			return filepath.Join(path, "rinkeby")
		}
		if ctx.GlobalBool(GoerliFlag.Name) {
			return filepath.Join(path, "goerli")
		}
		if ctx.GlobalBool(OttomanFlag.Name) {
			return filepath.Join(path, "ottoman")
		}
		return path
	}
	Fatalf("Cannot determine default data directory, please set manually (--datadir)")
	return ""
}

// setNodeKey creates a node key from set command line flags, either loading it
// from a file or as a specified hex value. If neither flags were provided, this
// method returns nil and an emphemeral key is to be generated.
func setNodeKey(ctx *cli.Context, cfg *p2p.Config) {
	var (
		hex  = ctx.GlobalString(NodeKeyHexFlag.Name)
		file = ctx.GlobalString(NodeKeyFileFlag.Name)
		key  *ecdsa.PrivateKey
		err  error
	)
	switch {
	case file != "" && hex != "":
		Fatalf("Options %q and %q are mutually exclusive", NodeKeyFileFlag.Name, NodeKeyHexFlag.Name)
	case file != "":
		if key, err = crypto.LoadECDSA(file); err != nil {
			Fatalf("Option %q: %v", NodeKeyFileFlag.Name, err)
		}
		cfg.PrivateKey = key
	case hex != "":
		if key, err = crypto.HexToECDSA(hex); err != nil {
			Fatalf("Option %q: %v", NodeKeyHexFlag.Name, err)
		}
		cfg.PrivateKey = key
	}
}

// setNodeUserIdent creates the user identifier from CLI flags.
func setNodeUserIdent(ctx *cli.Context, cfg *node.Config) {
	if identity := ctx.GlobalString(IdentityFlag.Name); len(identity) > 0 {
		cfg.UserIdent = identity
	}
}

// setBootstrapNodes creates a list of bootstrap nodes from the command line
// flags, reverting to pre-configured ones if none have been specified.
func setBootstrapNodes(ctx *cli.Context, cfg *p2p.Config) {
	urls := params.MainnetBootnodes
	switch {
	case ctx.GlobalIsSet(BootnodesFlag.Name) || ctx.GlobalIsSet(BootnodesV4Flag.Name):
		if ctx.GlobalIsSet(BootnodesV4Flag.Name) {
			urls = strings.Split(ctx.GlobalString(BootnodesV4Flag.Name), ",")
		} else {
			urls = strings.Split(ctx.GlobalString(BootnodesFlag.Name), ",")
		}
	case ctx.GlobalBool(TestnetFlag.Name):
		urls = params.TestnetBootnodes
	case ctx.GlobalBool(RinkebyFlag.Name):
		urls = params.RinkebyBootnodes
	case ctx.GlobalBool(GoerliFlag.Name):
		urls = params.GoerliBootnodes
	case ctx.GlobalBool(OttomanFlag.Name):
		urls = params.OttomanBootnodes
	case cfg.BootstrapNodes != nil:
		return // already set, don't apply defaults.
	}

	cfg.BootstrapNodes = make([]*enode.Node, 0, len(urls))
	for _, url := range urls {
		node, err := enode.ParseV4(url)
		if err != nil {
			log.Crit("Bootstrap URL invalid", "enode", url, "err", err)
		}
		cfg.BootstrapNodes = append(cfg.BootstrapNodes, node)
	}
}

// setBootstrapNodesV5 creates a list of bootstrap nodes from the command line
// flags, reverting to pre-configured ones if none have been specified.
func setBootstrapNodesV5(ctx *cli.Context, cfg *p2p.Config) {
	urls := params.DiscoveryV5Bootnodes
	switch {
	case ctx.GlobalIsSet(BootnodesFlag.Name) || ctx.GlobalIsSet(BootnodesV5Flag.Name):
		if ctx.GlobalIsSet(BootnodesV5Flag.Name) {
			urls = strings.Split(ctx.GlobalString(BootnodesV5Flag.Name), ",")
		} else {
			urls = strings.Split(ctx.GlobalString(BootnodesFlag.Name), ",")
		}
	case ctx.GlobalBool(RinkebyFlag.Name):
		urls = params.RinkebyBootnodes
	case ctx.GlobalBool(GoerliFlag.Name):
		urls = params.GoerliBootnodes
	case cfg.BootstrapNodesV5 != nil:
		return // already set, don't apply defaults.
	}

	cfg.BootstrapNodesV5 = make([]*discv5.Node, 0, len(urls))
	for _, url := range urls {
		node, err := discv5.ParseNode(url)
		if err != nil {
			log.Error("Bootstrap URL invalid", "enode", url, "err", err)
			continue
		}
		cfg.BootstrapNodesV5 = append(cfg.BootstrapNodesV5, node)
	}
}

// setListenAddress creates a TCP listening address string from set command
// line flags.
func setListenAddress(ctx *cli.Context, cfg *p2p.Config) {
	if ctx.GlobalIsSet(ListenPortFlag.Name) {
		cfg.ListenAddr = fmt.Sprintf(":%d", ctx.GlobalInt(ListenPortFlag.Name))
	}
}

// setNAT creates a port mapper from command line flags.
func setNAT(ctx *cli.Context, cfg *p2p.Config) {
	if ctx.GlobalIsSet(NATFlag.Name) {
		natif, err := nat.Parse(ctx.GlobalString(NATFlag.Name))
		if err != nil {
			Fatalf("Option %s: %v", NATFlag.Name, err)
		}
		cfg.NAT = natif
	}
}

// splitAndTrim splits input separated by a comma
// and trims excessive white space from the substrings.
func splitAndTrim(input string) []string {
	result := strings.Split(input, ",")
	for i, r := range result {
		result[i] = strings.TrimSpace(r)
	}
	return result
}

// setHTTP creates the HTTP RPC listener interface string from the set
// command line flags, returning empty if the HTTP endpoint is disabled.
func setHTTP(ctx *cli.Context, cfg *node.Config) {
	if ctx.GlobalBool(RPCEnabledFlag.Name) && cfg.HTTPHost == "" {
		cfg.HTTPHost = "127.0.0.1"
		if ctx.GlobalIsSet(RPCListenAddrFlag.Name) {
			cfg.HTTPHost = ctx.GlobalString(RPCListenAddrFlag.Name)
		}
	}

	if ctx.GlobalIsSet(RPCPortFlag.Name) {
		cfg.HTTPPort = ctx.GlobalInt(RPCPortFlag.Name)
	}
	if ctx.GlobalIsSet(RPCCORSDomainFlag.Name) {
		cfg.HTTPCors = splitAndTrim(ctx.GlobalString(RPCCORSDomainFlag.Name))
	}
	if ctx.GlobalIsSet(RPCApiFlag.Name) {
		cfg.HTTPModules = splitAndTrim(ctx.GlobalString(RPCApiFlag.Name))
	}
	if ctx.GlobalIsSet(RPCVirtualHostsFlag.Name) {
		cfg.HTTPVirtualHosts = splitAndTrim(ctx.GlobalString(RPCVirtualHostsFlag.Name))
	}
}

// setWS creates the WebSocket RPC listener interface string from the set
// command line flags, returning empty if the HTTP endpoint is disabled.
func setWS(ctx *cli.Context, cfg *node.Config) {
	if ctx.GlobalBool(WSEnabledFlag.Name) && cfg.WSHost == "" {
		cfg.WSHost = "127.0.0.1"
		if ctx.GlobalIsSet(WSListenAddrFlag.Name) {
			cfg.WSHost = ctx.GlobalString(WSListenAddrFlag.Name)
		}
	}

	if ctx.GlobalIsSet(WSPortFlag.Name) {
		cfg.WSPort = ctx.GlobalInt(WSPortFlag.Name)
	}
	if ctx.GlobalIsSet(WSAllowedOriginsFlag.Name) {
		cfg.WSOrigins = splitAndTrim(ctx.GlobalString(WSAllowedOriginsFlag.Name))
	}
	if ctx.GlobalIsSet(WSApiFlag.Name) {
		cfg.WSModules = splitAndTrim(ctx.GlobalString(WSApiFlag.Name))
	}
}

// setIPC creates an IPC path configuration from the set command line flags,
// returning an empty string if IPC was explicitly disabled, or the set path.
func setIPC(ctx *cli.Context, cfg *node.Config) {
	checkExclusive(ctx, IPCDisabledFlag, IPCPathFlag)
	switch {
	case ctx.GlobalBool(IPCDisabledFlag.Name):
		cfg.IPCPath = ""
	case ctx.GlobalIsSet(IPCPathFlag.Name):
		cfg.IPCPath = ctx.GlobalString(IPCPathFlag.Name)
	}
}

// makeDatabaseHandles raises out the number of allowed file handles per process
// for Geth and returns half of the allowance to assign to the database.
func makeDatabaseHandles() int {
	limit, err := fdlimit.Maximum()
	if err != nil {
		Fatalf("Failed to retrieve file descriptor allowance: %v", err)
	}
	raised, err := fdlimit.Raise(uint64(limit))
	if err != nil {
		log.Warn(fmt.Sprintf("Failed to raise file descriptor allowance: %v", err))
		current, err := fdlimit.Current()
		if err != nil {
			Fatalf("Failed to retrieve current file descriptor limit: %v", err)
		}
		return current / 2
	}
	return int(raised / 2) // Leave half for networking and other stuff
}

// MakeAddress converts an account specified directly as a hex encoded string or
// a key index in the key store to an internal account representation.
func MakeAddress(ks *keystore.KeyStore, account string) (accounts.Account, error) {
	// If the specified account is a valid address, return it
	if common.IsHexAddress(account) {
		return accounts.Account{Address: common.HexToAddress(account)}, nil
	}
	// Otherwise try to interpret the account as a keystore index
	index, err := strconv.Atoi(account)
	if err != nil || index < 0 {
		return accounts.Account{}, fmt.Errorf("invalid account address or index %q", account)
	}
	log.Warn("-------------------------------------------------------------------")
	log.Warn("Referring to accounts by order in the keystore folder is dangerous!")
	log.Warn("This functionality is deprecated and will be removed in the future!")
	log.Warn("Please use explicit addresses! (can search via `geth account list`)")
	log.Warn("-------------------------------------------------------------------")

	accs := ks.Accounts()
	if len(accs) <= index {
		return accounts.Account{}, fmt.Errorf("index %d higher than number of accounts %d", index, len(accs))
	}
	return accs[index], nil
}

// setEtherbase retrieves the etherbase either from the directly specified
// command line flags or from the keystore if CLI indexed.
func setEtherbase(ctx *cli.Context, ks *keystore.KeyStore, cfg *eth.Config) {
	// Extract the current etherbase, new flag overriding legacy one
	var etherbase string
	if ctx.GlobalIsSet(EtherbaseFlag.Name) {
		etherbase = ctx.GlobalString(EtherbaseFlag.Name)
	}
	// Convert the etherbase into an address and configure it
	if etherbase != "" {
		account, err := MakeAddress(ks, etherbase)
		if err != nil {
			Fatalf("Invalid etherbase: %v", err)
		}
		cfg.Etherbase = account.Address
	}
}

// setBLSbase retrieves the blsbase either from the directly specified
// command line flags or from the keystore if CLI indexed.
func setBLSbase(ctx *cli.Context, ks *keystore.KeyStore, cfg *eth.Config) {
	// Extract the current etherbase, new flag overriding legacy one
	var blsbase string
	if ctx.GlobalIsSet(BLSbaseFlag.Name) {
		blsbase = ctx.GlobalString(BLSbaseFlag.Name)
	}
	// Convert the etherbase into an address and configure it
	if blsbase != "" {
		account, err := MakeAddress(ks, blsbase)
		if err != nil {
			Fatalf("Invalid blsbase: %v", err)
		}
		cfg.BLSbase = account.Address
	}
}

// MakePasswordList reads password lines from the file specified by the global --password flag.
func MakePasswordList(ctx *cli.Context) []string {
	path := ctx.GlobalString(PasswordFileFlag.Name)
	if path == "" {
		return nil
	}
	text, err := ioutil.ReadFile(path)
	if err != nil {
		Fatalf("Failed to read password file: %v", err)
	}
	lines := strings.Split(string(text), "\n")
	// Sanitise DOS line endings.
	for i := range lines {
		lines[i] = strings.TrimRight(lines[i], "\r")
	}
	return lines
}

func SetP2PConfig(ctx *cli.Context, cfg *p2p.Config) {
	setNodeKey(ctx, cfg)
	setNAT(ctx, cfg)
	setListenAddress(ctx, cfg)
	setBootstrapNodes(ctx, cfg)
	setBootstrapNodesV5(ctx, cfg)

	cfg.NetworkId = ctx.GlobalUint64(NetworkIdFlag.Name)

	lightClient := ctx.GlobalString(SyncModeFlag.Name) == "light"
	lightServer := ctx.GlobalInt(LightServFlag.Name) != 0
	lightPeers := ctx.GlobalInt(LightPeersFlag.Name)

	if ctx.GlobalIsSet(MaxPeersFlag.Name) {
		cfg.MaxPeers = ctx.GlobalInt(MaxPeersFlag.Name)
		if lightServer && !ctx.GlobalIsSet(LightPeersFlag.Name) {
			cfg.MaxPeers += lightPeers
		}
	} else {
		if lightServer {
			cfg.MaxPeers += lightPeers
		}
		if lightClient && ctx.GlobalIsSet(LightPeersFlag.Name) && cfg.MaxPeers < lightPeers {
			cfg.MaxPeers = lightPeers
		}
	}
	if !(lightClient || lightServer) {
		lightPeers = 0
	}
	ethPeers := cfg.MaxPeers - lightPeers
	if lightClient {
		ethPeers = 0
	}
	log.Info("Maximum peer count", "ETH", ethPeers, "LES", lightPeers, "total", cfg.MaxPeers)

	if ctx.GlobalIsSet(MaxPendingPeersFlag.Name) {
		cfg.MaxPendingPeers = ctx.GlobalInt(MaxPendingPeersFlag.Name)
	}

	if ctx.GlobalBool(NoDiscoverFlag.Name) || lightClient {
		cfg.NoDiscovery = true
	}
	if ctx.GlobalBool(PingIPFromPacketFlag.Name) {
		cfg.PingIPFromPacket = true
	}
	if ctx.GlobalBool(UseInMemoryDiscoverTableFlag.Name) {
		cfg.UseInMemoryNodeDatabase = true
	}

	// if we're running a light client or server, force enable the v5 peer discovery
	// unless it is explicitly disabled with --nodiscover note that explicitly specifying
	// --v5disc overrides --nodiscover, in which case the later only disables v4 discovery
	forceV5Discovery := (lightClient || lightServer) && !ctx.GlobalBool(NoDiscoverFlag.Name)
	if ctx.GlobalIsSet(DiscoveryV5Flag.Name) {
		cfg.DiscoveryV5 = ctx.GlobalBool(DiscoveryV5Flag.Name)
	} else if forceV5Discovery {
		cfg.DiscoveryV5 = true
	}

	if netrestrict := ctx.GlobalString(NetrestrictFlag.Name); netrestrict != "" {
		list, err := netutil.ParseNetlist(netrestrict)
		if err != nil {
			Fatalf("Option %q: %v", NetrestrictFlag.Name, err)
		}
		cfg.NetRestrict = list
	}

	if ctx.GlobalBool(DeveloperFlag.Name) {
		// --dev mode can't use p2p networking.
		cfg.MaxPeers = 0
		cfg.ListenAddr = ":0"
		cfg.NoDiscovery = true
		cfg.DiscoveryV5 = false
	}
}

// SetNodeConfig applies node-related command line flags to the config.
func SetNodeConfig(ctx *cli.Context, cfg *node.Config) {
	SetP2PConfig(ctx, &cfg.P2P)
	setIPC(ctx, cfg)
	setHTTP(ctx, cfg)
	setWS(ctx, cfg)
	setNodeUserIdent(ctx, cfg)
	setDataDir(ctx, cfg)

	if ctx.GlobalIsSet(KeyStoreDirFlag.Name) {
		cfg.KeyStoreDir = ctx.GlobalString(KeyStoreDirFlag.Name)
	}
	if ctx.GlobalIsSet(LightKDFFlag.Name) {
		cfg.UseLightweightKDF = ctx.GlobalBool(LightKDFFlag.Name)
	}
	if ctx.GlobalIsSet(NoUSBFlag.Name) {
		cfg.NoUSB = ctx.GlobalBool(NoUSBFlag.Name)
	}
}

func setDataDir(ctx *cli.Context, cfg *node.Config) {
	switch {
	case ctx.GlobalIsSet(DataDirFlag.Name):
		cfg.DataDir = ctx.GlobalString(DataDirFlag.Name)
	case ctx.GlobalBool(DeveloperFlag.Name):
		cfg.DataDir = "" // unless explicitly requested, use memory databases
	case ctx.GlobalBool(TestnetFlag.Name):
		cfg.DataDir = filepath.Join(node.DefaultDataDir(), "testnet")
	case ctx.GlobalBool(RinkebyFlag.Name):
		cfg.DataDir = filepath.Join(node.DefaultDataDir(), "rinkeby")
	case ctx.GlobalBool(GoerliFlag.Name):
		cfg.DataDir = filepath.Join(node.DefaultDataDir(), "goerli")
	case ctx.GlobalBool(OttomanFlag.Name):
		cfg.DataDir = filepath.Join(node.DefaultDataDir(), "ottoman")
	}
}

func setTxPool(ctx *cli.Context, cfg *core.TxPoolConfig) {
	if ctx.GlobalIsSet(TxPoolLocalsFlag.Name) {
		locals := strings.Split(ctx.GlobalString(TxPoolLocalsFlag.Name), ",")
		for _, account := range locals {
			if trimmed := strings.TrimSpace(account); !common.IsHexAddress(trimmed) {
				Fatalf("Invalid account in --txpool.locals: %s", trimmed)
			} else {
				cfg.Locals = append(cfg.Locals, common.HexToAddress(account))
			}
		}
	}
	if ctx.GlobalIsSet(TxPoolNoLocalsFlag.Name) {
		cfg.NoLocals = ctx.GlobalBool(TxPoolNoLocalsFlag.Name)
	}
	if ctx.GlobalIsSet(TxPoolJournalFlag.Name) {
		cfg.Journal = ctx.GlobalString(TxPoolJournalFlag.Name)
	}
	if ctx.GlobalIsSet(TxPoolRejournalFlag.Name) {
		cfg.Rejournal = ctx.GlobalDuration(TxPoolRejournalFlag.Name)
	}
	if ctx.GlobalIsSet(TxPoolPriceLimitFlag.Name) {
		cfg.PriceLimit = ctx.GlobalUint64(TxPoolPriceLimitFlag.Name)
	}
	if ctx.GlobalIsSet(TxPoolPriceBumpFlag.Name) {
		cfg.PriceBump = ctx.GlobalUint64(TxPoolPriceBumpFlag.Name)
	}
	if ctx.GlobalIsSet(TxPoolAccountSlotsFlag.Name) {
		cfg.AccountSlots = ctx.GlobalUint64(TxPoolAccountSlotsFlag.Name)
	}
	if ctx.GlobalIsSet(TxPoolGlobalSlotsFlag.Name) {
		cfg.GlobalSlots = ctx.GlobalUint64(TxPoolGlobalSlotsFlag.Name)
	}
	if ctx.GlobalIsSet(TxPoolAccountQueueFlag.Name) {
		cfg.AccountQueue = ctx.GlobalUint64(TxPoolAccountQueueFlag.Name)
	}
	if ctx.GlobalIsSet(TxPoolGlobalQueueFlag.Name) {
		cfg.GlobalQueue = ctx.GlobalUint64(TxPoolGlobalQueueFlag.Name)
	}
	if ctx.GlobalIsSet(TxPoolLifetimeFlag.Name) {
		cfg.Lifetime = ctx.GlobalDuration(TxPoolLifetimeFlag.Name)
	}
}

func setEthash(ctx *cli.Context, cfg *eth.Config) {
	if ctx.GlobalIsSet(EthashCacheDirFlag.Name) {
		cfg.Ethash.CacheDir = ctx.GlobalString(EthashCacheDirFlag.Name)
	}
	if ctx.GlobalIsSet(EthashDatasetDirFlag.Name) {
		cfg.Ethash.DatasetDir = ctx.GlobalString(EthashDatasetDirFlag.Name)
	}
	if ctx.GlobalIsSet(EthashCachesInMemoryFlag.Name) {
		cfg.Ethash.CachesInMem = ctx.GlobalInt(EthashCachesInMemoryFlag.Name)
	}
	if ctx.GlobalIsSet(EthashCachesOnDiskFlag.Name) {
		cfg.Ethash.CachesOnDisk = ctx.GlobalInt(EthashCachesOnDiskFlag.Name)
	}
	if ctx.GlobalIsSet(EthashDatasetsInMemoryFlag.Name) {
		cfg.Ethash.DatasetsInMem = ctx.GlobalInt(EthashDatasetsInMemoryFlag.Name)
	}
	if ctx.GlobalIsSet(EthashDatasetsOnDiskFlag.Name) {
		cfg.Ethash.DatasetsOnDisk = ctx.GlobalInt(EthashDatasetsOnDiskFlag.Name)
	}
}

func setWhitelist(ctx *cli.Context, cfg *eth.Config) {
	whitelist := ctx.GlobalString(WhitelistFlag.Name)
	if whitelist == "" {
		return
	}
	cfg.Whitelist = make(map[uint64]common.Hash)
	for _, entry := range strings.Split(whitelist, ",") {
		parts := strings.Split(entry, "=")
		if len(parts) != 2 {
			Fatalf("Invalid whitelist entry: %s", entry)
		}
		number, err := strconv.ParseUint(parts[0], 0, 64)
		if err != nil {
			Fatalf("Invalid whitelist block number %s: %v", parts[0], err)
		}
		var hash common.Hash
		if err = hash.UnmarshalText([]byte(parts[1])); err != nil {
			Fatalf("Invalid whitelist hash %s: %v", parts[1], err)
		}
		cfg.Whitelist[number] = hash
	}
}

func setIstanbul(ctx *cli.Context, stack *node.Node, cfg *eth.Config) {
	if ctx.GlobalIsSet(IstanbulRequestTimeoutFlag.Name) {
		cfg.Istanbul.RequestTimeout = ctx.GlobalUint64(IstanbulRequestTimeoutFlag.Name)
	}
	if ctx.GlobalIsSet(IstanbulBlockPeriodFlag.Name) {
		cfg.Istanbul.BlockPeriod = ctx.GlobalUint64(IstanbulBlockPeriodFlag.Name)
	}
	if ctx.GlobalIsSet(IstanbulLookbackWindowFlag.Name) {
		cfg.Istanbul.LookbackWindow = ctx.GlobalUint64(IstanbulLookbackWindowFlag.Name)
	}
	if ctx.GlobalIsSet(IstanbulProposerPolicyFlag.Name) {
		cfg.Istanbul.ProposerPolicy = istanbul.ProposerPolicy(ctx.GlobalUint64(IstanbulProposerPolicyFlag.Name))
	}
	cfg.Istanbul.ValidatorEnodeDBPath = stack.ResolvePath(cfg.Istanbul.ValidatorEnodeDBPath)
	cfg.Istanbul.RoundStateDBPath = stack.ResolvePath(cfg.Istanbul.RoundStateDBPath)
}

func setProxyP2PConfig(ctx *cli.Context, proxyCfg *p2p.Config) {
	setNodeKey(ctx, proxyCfg)
	setNAT(ctx, proxyCfg)
	if ctx.GlobalIsSet(ProxyInternalFacingEndpointFlag.Name) {
		proxyCfg.ListenAddr = ctx.GlobalString(ProxyInternalFacingEndpointFlag.Name)
	}

	proxyCfg.NetworkId = ctx.GlobalUint64(NetworkIdFlag.Name)
}

// Set all of the proxy related configurations.
// These configs span the top level node and istanbul module configuration
func SetProxyConfig(ctx *cli.Context, nodeCfg *node.Config, ethCfg *eth.Config) {
	checkExclusive(ctx, ProxyFlag, ProxiedFlag)

	if ctx.GlobalIsSet(ProxyFlag.Name) {
		nodeCfg.Proxy = ctx.GlobalBool(ProxyFlag.Name)
		ethCfg.Istanbul.Proxy = ctx.GlobalBool(ProxyFlag.Name)

<<<<<<< HEAD
		// Mining must be set for proxies
=======
		// Mining must not be set for proxies
>>>>>>> 970c82d4
		if ctx.GlobalIsSet(MiningEnabledFlag.Name) {
			Fatalf("Option --%s must not be used if option --%s is used", MiningEnabledFlag.Name, ProxyFlag.Name)
		}

		if !ctx.GlobalIsSet(ProxiedValidatorAddressFlag.Name) {
			Fatalf("Option --%s must be used if option --%s is used", ProxiedValidatorAddressFlag.Name, ProxyFlag.Name)
		} else {
			proxiedValidatorAddress := ctx.String(ProxiedValidatorAddressFlag.Name)
			if !common.IsHexAddress(proxiedValidatorAddress) {
				Fatalf("Invalid address used for option --%s", ProxiedValidatorAddressFlag.Name)
			}
			ethCfg.Istanbul.ProxiedValidatorAddress = common.HexToAddress(proxiedValidatorAddress)
		}

		if !ctx.GlobalIsSet(ProxyInternalFacingEndpointFlag.Name) {
			Fatalf("Option --%s must be used if option --%s is used", ProxyInternalFacingEndpointFlag.Name, ProxyFlag.Name)
		} else {
			setProxyP2PConfig(ctx, &nodeCfg.ProxyP2P)
		}
	}

	if ctx.GlobalIsSet(ProxiedFlag.Name) {
		ethCfg.Istanbul.Proxied = ctx.GlobalBool(ProxiedFlag.Name)

<<<<<<< HEAD
		// Mining must be set for proxies
=======
		// Mining must be set for proxied nodes
>>>>>>> 970c82d4
		if !ctx.GlobalIsSet(MiningEnabledFlag.Name) {
			Fatalf("Option --%s must be used if option --%s is used", MiningEnabledFlag.Name, ProxiedFlag.Name)
		}

		if !ctx.GlobalIsSet(ProxyEnodeURLPairFlag.Name) {
			Fatalf("Option --%s must be used if option --%s is used", ProxyEnodeURLPairFlag.Name, ProxiedFlag.Name)
		} else {
			proxyEnodeURLPair := strings.Split(ctx.String(ProxyEnodeURLPairFlag.Name), ";")
<<<<<<< HEAD
=======
			if len(proxyEnodeURLPair) != 2 {
				Fatalf("Invalid usage for option --%s", ProxyEnodeURLPairFlag.Name)
			}
>>>>>>> 970c82d4

			var err error
			if ethCfg.Istanbul.ProxyInternalFacingNode, err = enode.ParseV4(proxyEnodeURLPair[0]); err != nil {
				Fatalf("Proxy internal facing enodeURL (%s) invalid with err: %v", proxyEnodeURLPair[0], err)
			}

			if ethCfg.Istanbul.ProxyExternalFacingNode, err = enode.ParseV4(proxyEnodeURLPair[1]); err != nil {
				Fatalf("Proxy external facing enodeURL (%s) invalid with err: %v", proxyEnodeURLPair[1], err)
			}
<<<<<<< HEAD
=======

			// Check that external IP is not a private IP address.
			if ethCfg.Istanbul.ProxyExternalFacingNode.IsPrivateIP() {
				Fatalf("Proxy external facing enodeURL (%s) cannot be private IP.", proxyEnodeURLPair[1])
			}
>>>>>>> 970c82d4
		}

		if !ctx.GlobalBool(NoDiscoverFlag.Name) {
			Fatalf("Option --%s must be used if option --%s is used", NoDiscoverFlag.Name, ProxiedFlag.Name)
		}
	}
}

// checkExclusive verifies that only a single instance of the provided flags was
// set by the user. Each flag might optionally be followed by a string type to
// specialize it further.
func checkExclusive(ctx *cli.Context, args ...interface{}) {
	set := make([]string, 0, 1)
	for i := 0; i < len(args); i++ {
		// Make sure the next argument is a flag and skip if not set
		flag, ok := args[i].(cli.Flag)
		if !ok {
			panic(fmt.Sprintf("invalid argument, not cli.Flag type: %T", args[i]))
		}
		// Check if next arg extends current and expand its name if so
		name := flag.GetName()

		if i+1 < len(args) {
			switch option := args[i+1].(type) {
			case string:
				// Extended flag check, make sure value set doesn't conflict with passed in option
				if ctx.GlobalString(flag.GetName()) == option {
					name += "=" + option
					set = append(set, "--"+name)
				}
				// shift arguments and continue
				i++
				continue

			case cli.Flag:
			default:
				panic(fmt.Sprintf("invalid argument, not cli.Flag or string extension: %T", args[i+1]))
			}
		}
		// Mark the flag if it's set
		if ctx.GlobalIsSet(flag.GetName()) {
			set = append(set, "--"+name)
		}
	}
	if len(set) > 1 {
		Fatalf("Flags %v can't be used at the same time", strings.Join(set, ", "))
	}
}

// SetShhConfig applies shh-related command line flags to the config.
func SetShhConfig(ctx *cli.Context, stack *node.Node, cfg *whisper.Config) {
	if ctx.GlobalIsSet(WhisperMaxMessageSizeFlag.Name) {
		cfg.MaxMessageSize = uint32(ctx.GlobalUint(WhisperMaxMessageSizeFlag.Name))
	}
	if ctx.GlobalIsSet(WhisperMinPOWFlag.Name) {
		cfg.MinimumAcceptedPOW = ctx.GlobalFloat64(WhisperMinPOWFlag.Name)
	}
	if ctx.GlobalIsSet(WhisperRestrictConnectionBetweenLightClientsFlag.Name) {
		cfg.RestrictConnectionBetweenLightClients = true
	}
}

// SetEthConfig applies eth-related command line flags to the config.
func SetEthConfig(ctx *cli.Context, stack *node.Node, cfg *eth.Config) {
	// Avoid conflicting network flags
	checkExclusive(ctx, DeveloperFlag, TestnetFlag, RinkebyFlag, GoerliFlag, OttomanFlag)
	checkExclusive(ctx, LightServFlag, SyncModeFlag, "light")

	ks := stack.AccountManager().Backends(keystore.KeyStoreType)[0].(*keystore.KeyStore)
	setEtherbase(ctx, ks, cfg)
	setBLSbase(ctx, ks, cfg)
	setTxPool(ctx, &cfg.TxPool)
	setEthash(ctx, cfg)
	setWhitelist(ctx, cfg)
	setIstanbul(ctx, stack, cfg)

	if ctx.GlobalIsSet(SyncModeFlag.Name) {
		cfg.SyncMode = *GlobalTextMarshaler(ctx, SyncModeFlag.Name).(*downloader.SyncMode)
	}
	if ctx.GlobalIsSet(LightServFlag.Name) {
		cfg.LightServ = ctx.GlobalInt(LightServFlag.Name)
	}
	if ctx.GlobalIsSet(LightPeersFlag.Name) {
		cfg.LightPeers = ctx.GlobalInt(LightPeersFlag.Name)
	}
	if ctx.GlobalIsSet(NetworkIdFlag.Name) {
		cfg.NetworkId = ctx.GlobalUint64(NetworkIdFlag.Name)
	}
	if ctx.GlobalIsSet(CacheFlag.Name) || ctx.GlobalIsSet(CacheDatabaseFlag.Name) {
		cfg.DatabaseCache = ctx.GlobalInt(CacheFlag.Name) * ctx.GlobalInt(CacheDatabaseFlag.Name) / 100
	}
	cfg.DatabaseHandles = makeDatabaseHandles()

	if gcmode := ctx.GlobalString(GCModeFlag.Name); gcmode != "full" && gcmode != "archive" {
		Fatalf("--%s must be either 'full' or 'archive'", GCModeFlag.Name)
	}
	cfg.NoPruning = ctx.GlobalString(GCModeFlag.Name) == "archive"

	if ctx.GlobalIsSet(CacheFlag.Name) || ctx.GlobalIsSet(CacheTrieFlag.Name) {
		cfg.TrieCleanCache = ctx.GlobalInt(CacheFlag.Name) * ctx.GlobalInt(CacheTrieFlag.Name) / 100
	}
	if ctx.GlobalIsSet(CacheFlag.Name) || ctx.GlobalIsSet(CacheGCFlag.Name) {
		cfg.TrieDirtyCache = ctx.GlobalInt(CacheFlag.Name) * ctx.GlobalInt(CacheGCFlag.Name) / 100
	}
	if ctx.GlobalIsSet(MinerNotifyFlag.Name) {
		cfg.MinerNotify = strings.Split(ctx.GlobalString(MinerNotifyFlag.Name), ",")
	}
	if ctx.GlobalIsSet(DocRootFlag.Name) {
		cfg.DocRoot = ctx.GlobalString(DocRootFlag.Name)
	}
	if ctx.GlobalIsSet(MinerLegacyExtraDataFlag.Name) {
		cfg.MinerExtraData = []byte(ctx.GlobalString(MinerLegacyExtraDataFlag.Name))
	}
	if ctx.GlobalIsSet(MinerExtraDataFlag.Name) {
		cfg.MinerExtraData = []byte(ctx.GlobalString(MinerExtraDataFlag.Name))
	}
	if ctx.GlobalIsSet(MinerLegacyGasTargetFlag.Name) {
		cfg.MinerGasFloor = ctx.GlobalUint64(MinerLegacyGasTargetFlag.Name)
	}
	if ctx.GlobalIsSet(MinerGasTargetFlag.Name) {
		cfg.MinerGasFloor = ctx.GlobalUint64(MinerGasTargetFlag.Name)
	}
	if ctx.GlobalIsSet(MinerGasLimitFlag.Name) {
		cfg.MinerGasCeil = ctx.GlobalUint64(MinerGasLimitFlag.Name)
	}
	if ctx.GlobalIsSet(MinerLegacyGasPriceFlag.Name) {
		cfg.MinerGasPrice = GlobalBig(ctx, MinerLegacyGasPriceFlag.Name)
	}
	if ctx.GlobalIsSet(MinerGasPriceFlag.Name) {
		cfg.MinerGasPrice = GlobalBig(ctx, MinerGasPriceFlag.Name)
	}
	if ctx.GlobalIsSet(MinerRecommitIntervalFlag.Name) {
		cfg.MinerRecommit = ctx.Duration(MinerRecommitIntervalFlag.Name)
	}
	if ctx.GlobalIsSet(MinerNoVerfiyFlag.Name) {
		cfg.MinerNoverify = ctx.Bool(MinerNoVerfiyFlag.Name)
	}
	if ctx.GlobalIsSet(VMEnableDebugFlag.Name) {
		// TODO(fjl): force-enable this in --dev mode
		cfg.EnablePreimageRecording = ctx.GlobalBool(VMEnableDebugFlag.Name)
	}

	if ctx.GlobalIsSet(EWASMInterpreterFlag.Name) {
		cfg.EWASMInterpreter = ctx.GlobalString(EWASMInterpreterFlag.Name)
	}

	if ctx.GlobalIsSet(EVMInterpreterFlag.Name) {
		cfg.EVMInterpreter = ctx.GlobalString(EVMInterpreterFlag.Name)
	}
	if ctx.GlobalIsSet(GatewayFeeFlag.Name) {
		cfg.GatewayFee = GlobalBig(ctx, GatewayFeeFlag.Name)
	}

	// Override any default configs for hard coded networks.
	switch {
	case ctx.GlobalBool(TestnetFlag.Name):
		if !ctx.GlobalIsSet(NetworkIdFlag.Name) {
			cfg.NetworkId = 3
		}
		cfg.Genesis = core.DefaultTestnetGenesisBlock()
	case ctx.GlobalBool(RinkebyFlag.Name):
		if !ctx.GlobalIsSet(NetworkIdFlag.Name) {
			cfg.NetworkId = 4
		}
		cfg.Genesis = core.DefaultRinkebyGenesisBlock()
	case ctx.GlobalBool(GoerliFlag.Name):
		if !ctx.GlobalIsSet(NetworkIdFlag.Name) {
			cfg.NetworkId = 5
		}
		cfg.Genesis = core.DefaultGoerliGenesisBlock()
	case ctx.GlobalBool(DeveloperFlag.Name):
		if !ctx.GlobalIsSet(NetworkIdFlag.Name) {
			cfg.NetworkId = 1337
		}
		// Create new developer account or reuse existing one
		var (
			developer accounts.Account
			err       error
		)
		if accs := ks.Accounts(); len(accs) > 0 {
			developer = ks.Accounts()[0]
		} else {
			developer, err = ks.NewAccount("")
			if err != nil {
				Fatalf("Failed to create developer account: %v", err)
			}
		}
		if err := ks.Unlock(developer, ""); err != nil {
			Fatalf("Failed to unlock developer account: %v", err)
		}
		log.Info("Using developer account", "address", developer.Address)

		cfg.Genesis = core.DeveloperGenesisBlock(uint64(ctx.GlobalInt(DeveloperPeriodFlag.Name)), developer.Address)
		if !ctx.GlobalIsSet(MinerGasPriceFlag.Name) && !ctx.GlobalIsSet(MinerLegacyGasPriceFlag.Name) {
			cfg.MinerGasPrice = big.NewInt(1)
		}
	case ctx.GlobalBool(OttomanFlag.Name):
		if !ctx.GlobalIsSet(NetworkIdFlag.Name) {
			cfg.NetworkId = 5
		}
		cfg.Genesis = core.DefaultOttomanGenesisBlock()
	}
	// TODO(fjl): move trie cache generations into config
	if gen := ctx.GlobalInt(TrieCacheGenFlag.Name); gen > 0 {
		state.MaxTrieCacheGen = uint16(gen)
	}
}

// SetDashboardConfig applies dashboard related command line flags to the config.
func SetDashboardConfig(ctx *cli.Context, cfg *dashboard.Config) {
	cfg.Host = ctx.GlobalString(DashboardAddrFlag.Name)
	cfg.Port = ctx.GlobalInt(DashboardPortFlag.Name)
	cfg.Refresh = ctx.GlobalDuration(DashboardRefreshFlag.Name)
}

// RegisterEthService adds an Ethereum client to the stack.
func RegisterEthService(stack *node.Node, cfg *eth.Config) {
	var err error
	if !cfg.SyncMode.SyncFullBlockChain() {
		err = stack.Register(func(ctx *node.ServiceContext) (node.Service, error) {
			return les.New(ctx, cfg)
		})
	} else {
		err = stack.Register(func(ctx *node.ServiceContext) (node.Service, error) {
			fullNode, err := eth.New(ctx, cfg)
			if fullNode != nil && cfg.LightServ > 0 {
				ls, _ := les.NewLesServer(fullNode, cfg)
				fullNode.AddLesServer(ls)
			}
			return fullNode, err
		})
	}
	if err != nil {
		Fatalf("Failed to register the Ethereum service: %v", err)
	}
}

// RegisterDashboardService adds a dashboard to the stack.
func RegisterDashboardService(stack *node.Node, cfg *dashboard.Config, commit string) {
	stack.Register(func(ctx *node.ServiceContext) (node.Service, error) {
		return dashboard.New(cfg, commit, ctx.ResolvePath("logs")), nil
	})
}

// RegisterShhService configures Whisper and adds it to the given node.
func RegisterShhService(stack *node.Node, cfg *whisper.Config) {
	if err := stack.Register(func(n *node.ServiceContext) (node.Service, error) {
		return whisper.New(cfg), nil
	}); err != nil {
		Fatalf("Failed to register the Whisper service: %v", err)
	}
}

// RegisterEthStatsService configures the Ethereum Stats daemon and adds it to
// the given node.
func RegisterEthStatsService(stack *node.Node, url string) {
	if err := stack.Register(func(ctx *node.ServiceContext) (node.Service, error) {
		// Retrieve both eth and les services
		var ethServ *eth.Ethereum
		ctx.Service(&ethServ)

		var lesServ *les.LightEthereum
		ctx.Service(&lesServ)

		return ethstats.New(url, ethServ, lesServ)
	}); err != nil {
		Fatalf("Failed to register the Ethereum Stats service: %v", err)
	}
}

func SetupMetrics(ctx *cli.Context) {
	if metrics.Enabled {
		log.Info("Enabling metrics collection")
		var (
			enableExport = ctx.GlobalBool(MetricsEnableInfluxDBFlag.Name)
			endpoint     = ctx.GlobalString(MetricsInfluxDBEndpointFlag.Name)
			database     = ctx.GlobalString(MetricsInfluxDBDatabaseFlag.Name)
			username     = ctx.GlobalString(MetricsInfluxDBUsernameFlag.Name)
			password     = ctx.GlobalString(MetricsInfluxDBPasswordFlag.Name)
		)

		if enableExport {
			tagsMap := SplitTagsFlag(ctx.GlobalString(MetricsInfluxDBTagsFlag.Name))

			log.Info("Enabling metrics export to InfluxDB")

			go influxdb.InfluxDBWithTags(metrics.DefaultRegistry, 10*time.Second, endpoint, database, username, password, "geth.", tagsMap)
		}
	}
}

func SplitTagsFlag(tagsFlag string) map[string]string {
	tags := strings.Split(tagsFlag, ",")
	tagsMap := map[string]string{}

	for _, t := range tags {
		if t != "" {
			kv := strings.Split(t, "=")

			if len(kv) == 2 {
				tagsMap[kv[0]] = kv[1]
			}
		}
	}

	return tagsMap
}

// MakeChainDatabase open an LevelDB using the flags passed to the client and will hard crash if it fails.
func MakeChainDatabase(ctx *cli.Context, stack *node.Node) ethdb.Database {
	var (
		cache   = ctx.GlobalInt(CacheFlag.Name) * ctx.GlobalInt(CacheDatabaseFlag.Name) / 100
		handles = makeDatabaseHandles()
	)
	name := "chaindata"
	if ctx.GlobalString(SyncModeFlag.Name) == "light" {
		name = "lightchaindata"
	} else if ctx.GlobalString(SyncModeFlag.Name) == "ultralight" {
		name = "ultralightchaindata"
	}
	chainDb, err := stack.OpenDatabase(name, cache, handles)
	if err != nil {
		Fatalf("Could not open database: %v", err)
	}
	return chainDb
}

func MakeGenesis(ctx *cli.Context) *core.Genesis {
	var genesis *core.Genesis
	switch {
	case ctx.GlobalBool(TestnetFlag.Name):
		genesis = core.DefaultTestnetGenesisBlock()
	case ctx.GlobalBool(RinkebyFlag.Name):
		genesis = core.DefaultRinkebyGenesisBlock()
	case ctx.GlobalBool(GoerliFlag.Name):
		genesis = core.DefaultGoerliGenesisBlock()
	case ctx.GlobalBool(DeveloperFlag.Name):
		Fatalf("Developer chains are ephemeral")
	case ctx.GlobalBool(OttomanFlag.Name):
		genesis = core.DefaultOttomanGenesisBlock()
	}
	return genesis
}

// MakeChain creates a chain manager from set command line flags.
func MakeChain(ctx *cli.Context, stack *node.Node) (chain *core.BlockChain, chainDb ethdb.Database) {
	var err error
	chainDb = MakeChainDatabase(ctx, stack)
	config, _, err := core.SetupGenesisBlock(chainDb, MakeGenesis(ctx))
	if ctx.GlobalString(SyncModeFlag.Name) == "ultralight" {
		config.FullHeaderChainAvailable = false
	}
	if err != nil {
		Fatalf("%v", err)
	}
	var engine consensus.Engine
	if config.Clique != nil {
		engine = clique.New(config.Clique, chainDb)
	} else {
		engine = ethash.NewFaker()
		if !ctx.GlobalBool(FakePoWFlag.Name) {
			engine = ethash.New(ethash.Config{
				CacheDir:       stack.ResolvePath(eth.DefaultConfig.Ethash.CacheDir),
				CachesInMem:    eth.DefaultConfig.Ethash.CachesInMem,
				CachesOnDisk:   eth.DefaultConfig.Ethash.CachesOnDisk,
				DatasetDir:     stack.ResolvePath(eth.DefaultConfig.Ethash.DatasetDir),
				DatasetsInMem:  eth.DefaultConfig.Ethash.DatasetsInMem,
				DatasetsOnDisk: eth.DefaultConfig.Ethash.DatasetsOnDisk,
			}, nil, false)
		}
	}
	if gcmode := ctx.GlobalString(GCModeFlag.Name); gcmode != "full" && gcmode != "archive" {
		Fatalf("--%s must be either 'full' or 'archive'", GCModeFlag.Name)
	}
	cache := &core.CacheConfig{
		Disabled:       ctx.GlobalString(GCModeFlag.Name) == "archive",
		TrieCleanLimit: eth.DefaultConfig.TrieCleanCache,
		TrieDirtyLimit: eth.DefaultConfig.TrieDirtyCache,
		TrieTimeLimit:  eth.DefaultConfig.TrieTimeout,
	}
	if ctx.GlobalIsSet(CacheFlag.Name) || ctx.GlobalIsSet(CacheTrieFlag.Name) {
		cache.TrieCleanLimit = ctx.GlobalInt(CacheFlag.Name) * ctx.GlobalInt(CacheTrieFlag.Name) / 100
	}
	if ctx.GlobalIsSet(CacheFlag.Name) || ctx.GlobalIsSet(CacheGCFlag.Name) {
		cache.TrieDirtyLimit = ctx.GlobalInt(CacheFlag.Name) * ctx.GlobalInt(CacheGCFlag.Name) / 100
	}
	vmcfg := vm.Config{EnablePreimageRecording: ctx.GlobalBool(VMEnableDebugFlag.Name)}
	chain, err = core.NewBlockChain(chainDb, cache, config, engine, vmcfg, nil)
	if err != nil {
		Fatalf("Can't create BlockChain: %v", err)
	}
	return chain, chainDb
}

// MakeConsolePreloads retrieves the absolute paths for the console JavaScript
// scripts to preload before starting.
func MakeConsolePreloads(ctx *cli.Context) []string {
	// Skip preloading if there's nothing to preload
	if ctx.GlobalString(PreloadJSFlag.Name) == "" {
		return nil
	}
	// Otherwise resolve absolute paths and return them
	preloads := []string{}

	assets := ctx.GlobalString(JSpathFlag.Name)
	for _, file := range strings.Split(ctx.GlobalString(PreloadJSFlag.Name), ",") {
		preloads = append(preloads, common.AbsolutePath(assets, strings.TrimSpace(file)))
	}
	return preloads
}

// MigrateFlags sets the global flag from a local flag when it's set.
// This is a temporary function used for migrating old command/flags to the
// new format.
//
// e.g. geth account new --keystore /tmp/mykeystore --lightkdf
//
// is equivalent after calling this method with:
//
// geth --keystore /tmp/mykeystore --lightkdf account new
//
// This allows the use of the existing configuration functionality.
// When all flags are migrated this function can be removed and the existing
// configuration functionality must be changed that is uses local flags
func MigrateFlags(action func(ctx *cli.Context) error) func(*cli.Context) error {
	return func(ctx *cli.Context) error {
		for _, name := range ctx.FlagNames() {
			if ctx.IsSet(name) {
				ctx.GlobalSet(name, ctx.String(name))
			}
		}
		return action(ctx)
	}
}<|MERGE_RESOLUTION|>--- conflicted
+++ resolved
@@ -666,14 +666,11 @@
 		Usage: "Default minimum difference between two consecutive block's timestamps in seconds",
 		Value: uint64(eth.DefaultConfig.Istanbul.ProposerPolicy),
 	}
-<<<<<<< HEAD
-=======
 	IstanbulLookbackWindowFlag = cli.Uint64Flag{
 		Name:  "istanbul.lookbackwindow",
 		Usage: "A validator's signature must be absent for this many consecutive blocks to be considered down for the uptime score",
 		Value: eth.DefaultConfig.Istanbul.LookbackWindow,
 	}
->>>>>>> 970c82d4
 
 	// Proxy node settings
 	ProxyFlag = cli.BoolFlag{
@@ -1240,11 +1237,7 @@
 		nodeCfg.Proxy = ctx.GlobalBool(ProxyFlag.Name)
 		ethCfg.Istanbul.Proxy = ctx.GlobalBool(ProxyFlag.Name)
 
-<<<<<<< HEAD
-		// Mining must be set for proxies
-=======
 		// Mining must not be set for proxies
->>>>>>> 970c82d4
 		if ctx.GlobalIsSet(MiningEnabledFlag.Name) {
 			Fatalf("Option --%s must not be used if option --%s is used", MiningEnabledFlag.Name, ProxyFlag.Name)
 		}
@@ -1269,11 +1262,7 @@
 	if ctx.GlobalIsSet(ProxiedFlag.Name) {
 		ethCfg.Istanbul.Proxied = ctx.GlobalBool(ProxiedFlag.Name)
 
-<<<<<<< HEAD
-		// Mining must be set for proxies
-=======
 		// Mining must be set for proxied nodes
->>>>>>> 970c82d4
 		if !ctx.GlobalIsSet(MiningEnabledFlag.Name) {
 			Fatalf("Option --%s must be used if option --%s is used", MiningEnabledFlag.Name, ProxiedFlag.Name)
 		}
@@ -1282,12 +1271,9 @@
 			Fatalf("Option --%s must be used if option --%s is used", ProxyEnodeURLPairFlag.Name, ProxiedFlag.Name)
 		} else {
 			proxyEnodeURLPair := strings.Split(ctx.String(ProxyEnodeURLPairFlag.Name), ";")
-<<<<<<< HEAD
-=======
 			if len(proxyEnodeURLPair) != 2 {
 				Fatalf("Invalid usage for option --%s", ProxyEnodeURLPairFlag.Name)
 			}
->>>>>>> 970c82d4
 
 			var err error
 			if ethCfg.Istanbul.ProxyInternalFacingNode, err = enode.ParseV4(proxyEnodeURLPair[0]); err != nil {
@@ -1297,14 +1283,11 @@
 			if ethCfg.Istanbul.ProxyExternalFacingNode, err = enode.ParseV4(proxyEnodeURLPair[1]); err != nil {
 				Fatalf("Proxy external facing enodeURL (%s) invalid with err: %v", proxyEnodeURLPair[1], err)
 			}
-<<<<<<< HEAD
-=======
 
 			// Check that external IP is not a private IP address.
 			if ethCfg.Istanbul.ProxyExternalFacingNode.IsPrivateIP() {
 				Fatalf("Proxy external facing enodeURL (%s) cannot be private IP.", proxyEnodeURLPair[1])
 			}
->>>>>>> 970c82d4
 		}
 
 		if !ctx.GlobalBool(NoDiscoverFlag.Name) {
