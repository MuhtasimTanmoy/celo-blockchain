--- conflicted
+++ resolved
@@ -33,8 +33,6 @@
 	"github.com/ethereum/go-ethereum/rlp"
 )
 
-<<<<<<< HEAD
-=======
 // Decrypt is a decrypt callback function to request an ECIES ciphertext to be
 // decrypted
 type DecryptFn func(accounts.Account, []byte, []byte, []byte) ([]byte, error)
@@ -66,7 +64,6 @@
 	Entries     []UptimeEntry
 }
 
->>>>>>> 15714dfb
 // Proposal supports retrieving height and serialized block to be used during Istanbul consensus.
 type Proposal interface {
 	// Number retrieves the sequence number of this proposal.
@@ -443,7 +440,6 @@
 	return returnList
 }
 
-<<<<<<< HEAD
 // BlockConsensusAndProcessResult consists of sealed block and its BlockProcessResult
 type BlockConsensusAndProcessResult struct {
 	SealedBlock        *types.Block
@@ -456,7 +452,7 @@
 	Logs      []*types.Log
 	State     *state.StateDB
 	CreatedAt time.Time
-=======
+
 // ## EnodeCertificate ######################################################################
 type EnodeCertificate struct {
 	EnodeURL string
@@ -599,5 +595,4 @@
 // GetAddess returns the addess entry's address
 func (ae *AddressEntry) GetAddress() common.Address {
 	return ae.Address
->>>>>>> 15714dfb
 }