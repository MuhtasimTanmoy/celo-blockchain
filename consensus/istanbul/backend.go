// Copyright 2017 The go-ethereum Authors
// This file is part of the go-ethereum library.
//
// The go-ethereum library is free software: you can redistribute it and/or modify
// it under the terms of the GNU Lesser General Public License as published by
// the Free Software Foundation, either version 3 of the License, or
// (at your option) any later version.
//
// The go-ethereum library is distributed in the hope that it will be useful,
// but WITHOUT ANY WARRANTY; without even the implied warranty of
// MERCHANTABILITY or FITNESS FOR A PARTICULAR PURPOSE. See the
// GNU Lesser General Public License for more details.
//
// You should have received a copy of the GNU Lesser General Public License
// along with the go-ethereum library. If not, see <http://www.gnu.org/licenses/>.

package istanbul

import (
	"crypto/ecdsa"
	"math/big"
	"time"

	blscrypto "github.com/ethereum/go-ethereum/crypto/bls"

	"github.com/ethereum/go-ethereum/accounts"
	"github.com/ethereum/go-ethereum/common"
	"github.com/ethereum/go-ethereum/core/types"
	"github.com/ethereum/go-ethereum/event"
	"github.com/ethereum/go-ethereum/p2p"
	"github.com/ethereum/go-ethereum/p2p/enode"
)

// Decrypt is a decrypt callback function to request an ECIES ciphertext to be
// decrypted
type DecryptFn func(accounts.Account, []byte, []byte, []byte) ([]byte, error)

// SignerFn is a signer callback function to request a header to be signed by a
// backing account.
type SignerFn func(accounts.Account, string, []byte) ([]byte, error)

// BLSSignerFn is a signer callback function to request a message and extra data to be signed by a
// backing account using BLS with a direct or composite hasher
type BLSSignerFn func(accounts.Account, []byte, []byte, bool) (blscrypto.SerializedSignature, error)

// Backend provides application specific functions for Istanbul core
type Backend interface {
	// Address returns the owner's address
	Address() common.Address

	// SelfNode returns the owner's node (if this is a proxy, it will return the external node)
	SelfNode() *enode.Node

	// IsProxiedValidator returns true if this node is a proxied validator
	IsProxiedValidator() bool

	// IsProxy returns true if this node is a proxy
	IsProxy() bool

	// Validators returns the validator set
	Validators(proposal Proposal) ValidatorSet
	NextBlockValidators(proposal Proposal) (ValidatorSet, error)

	// EventMux returns the event mux in backend
	EventMux() *event.TypeMux

	// Gossip will send a message to all connnected peers
	Gossip(payload []byte, ethMsgCode uint64) error

	// Multicast sends a message to it's connected nodes filtered on the 'addresses' parameter (where each address
	// is associated with those node's signing key)
	// If sendToSelf is set to true, then the function will send an event to self via a message event
	Multicast(addresses []common.Address, payload []byte, ethMsgCode uint64, sendToSelf bool) error

	// Commit delivers an approved proposal to backend.
	// The delivered proposal will be put into blockchain.
	Commit(proposal Proposal, aggregatedSeal types.IstanbulAggregatedSeal, aggregatedEpochValidatorSetSeal types.IstanbulEpochValidatorSetSeal) error

	// Verify verifies the proposal. If a consensus.ErrFutureBlock error is returned,
	// the time difference of the proposal and current time is also returned.
	Verify(Proposal) (time.Duration, error)

	// Sign signs input data with the backend's private key
	Sign([]byte) ([]byte, error)

	// Sign with the data with the BLS key, using either a direct or composite hasher
	SignBLS([]byte, []byte, bool) (blscrypto.SerializedSignature, error)

	// CheckSignature verifies the signature by checking if it's signed by
	// the given validator
	CheckSignature(data []byte, addr common.Address, sig []byte) error

	// GetCurrentHeadBlock retrieves the last block
	GetCurrentHeadBlock() Proposal

	// GetCurrentHeadBlockAndAuthor retrieves the last block alongside the author for that block
	GetCurrentHeadBlockAndAuthor() (Proposal, common.Address)

	// LastSubject retrieves latest committed subject (view and digest)
	LastSubject() (Subject, error)

	// HasBlock checks if the combination of the given hash and height matches any existing blocks
	HasBlock(hash common.Hash, number *big.Int) bool

	// AuthorForBlock returns the proposer of the given block height
	AuthorForBlock(number uint64) common.Address

	// ParentBlockValidators returns the validator set of the given proposal's parent block
	ParentBlockValidators(proposal Proposal) ValidatorSet

	// RefreshValPeers will connect with all the validators in the validator connection set and disconnect validator peers that are not in the set
	RefreshValPeers() error

	// Authorize injects a private key into the consensus engine.
<<<<<<< HEAD
	Authorize(address common.Address, publicKey *ecdsa.PublicKey, decryptFn DecryptFn, signFn SignerFn, signHashBLSFn BLSSignerFn, signMessageBLSFn BLSMessageSignerFn)

	// AddPeer will add a static peer
	AddPeer(node *enode.Node, purpose p2p.PurposeFlag)

	// RemovePeer will remove a static peer
	RemovePeer(node *enode.Node, purpose p2p.PurposeFlag)

	// ValEnodeTable related functions
	// NewValEnodeTableEntry will create a new ValEnodeTableEntry object (but will NOT save it into the valEnodeTable)
	NewValEnodeTableEntry(address common.Address, node *enode.Node, version uint) ValEnodeTableEntry

	// GetAllValEnodeTableEntries rerieves all the entries in the valEnodeTable
	GetAllValEnodeTableEntries() (map[common.Address]ValEnodeTableEntry, error)

	// UpsertValEnodeTableEntries will upsert an array of valEnodeTableEntries into the valEnodeTable
	UpsertValEnodeTableEntries(entries []ValEnodeTableEntry) error

	// UpdateAnnounceVersion will notify the announce protocol that this validator's valEnodeTable entry has been updated
	UpdateAnnounceVersion()

	// SetEnodeCertificateMsg will set this node's enodeCertificate to be used for connection handshakes
	SetEnodeCertificateMsg(enodeCertificateMsg *Message) error

	// RetrieveEnodeCertificateMsg will retrieve this node's handshake enodeCertificate
	RetrieveEnodeCertificateMsg() (*Message, error)

	// VerifyPendingBlockValidatorSignature is a message validation function to verify that a message's sender is within the validator set
	// of the current pending block and that the message's address field matches the message's signature's signer
	VerifyPendingBlockValidatorSignature(data []byte, sig []byte) (common.Address, error)

	// VerifyValidatorConnectionSetSignature is a message validation function to verify that a message's sender is within the
	// validator connection set and that the message's address field matches the message's signature's signer
	VerifyValidatorConnectionSetSignature(data []byte, sig []byte) (common.Address, error)
=======
	Authorize(address common.Address, publicKey *ecdsa.PublicKey, decryptFn DecryptFn, signFn SignerFn, signBLSFn BLSSignerFn)
>>>>>>> 63ea5a88
}<|MERGE_RESOLUTION|>--- conflicted
+++ resolved
@@ -112,8 +112,7 @@
 	RefreshValPeers() error
 
 	// Authorize injects a private key into the consensus engine.
-<<<<<<< HEAD
-	Authorize(address common.Address, publicKey *ecdsa.PublicKey, decryptFn DecryptFn, signFn SignerFn, signHashBLSFn BLSSignerFn, signMessageBLSFn BLSMessageSignerFn)
+	Authorize(address common.Address, publicKey *ecdsa.PublicKey, decryptFn DecryptFn, signFn SignerFn, signBLSFn BLSSignerFn)
 
 	// AddPeer will add a static peer
 	AddPeer(node *enode.Node, purpose p2p.PurposeFlag)
@@ -147,7 +146,4 @@
 	// VerifyValidatorConnectionSetSignature is a message validation function to verify that a message's sender is within the
 	// validator connection set and that the message's address field matches the message's signature's signer
 	VerifyValidatorConnectionSetSignature(data []byte, sig []byte) (common.Address, error)
-=======
-	Authorize(address common.Address, publicKey *ecdsa.PublicKey, decryptFn DecryptFn, signFn SignerFn, signBLSFn BLSSignerFn)
->>>>>>> 63ea5a88
 }