--- conflicted
+++ resolved
@@ -906,10 +906,7 @@
 	if sb.checkSelfGossipCache(payload) {
 		return nil
 	}
-<<<<<<< HEAD
-=======
 	defer sb.markSelfGossipCache(payload)
->>>>>>> 63ea5a88
 
 	var msg istanbul.Message
 	if err := msg.FromPayload(payload, nil); err != nil {
@@ -1145,11 +1142,7 @@
 // will send it back to this node.
 // If the proxied validator sends an enode certificate for itself to this node,
 // this node will set the enode certificate as its own for handshaking.
-<<<<<<< HEAD
 func (sb *Backend) handleEnodeCertificateMsg(_ consensus.Peer, payload []byte) error {
-=======
-func (sb *Backend) handleEnodeCertificateMsg(_ common.Address, peer consensus.Peer, payload []byte) error {
->>>>>>> 63ea5a88
 	logger := sb.logger.New("func", "handleEnodeCertificateMsg")
 
 	var msg istanbul.Message
