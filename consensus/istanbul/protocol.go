--- conflicted
+++ resolved
@@ -38,21 +38,8 @@
 const ProtocolName = "istanbul"
 
 // ProtocolVersions are the supported versions of the istanbul protocol (first is primary).
-<<<<<<< HEAD
-// (First is primary in the sense that it's the most current one supported, not in the sense of IsPrimary() below)
-var ProtocolVersions = []uint{Celo67, Celo66, Celo65, Celo64}
-
-// Returns whether this version of Istanbul should have Primary: true (a legacy property that was needed to work
-// around an upstream bug in the LES protocol which prevented two LES servers from connecting to each other).
-// Versions up to Celo65 need to have it, for backwards compatibility. Newer versions don't need it, since the
-// upstream LES bug has now been fixed.
-func IsPrimary(version uint) bool {
-	return version <= Celo65
-}
-=======
 // (First is primary in the sense that it's the most current one supported)
-var ProtocolVersions = []uint{Celo66}
->>>>>>> 43ae1906
+var ProtocolVersions = []uint{Celo67, Celo66}
 
 // protocolLengths are the number of implemented message corresponding to different protocol versions.
 var ProtocolLengths = map[uint]uint64{Celo64: 22, Celo65: 27, Celo66: 27, Celo67: 28}
