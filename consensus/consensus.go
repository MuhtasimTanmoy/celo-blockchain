// Copyright 2017 The go-ethereum Authors
// This file is part of the go-ethereum library.
//
// The go-ethereum library is free software: you can redistribute it and/or modify
// it under the terms of the GNU Lesser General Public License as published by
// the Free Software Foundation, either version 3 of the License, or
// (at your option) any later version.
//
// The go-ethereum library is distributed in the hope that it will be useful,
// but WITHOUT ANY WARRANTY; without even the implied warranty of
// MERCHANTABILITY or FITNESS FOR A PARTICULAR PURPOSE. See the
// GNU Lesser General Public License for more details.
//
// You should have received a copy of the GNU Lesser General Public License
// along with the go-ethereum library. If not, see <http://www.gnu.org/licenses/>.

// Package consensus implements different Ethereum consensus engines.
package consensus

import (
	"math/big"

	"github.com/ethereum/go-ethereum/common"
	"github.com/ethereum/go-ethereum/core/state"
	"github.com/ethereum/go-ethereum/core/types"
	"github.com/ethereum/go-ethereum/ethdb"
	"github.com/ethereum/go-ethereum/p2p"
	"github.com/ethereum/go-ethereum/params"
	"github.com/ethereum/go-ethereum/rpc"
)

// ChainReader defines a small collection of methods needed to access the local
// blockchain during header and/or uncle verification.
type ChainReader interface {
	// Config retrieves the blockchain's chain configuration.
	Config() *params.ChainConfig

	// CurrentHeader retrieves the current header from the local chain.
	CurrentHeader() *types.Header

	// GetHeader retrieves a block header from the database by hash and number.
	GetHeader(hash common.Hash, number uint64) *types.Header

	// GetHeaderByNumber retrieves a block header from the database by number.
	GetHeaderByNumber(number uint64) *types.Header

	// GetHeaderByHash retrieves a block header from the database by its hash.
	GetHeaderByHash(hash common.Hash) *types.Header

	// GetBlock retrieves a block from the database by hash and number.
	GetBlock(hash common.Hash, number uint64) *types.Block
}

// Engine is an algorithm agnostic consensus engine.
type Engine interface {
	// Author retrieves the Ethereum address of the account that minted the given
	// block, which may be different from the header's coinbase if a consensus
	// engine is based on signatures.
	Author(header *types.Header) (common.Address, error)

	// VerifyHeader checks whether a header conforms to the consensus rules of a
	// given engine. Verifying the seal may be done optionally here, or explicitly
	// via the VerifySeal method.
	VerifyHeader(chain ChainReader, header *types.Header, seal bool) error

	// VerifyHeaders is similar to VerifyHeader, but verifies a batch of headers
	// concurrently. The method returns a quit channel to abort the operations and
	// a results channel to retrieve the async verifications (the order is that of
	// the input slice).
	VerifyHeaders(chain ChainReader, headers []*types.Header, seals []bool) (chan<- struct{}, <-chan error)

	// VerifyUncles verifies that the given block's uncles conform to the consensus
	// rules of a given engine.
	VerifyUncles(chain ChainReader, block *types.Block) error

	// VerifySeal checks whether the crypto seal on a header is valid according to
	// the consensus rules of the given engine.
	VerifySeal(chain ChainReader, header *types.Header) error

	// Prepare initializes the consensus fields of a block header according to the
	// rules of a particular engine. The changes are executed inline.
	Prepare(chain ChainReader, header *types.Header) error

	// Finalize runs any post-transaction state modifications (e.g. block rewards)
	// but does not assemble the block.
	//
	// Note: The block header and state database might be updated to reflect any
	// consensus rules that happen at finalization (e.g. block rewards).
	Finalize(chain ChainReader, header *types.Header, state *state.StateDB, txs []*types.Transaction,
<<<<<<< HEAD
		uncles []*types.Header, receipts []*types.Receipt, randomness *types.Randomness) (*types.Block, error)
=======
		uncles []*types.Header)

	// FinalizeAndAssemble runs any post-transaction state modifications (e.g. block
	// rewards) and assembles the final block.
	//
	// Note: The block header and state database might be updated to reflect any
	// consensus rules that happen at finalization (e.g. block rewards).
	FinalizeAndAssemble(chain ChainReader, header *types.Header, state *state.StateDB, txs []*types.Transaction,
		uncles []*types.Header, receipts []*types.Receipt) (*types.Block, error)
>>>>>>> e76047e9

	// Seal generates a new sealing request for the given input block and pushes
	// the result into the given channel.
	//
	// Note, the method returns immediately and will send the result async. More
	// than one result may also be returned depending on the consensus algorithm.
	Seal(chain ChainReader, block *types.Block, results chan<- *types.Block, stop <-chan struct{}) error

	// SealHash returns the hash of a block prior to it being sealed.
	SealHash(header *types.Header) common.Hash

	// CalcDifficulty is the difficulty adjustment algorithm. It returns the difficulty
	// that a new block should have.
	CalcDifficulty(chain ChainReader, time uint64, parent *types.Header) *big.Int

	// APIs returns the RPC APIs this consensus engine provides.
	APIs(chain ChainReader) []rpc.API

	// Close terminates any background threads maintained by the consensus engine.
	Close() error
	// Protocol returns the protocol for this consensus
	Protocol() Protocol
}

type Genesis interface {
	GetAlloc() GenesisAlloc

	UnmarshalFromDB(db ethdb.Database) error
}

type GenesisAlloc map[common.Address]GenesisAccount

type GenesisAccount interface {
	GetPublicKey() []byte
}

// Handler should be implemented if the consensus needs to handle and send peer messages
type Handler interface {
	// NewChainHead handles a new head block
	NewChainHead() error

	// HandleMsg handles a message from peer
	HandleMsg(address common.Address, data p2p.Msg) (bool, error)

	// SetBroadcaster sets the broadcaster to send message to peers
	SetBroadcaster(Broadcaster)
}

// PoW is a consensus engine based on proof-of-work.
type PoW interface {
	Engine

	// Hashrate returns the current mining hashrate of a PoW consensus engine.
	Hashrate() float64
}

// Istanbul is a consensus engine to avoid byzantine failure
type Istanbul interface {
	Engine

	SetChain(chain ChainReader, currentBlock func() *types.Block)

	// Start starts the engine
	Start(hasBadBlock func(common.Hash) bool,
		stateAt func(common.Hash) (*state.StateDB, error), processBlock func(*types.Block, *state.StateDB) (types.Receipts, []*types.Log, uint64, error),
		validateState func(*types.Block, *state.StateDB, types.Receipts, uint64) error) error

	// Stop stops the engine
	Stop() error

	// This is only implemented for Istanbul.
	// It will update the validator set diff in the header, if the mined header is the last block of the epoch.
	// The changes are executed inline.
	UpdateValSetDiff(chain ChainReader, header *types.Header, state *state.StateDB) error

	// This is only implemented for Istanbul.
	// It will check to see if the header is from the last block of an epoch
	IsLastBlockOfEpoch(header *types.Header) bool
}<|MERGE_RESOLUTION|>--- conflicted
+++ resolved
@@ -87,9 +87,6 @@
 	// Note: The block header and state database might be updated to reflect any
 	// consensus rules that happen at finalization (e.g. block rewards).
 	Finalize(chain ChainReader, header *types.Header, state *state.StateDB, txs []*types.Transaction,
-<<<<<<< HEAD
-		uncles []*types.Header, receipts []*types.Receipt, randomness *types.Randomness) (*types.Block, error)
-=======
 		uncles []*types.Header)
 
 	// FinalizeAndAssemble runs any post-transaction state modifications (e.g. block
@@ -98,8 +95,7 @@
 	// Note: The block header and state database might be updated to reflect any
 	// consensus rules that happen at finalization (e.g. block rewards).
 	FinalizeAndAssemble(chain ChainReader, header *types.Header, state *state.StateDB, txs []*types.Transaction,
-		uncles []*types.Header, receipts []*types.Receipt) (*types.Block, error)
->>>>>>> e76047e9
+		uncles []*types.Header, receipts []*types.Receipt, randomness *types.Randomness) (*types.Block, error)
 
 	// Seal generates a new sealing request for the given input block and pushes
 	// the result into the given channel.
@@ -120,6 +116,7 @@
 
 	// Close terminates any background threads maintained by the consensus engine.
 	Close() error
+	
 	// Protocol returns the protocol for this consensus
 	Protocol() Protocol
 }
