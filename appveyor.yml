os: Visual Studio 2015

# Clone directly into GOPATH.
clone_folder: C:\gopath\src\github.com\ethereum\go-ethereum
clone_depth: 5
version: "{branch}.{build}"
environment:
  global:
    GO111MODULE: on
    GOPATH: C:\gopath
    CC: gcc.exe
  matrix:
    - GETH_ARCH: amd64
      MSYS2_ARCH: x86_64
      MSYS2_BITS: 64
      MSYSTEM: MINGW64
      PATH: C:\msys64\mingw64\bin\;C:\Program Files (x86)\NSIS\;%PATH%
    - GETH_ARCH: 386
      MSYS2_ARCH: i686
      MSYS2_BITS: 32
      MSYSTEM: MINGW32
      PATH: C:\msys64\mingw32\bin\;C:\Program Files (x86)\NSIS\;%PATH%

install:
  - git submodule update --init
  - rmdir C:\go /s /q
<<<<<<< HEAD
  - appveyor DownloadFile https://dl.google.com/go/go1.13.8.windows-%GETH_ARCH%.zip
  - 7z x go1.13.8.windows-%GETH_ARCH%.zip -y -oC:\ > NUL
=======
  - appveyor DownloadFile https://dl.google.com/go/go1.14.2.windows-%GETH_ARCH%.zip
  - 7z x go1.14.2.windows-%GETH_ARCH%.zip -y -oC:\ > NUL
>>>>>>> bd6a4a40
  - go version
  - gcc --version

build_script:
  - go run build\ci.go install

after_build:
  - go run build\ci.go archive -type zip -signer WINDOWS_SIGNING_KEY -upload gethstore/builds
  - go run build\ci.go nsis -signer WINDOWS_SIGNING_KEY -upload gethstore/builds

test_script:
  - set CGO_ENABLED=1
  - go run build\ci.go test -coverage<|MERGE_RESOLUTION|>--- conflicted
+++ resolved
@@ -24,13 +24,8 @@
 install:
   - git submodule update --init
   - rmdir C:\go /s /q
-<<<<<<< HEAD
-  - appveyor DownloadFile https://dl.google.com/go/go1.13.8.windows-%GETH_ARCH%.zip
-  - 7z x go1.13.8.windows-%GETH_ARCH%.zip -y -oC:\ > NUL
-=======
   - appveyor DownloadFile https://dl.google.com/go/go1.14.2.windows-%GETH_ARCH%.zip
   - 7z x go1.14.2.windows-%GETH_ARCH%.zip -y -oC:\ > NUL
->>>>>>> bd6a4a40
   - go version
   - gcc --version
 
