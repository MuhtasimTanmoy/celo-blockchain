--- conflicted
+++ resolved
@@ -385,67 +385,8 @@
 
 	for {
 		select {
-<<<<<<< HEAD
-		case block := <-w.resultCh:
-			// Short circuit when receiving empty result.
-			if block == nil {
-				continue
-			}
-			// Short circuit when receiving duplicate result caused by resubmitting.
-			if w.chain.HasBlock(block.Hash(), block.NumberU64()) {
-				continue
-			}
-			var (
-				sealhash = w.engine.SealHash(block.Header())
-				hash     = block.Hash()
-			)
-			w.pendingMu.RLock()
-			task, exist := w.pendingTasks[sealhash]
-			w.pendingMu.RUnlock()
-			if !exist {
-				log.Error("Block found but no relative pending task", "number", block.Number(), "sealhash", sealhash, "hash", hash)
-				continue
-			}
-			// Different block could share same sealhash, deep copy here to prevent write-write conflict.
-			var (
-				receipts = make([]*types.Receipt, len(task.receipts))
-				logs     []*types.Log
-			)
-			for i, receipt := range task.receipts {
-				// add block location fields
-				receipt.BlockHash = hash
-				receipt.BlockNumber = block.Number()
-				receipt.TransactionIndex = uint(i)
-
-				receipts[i] = new(types.Receipt)
-				*receipts[i] = *receipt
-				// Update the block hash in all logs since it is now available and not when the
-				// receipt/log of individual transactions were created.
-				for _, log := range receipt.Logs {
-					log.BlockHash = hash
-					// Handle block finalization receipt
-					if (log.TxHash == common.Hash{}) {
-						log.TxHash = hash
-					}
-				}
-				logs = append(logs, receipt.Logs...)
-			}
-			// Commit block and state to database.
-			err := w.chain.WriteBlockWithState(block, receipts, logs, task.state, true)
-			if err != nil {
-				log.Error("Failed writing block to chain", "err", err)
-				continue
-			}
-			blockFinalizationTimeGauge.Update(time.Now().UnixNano() - int64(block.Time())*1000000000)
-			log.Info("Successfully sealed new block", "number", block.Number(), "sealhash", sealhash, "hash", hash,
-				"elapsed", common.PrettyDuration(time.Since(task.createdAt)))
-
-			// Broadcast the block and announce chain insertion event
-			w.mux.Post(core.NewMinedBlockEvent{Block: block})
-=======
 		case <-w.startCh:
 			generateNewBlock()
->>>>>>> dc28d8bd
 
 		case <-w.chainHeadCh:
 			generateNewBlock()
