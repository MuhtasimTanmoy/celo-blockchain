// Copyright 2015 The go-ethereum Authors
// This file is part of the go-ethereum library.
//
// The go-ethereum library is free software: you can redistribute it and/or modify
// it under the terms of the GNU Lesser General Public License as published by
// the Free Software Foundation, either version 3 of the License, or
// (at your option) any later version.
//
// The go-ethereum library is distributed in the hope that it will be useful,
// but WITHOUT ANY WARRANTY; without even the implied warranty of
// MERCHANTABILITY or FITNESS FOR A PARTICULAR PURPOSE. See the
// GNU Lesser General Public License for more details.
//
// You should have received a copy of the GNU Lesser General Public License
// along with the go-ethereum library. If not, see <http://www.gnu.org/licenses/>.

package ethapi

import (
	"bytes"
	"context"
	"errors"
	"fmt"
	"math/big"
	"strings"
	"time"

	"github.com/davecgh/go-spew/spew"
	"github.com/ethereum/go-ethereum/accounts"
	"github.com/ethereum/go-ethereum/accounts/keystore"
	"github.com/ethereum/go-ethereum/accounts/scwallet"
	"github.com/ethereum/go-ethereum/common"
	"github.com/ethereum/go-ethereum/common/hexutil"
	"github.com/ethereum/go-ethereum/common/math"
	"github.com/ethereum/go-ethereum/consensus/clique"
	"github.com/ethereum/go-ethereum/consensus/ethash"
	"github.com/ethereum/go-ethereum/contract_comm/blockchain_parameters"
	"github.com/ethereum/go-ethereum/core"
	"github.com/ethereum/go-ethereum/core/rawdb"
	"github.com/ethereum/go-ethereum/core/types"
	"github.com/ethereum/go-ethereum/core/vm"
	"github.com/ethereum/go-ethereum/crypto"
	"github.com/ethereum/go-ethereum/log"
	"github.com/ethereum/go-ethereum/p2p"
	"github.com/ethereum/go-ethereum/params"
	"github.com/ethereum/go-ethereum/rlp"
	"github.com/ethereum/go-ethereum/rpc"
	"github.com/tyler-smith/go-bip39"
)

// PublicEthereumAPI provides an API to access Ethereum related information.
// It offers only methods that operate on public data that is freely available to anyone.
type PublicEthereumAPI struct {
	b Backend
}

// NewPublicEthereumAPI creates a new Ethereum protocol API.
func NewPublicEthereumAPI(b Backend) *PublicEthereumAPI {
	return &PublicEthereumAPI{b}
}

// GasPrice returns a suggestion for a gas price.
func (s *PublicEthereumAPI) GasPrice(ctx context.Context) (*hexutil.Big, error) {
	price, err := s.b.SuggestPrice(ctx)
	return (*hexutil.Big)(price), err
}

// ProtocolVersion returns the current Ethereum protocol version this node supports
func (s *PublicEthereumAPI) ProtocolVersion() hexutil.Uint {
	return hexutil.Uint(s.b.ProtocolVersion())
}

// Syncing returns false in case the node is currently not syncing with the network. It can be up to date or has not
// yet received the latest block headers from its pears. In case it is synchronizing:
// - startingBlock: block number this node started to synchronise from
// - currentBlock:  block number this node is currently importing
// - highestBlock:  block number of the highest block header this node has received from peers
// - pulledStates:  number of state entries processed until now
// - knownStates:   number of known state entries that still need to be pulled
func (s *PublicEthereumAPI) Syncing() (interface{}, error) {
	progress := s.b.Downloader().Progress()

	// Return not syncing if the synchronisation already completed
	if progress.CurrentBlock >= progress.HighestBlock {
		return false, nil
	}
	// Otherwise gather the block sync stats
	return map[string]interface{}{
		"startingBlock": hexutil.Uint64(progress.StartingBlock),
		"currentBlock":  hexutil.Uint64(progress.CurrentBlock),
		"highestBlock":  hexutil.Uint64(progress.HighestBlock),
		"pulledStates":  hexutil.Uint64(progress.PulledStates),
		"knownStates":   hexutil.Uint64(progress.KnownStates),
	}, nil
}

// PublicTxPoolAPI offers and API for the transaction pool. It only operates on data that is non confidential.
type PublicTxPoolAPI struct {
	b Backend
}

// NewPublicTxPoolAPI creates a new tx pool service that gives information about the transaction pool.
func NewPublicTxPoolAPI(b Backend) *PublicTxPoolAPI {
	return &PublicTxPoolAPI{b}
}

// Content returns the transactions contained within the transaction pool.
func (s *PublicTxPoolAPI) Content() map[string]map[string]map[string]*RPCTransaction {
	content := map[string]map[string]map[string]*RPCTransaction{
		"pending": make(map[string]map[string]*RPCTransaction),
		"queued":  make(map[string]map[string]*RPCTransaction),
	}
	pending, queue := s.b.TxPoolContent()

	// Flatten the pending transactions
	for account, txs := range pending {
		dump := make(map[string]*RPCTransaction)
		for _, tx := range txs {
			dump[fmt.Sprintf("%d", tx.Nonce())] = newRPCPendingTransaction(tx)
		}
		content["pending"][account.Hex()] = dump
	}
	// Flatten the queued transactions
	for account, txs := range queue {
		dump := make(map[string]*RPCTransaction)
		for _, tx := range txs {
			dump[fmt.Sprintf("%d", tx.Nonce())] = newRPCPendingTransaction(tx)
		}
		content["queued"][account.Hex()] = dump
	}
	return content
}

// Status returns the number of pending and queued transaction in the pool.
func (s *PublicTxPoolAPI) Status() map[string]hexutil.Uint {
	pending, queue := s.b.Stats()
	return map[string]hexutil.Uint{
		"pending": hexutil.Uint(pending),
		"queued":  hexutil.Uint(queue),
	}
}

// Inspect retrieves the content of the transaction pool and flattens it into an
// easily inspectable list.
func (s *PublicTxPoolAPI) Inspect() map[string]map[string]map[string]string {
	content := map[string]map[string]map[string]string{
		"pending": make(map[string]map[string]string),
		"queued":  make(map[string]map[string]string),
	}
	pending, queue := s.b.TxPoolContent()

	// Define a formatter to flatten a transaction into a string
	var format = func(tx *types.Transaction) string {
		if to := tx.To(); to != nil {
			return fmt.Sprintf("%s: %v wei + %v gas × %v wei", tx.To().Hex(), tx.Value(), tx.Gas(), tx.GasPrice())
		}
		return fmt.Sprintf("contract creation: %v wei + %v gas × %v wei", tx.Value(), tx.Gas(), tx.GasPrice())
	}
	// Flatten the pending transactions
	for account, txs := range pending {
		dump := make(map[string]string)
		for _, tx := range txs {
			dump[fmt.Sprintf("%d", tx.Nonce())] = format(tx)
		}
		content["pending"][account.Hex()] = dump
	}
	// Flatten the queued transactions
	for account, txs := range queue {
		dump := make(map[string]string)
		for _, tx := range txs {
			dump[fmt.Sprintf("%d", tx.Nonce())] = format(tx)
		}
		content["queued"][account.Hex()] = dump
	}
	return content
}

// PublicAccountAPI provides an API to access accounts managed by this node.
// It offers only methods that can retrieve accounts.
type PublicAccountAPI struct {
	am *accounts.Manager
}

// NewPublicAccountAPI creates a new PublicAccountAPI.
func NewPublicAccountAPI(am *accounts.Manager) *PublicAccountAPI {
	return &PublicAccountAPI{am: am}
}

// Accounts returns the collection of accounts this node manages
func (s *PublicAccountAPI) Accounts() []common.Address {
	return s.am.Accounts()
}

// PrivateAccountAPI provides an API to access accounts managed by this node.
// It offers methods to create, (un)lock en list accounts. Some methods accept
// passwords and are therefore considered private by default.
type PrivateAccountAPI struct {
	am        *accounts.Manager
	nonceLock *AddrLocker
	b         Backend
}

// NewPrivateAccountAPI create a new PrivateAccountAPI.
func NewPrivateAccountAPI(b Backend, nonceLock *AddrLocker) *PrivateAccountAPI {
	return &PrivateAccountAPI{
		am:        b.AccountManager(),
		nonceLock: nonceLock,
		b:         b,
	}
}

// listAccounts will return a list of addresses for accounts this node manages.
func (s *PrivateAccountAPI) ListAccounts() []common.Address {
	return s.am.Accounts()
}

// rawWallet is a JSON representation of an accounts.Wallet interface, with its
// data contents extracted into plain fields.
type rawWallet struct {
	URL      string             `json:"url"`
	Status   string             `json:"status"`
	Failure  string             `json:"failure,omitempty"`
	Accounts []accounts.Account `json:"accounts,omitempty"`
}

// ListWallets will return a list of wallets this node manages.
func (s *PrivateAccountAPI) ListWallets() []rawWallet {
	wallets := make([]rawWallet, 0) // return [] instead of nil if empty
	for _, wallet := range s.am.Wallets() {
		status, failure := wallet.Status()

		raw := rawWallet{
			URL:      wallet.URL().String(),
			Status:   status,
			Accounts: wallet.Accounts(),
		}
		if failure != nil {
			raw.Failure = failure.Error()
		}
		wallets = append(wallets, raw)
	}
	return wallets
}

// OpenWallet initiates a hardware wallet opening procedure, establishing a USB
// connection and attempting to authenticate via the provided passphrase. Note,
// the method may return an extra challenge requiring a second open (e.g. the
// Trezor PIN matrix challenge).
func (s *PrivateAccountAPI) OpenWallet(url string, passphrase *string) error {
	wallet, err := s.am.Wallet(url)
	if err != nil {
		return err
	}
	pass := ""
	if passphrase != nil {
		pass = *passphrase
	}
	return wallet.Open(pass)
}

// DeriveAccount requests a HD wallet to derive a new account, optionally pinning
// it for later reuse.
func (s *PrivateAccountAPI) DeriveAccount(url string, path string, pin *bool) (accounts.Account, error) {
	wallet, err := s.am.Wallet(url)
	if err != nil {
		return accounts.Account{}, err
	}
	derivPath, err := accounts.ParseDerivationPath(path)
	if err != nil {
		return accounts.Account{}, err
	}
	if pin == nil {
		pin = new(bool)
	}
	return wallet.Derive(derivPath, *pin)
}

// NewAccount will create a new account and returns the address for the new account.
func (s *PrivateAccountAPI) NewAccount(password string) (common.Address, error) {
	acc, err := fetchKeystore(s.am).NewAccount(password)
	if err == nil {
		log.Info("Your new key was generated", "address", acc.Address)
		log.Warn("Please backup your key file!", "path", acc.URL.Path)
		log.Warn("Please remember your password!")
		return acc.Address, nil
	}
	return common.Address{}, err
}

// fetchKeystore retrives the encrypted keystore from the account manager.
func fetchKeystore(am *accounts.Manager) *keystore.KeyStore {
	return am.Backends(keystore.KeyStoreType)[0].(*keystore.KeyStore)
}

// ImportRawKey stores the given hex encoded ECDSA key into the key directory,
// encrypting it with the passphrase.
func (s *PrivateAccountAPI) ImportRawKey(privkey string, password string) (common.Address, error) {
	key, err := crypto.HexToECDSA(privkey)
	if err != nil {
		return common.Address{}, err
	}
	acc, err := fetchKeystore(s.am).ImportECDSA(key, password)
	return acc.Address, err
}

// UnlockAccount will unlock the account associated with the given address with
// the given password for duration seconds. If duration is nil it will use a
// default of 300 seconds. It returns an indication if the account was unlocked.
func (s *PrivateAccountAPI) UnlockAccount(ctx context.Context, addr common.Address, password string, duration *uint64) (bool, error) {
	// When the API is exposed by external RPC(http, ws etc), unless the user
	// explicitly specifies to allow the insecure account unlocking, otherwise
	// it is disabled.
	if s.b.ExtRPCEnabled() && !s.b.AccountManager().Config().InsecureUnlockAllowed {
		return false, errors.New("account unlock with HTTP access is forbidden")
	}

	const max = uint64(time.Duration(math.MaxInt64) / time.Second)
	var d time.Duration
	if duration == nil {
		d = 300 * time.Second
	} else if *duration > max {
		return false, errors.New("unlock duration too large")
	} else {
		d = time.Duration(*duration) * time.Second
	}
	err := fetchKeystore(s.am).TimedUnlock(accounts.Account{Address: addr}, password, d)
	if err != nil {
		log.Warn("Failed account unlock attempt", "address", addr, "err", err)
	}
	return err == nil, err
}

// LockAccount will lock the account associated with the given address when it's unlocked.
func (s *PrivateAccountAPI) LockAccount(addr common.Address) bool {
	return fetchKeystore(s.am).Lock(addr) == nil
}

// signTransaction sets defaults and signs the given transaction
// NOTE: the caller needs to ensure that the nonceLock is held, if applicable,
// and release it after the transaction has been submitted to the tx pool
func (s *PrivateAccountAPI) signTransaction(ctx context.Context, args *SendTxArgs, passwd string) (*types.Transaction, error) {
	// Look up the wallet containing the requested signer
	account := accounts.Account{Address: args.From}
	wallet, err := s.am.Find(account)
	if err != nil {
		return nil, err
	}
	// Set some sanity defaults and terminate on failure
	if err := args.setDefaults(ctx, s.b); err != nil {
		return nil, err
	}
	// Assemble the transaction and sign with the wallet
	tx := args.toTransaction()

	return wallet.SignTxWithPassphrase(account, passwd, tx, s.b.ChainConfig().ChainID)
}

// SendTransaction will create a transaction from the given arguments and
// tries to sign it with the key associated with args.To. If the given passwd isn't
// able to decrypt the key it fails.
func (s *PrivateAccountAPI) SendTransaction(ctx context.Context, args SendTxArgs, passwd string) (common.Hash, error) {
	if args.Nonce == nil {
		// Hold the addresse's mutex around signing to prevent concurrent assignment of
		// the same nonce to multiple accounts.
		s.nonceLock.LockAddr(args.From)
		defer s.nonceLock.UnlockAddr(args.From)
	}
	signed, err := s.signTransaction(ctx, &args, passwd)
	if err != nil {
		log.Warn("Failed transaction send attempt", "from", args.From, "to", args.To, "value", args.Value.ToInt(), "err", err)
		return common.Hash{}, err
	}
	return SubmitTransaction(ctx, s.b, signed)
}

// SignTransaction will create a transaction from the given arguments and
// tries to sign it with the key associated with args.To. If the given passwd isn't
// able to decrypt the key it fails. The transaction is returned in RLP-form, not broadcast
// to other nodes
func (s *PrivateAccountAPI) SignTransaction(ctx context.Context, args SendTxArgs, passwd string) (*SignTransactionResult, error) {
	// No need to obtain the noncelock mutex, since we won't be sending this
	// tx into the transaction pool, but right back to the user
	if args.Gas == nil {
		return nil, fmt.Errorf("gas not specified")
	}
	if args.GasPrice == nil {
		return nil, fmt.Errorf("gasPrice not specified")
	}
	if args.Nonce == nil {
		return nil, fmt.Errorf("nonce not specified")
	}
	signed, err := s.signTransaction(ctx, &args, passwd)
	if err != nil {
		log.Warn("Failed transaction sign attempt", "from", args.From, "to", args.To, "value", args.Value.ToInt(), "err", err)
		return nil, err
	}
	data, err := rlp.EncodeToBytes(signed)
	if err != nil {
		return nil, err
	}
	return &SignTransactionResult{data, signed}, nil
}

// Sign calculates an Ethereum ECDSA signature for:
// keccack256("\x19Ethereum Signed Message:\n" + len(message) + message))
//
// Note, the produced signature conforms to the secp256k1 curve R, S and V values,
// where the V value will be 27 or 28 for legacy reasons.
//
// The key used to calculate the signature is decrypted with the given password.
//
// https://github.com/ethereum/go-ethereum/wiki/Management-APIs#personal_sign
func (s *PrivateAccountAPI) Sign(ctx context.Context, data hexutil.Bytes, addr common.Address, passwd string) (hexutil.Bytes, error) {
	// Look up the wallet containing the requested signer
	account := accounts.Account{Address: addr}

	wallet, err := s.b.AccountManager().Find(account)
	if err != nil {
		return nil, err
	}
	// Assemble sign the data with the wallet
	signature, err := wallet.SignTextWithPassphrase(account, passwd, data)
	if err != nil {
		log.Warn("Failed data sign attempt", "address", addr, "err", err)
		return nil, err
	}
	signature[crypto.RecoveryIDOffset] += 27 // Transform V from 0/1 to 27/28 according to the yellow paper
	return signature, nil
}

// EcRecover returns the address for the account that was used to create the signature.
// Note, this function is compatible with eth_sign and personal_sign. As such it recovers
// the address of:
// hash = keccak256("\x19Ethereum Signed Message:\n"${message length}${message})
// addr = ecrecover(hash, signature)
//
// Note, the signature must conform to the secp256k1 curve R, S and V values, where
// the V value must be 27 or 28 for legacy reasons.
//
// https://github.com/ethereum/go-ethereum/wiki/Management-APIs#personal_ecRecover
func (s *PrivateAccountAPI) EcRecover(ctx context.Context, data, sig hexutil.Bytes) (common.Address, error) {
	if len(sig) != crypto.SignatureLength {
		return common.Address{}, fmt.Errorf("signature must be %d bytes long", crypto.SignatureLength)
	}
	if sig[crypto.RecoveryIDOffset] != 27 && sig[crypto.RecoveryIDOffset] != 28 {
		return common.Address{}, fmt.Errorf("invalid Ethereum signature (V is not 27 or 28)")
	}
	sig[crypto.RecoveryIDOffset] -= 27 // Transform yellow paper V from 27/28 to 0/1

	rpk, err := crypto.SigToPub(accounts.TextHash(data), sig)
	if err != nil {
		return common.Address{}, err
	}
	return crypto.PubkeyToAddress(*rpk), nil
}

// SignAndSendTransaction was renamed to SendTransaction. This method is deprecated
// and will be removed in the future. It primary goal is to give clients time to update.
func (s *PrivateAccountAPI) SignAndSendTransaction(ctx context.Context, args SendTxArgs, passwd string) (common.Hash, error) {
	return s.SendTransaction(ctx, args, passwd)
}

// InitializeWallet initializes a new wallet at the provided URL, by generating and returning a new private key.
func (s *PrivateAccountAPI) InitializeWallet(ctx context.Context, url string) (string, error) {
	wallet, err := s.am.Wallet(url)
	if err != nil {
		return "", err
	}

	entropy, err := bip39.NewEntropy(256)
	if err != nil {
		return "", err
	}

	mnemonic, err := bip39.NewMnemonic(entropy)
	if err != nil {
		return "", err
	}

	seed := bip39.NewSeed(mnemonic, "")

	switch wallet := wallet.(type) {
	case *scwallet.Wallet:
		return mnemonic, wallet.Initialize(seed)
	default:
		return "", fmt.Errorf("Specified wallet does not support initialization")
	}
}

// Unpair deletes a pairing between wallet and geth.
func (s *PrivateAccountAPI) Unpair(ctx context.Context, url string, pin string) error {
	wallet, err := s.am.Wallet(url)
	if err != nil {
		return err
	}

	switch wallet := wallet.(type) {
	case *scwallet.Wallet:
		return wallet.Unpair([]byte(pin))
	default:
		return fmt.Errorf("Specified wallet does not support pairing")
	}
}

// PublicBlockChainAPI provides an API to access the Ethereum blockchain.
// It offers only methods that operate on public data that is freely available to anyone.
type PublicBlockChainAPI struct {
	b Backend
}

// NewPublicBlockChainAPI creates a new Ethereum blockchain API.
func NewPublicBlockChainAPI(b Backend) *PublicBlockChainAPI {
	return &PublicBlockChainAPI{b}
}

// ChainId returns the chainID value for transaction replay protection.
func (s *PublicBlockChainAPI) ChainId() *hexutil.Big {
	return (*hexutil.Big)(s.b.ChainConfig().ChainID)
}

// BlockNumber returns the block number of the chain head.
func (s *PublicBlockChainAPI) BlockNumber() hexutil.Uint64 {
	header, _ := s.b.HeaderByNumber(context.Background(), rpc.LatestBlockNumber) // latest header should always be available
	return hexutil.Uint64(header.Number.Uint64())
}

// GetBalance returns the amount of wei for the given address in the state of the
// given block number. The rpc.LatestBlockNumber and rpc.PendingBlockNumber meta
// block numbers are also allowed.
func (s *PublicBlockChainAPI) GetBalance(ctx context.Context, address common.Address, blockNrOrHash rpc.BlockNumberOrHash) (*hexutil.Big, error) {
	state, _, err := s.b.StateAndHeaderByNumberOrHash(ctx, blockNrOrHash)
	if state == nil || err != nil {
		return nil, err
	}
	return (*hexutil.Big)(state.GetBalance(address)), state.Error()
}

// Result structs for GetProof
type AccountResult struct {
	Address      common.Address  `json:"address"`
	AccountProof []string        `json:"accountProof"`
	Balance      *hexutil.Big    `json:"balance"`
	CodeHash     common.Hash     `json:"codeHash"`
	Nonce        hexutil.Uint64  `json:"nonce"`
	StorageHash  common.Hash     `json:"storageHash"`
	StorageProof []StorageResult `json:"storageProof"`
}
type StorageResult struct {
	Key   string       `json:"key"`
	Value *hexutil.Big `json:"value"`
	Proof []string     `json:"proof"`
}

// GetProof returns the Merkle-proof for a given account and optionally some storage keys.
func (s *PublicBlockChainAPI) GetProof(ctx context.Context, address common.Address, storageKeys []string, blockNrOrHash rpc.BlockNumberOrHash) (*AccountResult, error) {
	state, _, err := s.b.StateAndHeaderByNumberOrHash(ctx, blockNrOrHash)
	if state == nil || err != nil {
		return nil, err
	}

	storageTrie := state.StorageTrie(address)
	storageHash := types.EmptyRootHash
	codeHash := state.GetCodeHash(address)
	storageProof := make([]StorageResult, len(storageKeys))

	// if we have a storageTrie, (which means the account exists), we can update the storagehash
	if storageTrie != nil {
		storageHash = storageTrie.Hash()
	} else {
		// no storageTrie means the account does not exist, so the codeHash is the hash of an empty bytearray.
		codeHash = crypto.Keccak256Hash(nil)
	}

	// create the proof for the storageKeys
	for i, key := range storageKeys {
		if storageTrie != nil {
			proof, storageError := state.GetStorageProof(address, common.HexToHash(key))
			if storageError != nil {
				return nil, storageError
			}
			storageProof[i] = StorageResult{key, (*hexutil.Big)(state.GetState(address, common.HexToHash(key)).Big()), common.ToHexArray(proof)}
		} else {
			storageProof[i] = StorageResult{key, &hexutil.Big{}, []string{}}
		}
	}

	// create the accountProof
	accountProof, proofErr := state.GetProof(address)
	if proofErr != nil {
		return nil, proofErr
	}

	return &AccountResult{
		Address:      address,
		AccountProof: common.ToHexArray(accountProof),
		Balance:      (*hexutil.Big)(state.GetBalance(address)),
		CodeHash:     codeHash,
		Nonce:        hexutil.Uint64(state.GetNonce(address)),
		StorageHash:  storageHash,
		StorageProof: storageProof,
	}, state.Error()
}

// GetHeaderByNumber returns the requested canonical block header.
// * When blockNr is -1 the chain head is returned.
// * When blockNr is -2 the pending chain head is returned.
func (s *PublicBlockChainAPI) GetHeaderByNumber(ctx context.Context, number rpc.BlockNumber) (map[string]interface{}, error) {
	header, err := s.b.HeaderByNumber(ctx, number)
	if header != nil && err == nil {
		response := s.rpcMarshalHeader(header)
		if number == rpc.PendingBlockNumber {
			// Pending header need to nil out a few fields
			for _, field := range []string{"hash", "nonce", "miner"} {
				response[field] = nil
			}
		}
		return response, err
	}
	return nil, err
}

// GetHeaderByHash returns the requested header by hash.
func (s *PublicBlockChainAPI) GetHeaderByHash(ctx context.Context, hash common.Hash) map[string]interface{} {
	header, _ := s.b.HeaderByHash(ctx, hash)
	if header != nil {
		return s.rpcMarshalHeader(header)
	}
	return nil
}

// GetBlockByNumber returns the requested canonical block.
// * When blockNr is -1 the chain head is returned.
// * When blockNr is -2 the pending chain head is returned.
// * When fullTx is true all transactions in the block are returned, otherwise
//   only the transaction hash is returned.
func (s *PublicBlockChainAPI) GetBlockByNumber(ctx context.Context, number rpc.BlockNumber, fullTx bool) (map[string]interface{}, error) {
	block, err := s.b.BlockByNumber(ctx, number)
	if block != nil && err == nil {
		response, err := s.rpcMarshalBlock(block, true, fullTx)
		if err == nil && number == rpc.PendingBlockNumber {
			// Pending blocks need to nil out a few fields
			for _, field := range []string{"hash", "nonce", "miner"} {
				response[field] = nil
			}
		}
		return response, err
	}
	return nil, err
}

// GetBlockByHash returns the requested block. When fullTx is true all transactions in the block are returned in full
// detail, otherwise only the transaction hash is returned.
func (s *PublicBlockChainAPI) GetBlockByHash(ctx context.Context, hash common.Hash, fullTx bool) (map[string]interface{}, error) {
	block, err := s.b.BlockByHash(ctx, hash)
	if block != nil {
		return s.rpcMarshalBlock(block, true, fullTx)
	}
	return nil, err
}

// GetUncleByBlockNumberAndIndex returns the uncle block for the given block hash and index. When fullTx is true
// all transactions in the block are returned in full detail, otherwise only the transaction hash is returned.
func (s *PublicBlockChainAPI) GetUncleByBlockNumberAndIndex(ctx context.Context, blockNr rpc.BlockNumber, index hexutil.Uint) (map[string]interface{}, error) {
	block, err := s.b.BlockByNumber(ctx, blockNr)
	if block != nil {
		uncles := block.Uncles()
		if index >= hexutil.Uint(len(uncles)) {
			log.Debug("Requested uncle not found", "number", blockNr, "hash", block.Hash(), "index", index)
			return nil, nil
		}
		block = types.NewBlockWithHeader(uncles[index])
		return s.rpcMarshalBlock(block, false, false)
	}
	return nil, err
}

// GetUncleByBlockHashAndIndex returns the uncle block for the given block hash and index. When fullTx is true
// all transactions in the block are returned in full detail, otherwise only the transaction hash is returned.
func (s *PublicBlockChainAPI) GetUncleByBlockHashAndIndex(ctx context.Context, blockHash common.Hash, index hexutil.Uint) (map[string]interface{}, error) {
	block, err := s.b.BlockByHash(ctx, blockHash)
	if block != nil {
		uncles := block.Uncles()
		if index >= hexutil.Uint(len(uncles)) {
			log.Debug("Requested uncle not found", "number", block.Number(), "hash", blockHash, "index", index)
			return nil, nil
		}
		block = types.NewBlockWithHeader(uncles[index])
		return s.rpcMarshalBlock(block, false, false)
	}
	return nil, err
}

// GetUncleCountByBlockNumber returns number of uncles in the block for the given block number
func (s *PublicBlockChainAPI) GetUncleCountByBlockNumber(ctx context.Context, blockNr rpc.BlockNumber) *hexutil.Uint {
	if block, _ := s.b.BlockByNumber(ctx, blockNr); block != nil {
		n := hexutil.Uint(len(block.Uncles()))
		return &n
	}
	return nil
}

// GetUncleCountByBlockHash returns number of uncles in the block for the given block hash
func (s *PublicBlockChainAPI) GetUncleCountByBlockHash(ctx context.Context, blockHash common.Hash) *hexutil.Uint {
	if block, _ := s.b.BlockByHash(ctx, blockHash); block != nil {
		n := hexutil.Uint(len(block.Uncles()))
		return &n
	}
	return nil
}

// GetCode returns the code stored at the given address in the state for the given block number.
func (s *PublicBlockChainAPI) GetCode(ctx context.Context, address common.Address, blockNrOrHash rpc.BlockNumberOrHash) (hexutil.Bytes, error) {
	state, _, err := s.b.StateAndHeaderByNumberOrHash(ctx, blockNrOrHash)
	if state == nil || err != nil {
		return nil, err
	}
	code := state.GetCode(address)
	return code, state.Error()
}

// GetStorageAt returns the storage from the state at the given address, key and
// block number. The rpc.LatestBlockNumber and rpc.PendingBlockNumber meta block
// numbers are also allowed.
func (s *PublicBlockChainAPI) GetStorageAt(ctx context.Context, address common.Address, key string, blockNrOrHash rpc.BlockNumberOrHash) (hexutil.Bytes, error) {
	state, _, err := s.b.StateAndHeaderByNumberOrHash(ctx, blockNrOrHash)
	if state == nil || err != nil {
		return nil, err
	}
	res := state.GetState(address, common.HexToHash(key))
	return res[:], state.Error()
}

// CallArgs represents the arguments for a call.
type CallArgs struct {
	From                *common.Address `json:"from"`
	To                  *common.Address `json:"to"`
	Gas                 *hexutil.Uint64 `json:"gas"`
	GasPrice            *hexutil.Big    `json:"gasPrice"`
	FeeCurrency         *common.Address `json:"feeCurrency"`
	GatewayFeeRecipient *common.Address `json:"gatewayFeeRecipient"`
	GatewayFee          hexutil.Big     `json:"gatewayFee"`
	Value               *hexutil.Big    `json:"value"`
	Data                *hexutil.Bytes  `json:"data"`
}

// account indicates the overriding fields of account during the execution of
// a message call.
// Note, state and stateDiff can't be specified at the same time. If state is
// set, message execution will only use the data in the given state. Otherwise
// if statDiff is set, all diff will be applied first and then execute the call
// message.
type account struct {
	Nonce     *hexutil.Uint64              `json:"nonce"`
	Code      *hexutil.Bytes               `json:"code"`
	Balance   **hexutil.Big                `json:"balance"`
	State     *map[common.Hash]common.Hash `json:"state"`
	StateDiff *map[common.Hash]common.Hash `json:"stateDiff"`
}

<<<<<<< HEAD
func DoCall(ctx context.Context, b Backend, args CallArgs, blockNrOrHash rpc.BlockNumberOrHash, overrides map[common.Address]account, vmCfg vm.Config, timeout time.Duration, globalGasCap *big.Int) ([]byte, uint64, bool, error) {
=======
func (s *PublicBlockChainAPI) doCall(ctx context.Context, args CallArgs, blockNr rpc.BlockNumber, timeout time.Duration, estimate bool) (res []byte, gas uint64, failed bool, err error) {
>>>>>>> 45859e59
	defer func(start time.Time) { log.Debug("Executing EVM call finished", "runtime", time.Since(start)) }(time.Now())

	state, header, err := b.StateAndHeaderByNumberOrHash(ctx, blockNrOrHash)
	if state == nil || err != nil {
		return nil, 0, false, err
	}
	// Set sender address or use a default if none specified
	var addr common.Address
	if args.From == nil {
		if wallets := b.AccountManager().Wallets(); len(wallets) > 0 {
			if accounts := wallets[0].Accounts(); len(accounts) > 0 {
				addr = accounts[0].Address
			}
		}
	} else {
		addr = *args.From
	}
	// Override the fields of specified contracts before execution.
	for addr, account := range overrides {
		// Override account nonce.
		if account.Nonce != nil {
			state.SetNonce(addr, uint64(*account.Nonce))
		}
		// Override account(contract) code.
		if account.Code != nil {
			state.SetCode(addr, *account.Code)
		}
		// Override account balance.
		if account.Balance != nil {
			state.SetBalance(addr, (*big.Int)(*account.Balance))
		}
		if account.State != nil && account.StateDiff != nil {
			return nil, 0, false, fmt.Errorf("account %s has both 'state' and 'stateDiff'", addr.Hex())
		}
		// Replace entire state if caller requires.
		if account.State != nil {
			state.SetStorage(addr, *account.State)
		}
		// Apply state diff into specified accounts.
		if account.StateDiff != nil {
			for key, value := range *account.StateDiff {
				state.SetState(addr, key, value)
			}
		}
	}
	// Set default gas & gas price if none were set
	gas := uint64(math.MaxUint64 / 2)
	if args.Gas != nil {
		gas = uint64(*args.Gas)
	}
	if globalGasCap != nil && globalGasCap.Uint64() < gas {
		log.Warn("Caller gas above allowance, capping", "requested", gas, "cap", globalGasCap)
		gas = globalGasCap.Uint64()
	}

	// Create new call message
	gasPrice := new(big.Int)
	if args.GasPrice != nil {
		gasPrice = args.GasPrice.ToInt()
	}

	// Checking against 0 is a hack to allow users to bypass the default gas price being set by web3,
	// which will always be in Gold. This allows the default price to be set for the proper currency.
	// TODO(asa): Remove this once this is handled in the Provider.
	if gasPrice.Sign() == 0 || gasPrice.Cmp(big.NewInt(0)) == 0 {
		// TODO(mcortesi): change SuggestGastPriceInCurrent so it doesn't return an error
		gasPrice, _ = b.SuggestPriceInCurrency(ctx, args.FeeCurrency)
	}

	value := new(big.Int)
	if args.Value != nil {
		value = args.Value.ToInt()
	}

	var data []byte
	if args.Data != nil {
		data = []byte(*args.Data)
	}

	// Create new call message
	msg := types.NewMessage(addr, args.To, 0, value, gas, gasPrice, args.FeeCurrency, args.GatewayFeeRecipient, args.GatewayFee.ToInt(), data, false)

	// Setup context so it may be cancelled the call has completed
	// or, in case of unmetered gas, setup a context with a timeout.
	var cancel context.CancelFunc
	if timeout > 0 {
		ctx, cancel = context.WithTimeout(ctx, timeout)
	} else {
		ctx, cancel = context.WithCancel(ctx)
	}
	// Make sure the context is cancelled when the call has completed
	// this makes sure resources are cleaned up.
	defer cancel()

	// Get a new instance of the EVM.
	evm, vmError, err := b.GetEVM(ctx, msg, header, state)
	if err != nil {
		return nil, 0, false, err
	}
	// Wait for the context to be done and cancel the evm. Even if the
	// EVM has finished, cancelling may be done (repeatedly)
	go func() {
		<-ctx.Done()
		evm.Cancel()
	}()

	// Setup the gas pool (also for unmetered requests) and apply the message.
	gp := new(core.GasPool).AddGas(math.MaxUint64)
	if estimate {
		res, gas, failed, err = core.ApplyEstimatorMessage(evm, msg, gp)
	} else {
		res, gas, failed, err = core.ApplyMessage(evm, msg, gp)
	}

	if err := vmError(); err != nil {
		return nil, 0, false, err
	}
	// If the timer caused an abort, return an appropriate error message
	if evm.Cancelled() {
		return nil, 0, false, fmt.Errorf("execution aborted (timeout = %v)", timeout)
	}
	return res, gas, failed, err
}

// Call executes the given transaction on the state for the given block number.
<<<<<<< HEAD
//
// Additionally, the caller can specify a batch of contract for fields overriding.
//
// Note, this function doesn't make and changes in the state/blockchain and is
// useful to execute and retrieve values.
func (s *PublicBlockChainAPI) Call(ctx context.Context, args CallArgs, blockNrOrHash rpc.BlockNumberOrHash, overrides *map[common.Address]account) (hexutil.Bytes, error) {
	var accounts map[common.Address]account
	if overrides != nil {
		accounts = *overrides
	}
	result, _, _, err := DoCall(ctx, s.b, args, blockNrOrHash, accounts, vm.Config{}, 5*time.Second, s.b.RPCGasCap())
=======
// It doesn't make and changes in the state/blockchain and is useful to execute and retrieve values.
func (s *PublicBlockChainAPI) Call(ctx context.Context, args CallArgs, blockNr rpc.BlockNumber) (hexutil.Bytes, error) {
	result, _, _, err := s.doCall(ctx, args, blockNr, 5*time.Second, false)
>>>>>>> 45859e59
	return (hexutil.Bytes)(result), err
}

func DoEstimateGas(ctx context.Context, b Backend, args CallArgs, blockNrOrHash rpc.BlockNumberOrHash, gasCap *big.Int) (hexutil.Uint64, error) {
	// Binary search the gas requirement, as it may be higher than the amount used
	var (
		lo  uint64 = params.TxGas - 1
		hi  uint64
		cap uint64
	)
	if args.Gas != nil && uint64(*args.Gas) >= params.TxGas {
		hi = uint64(*args.Gas)
	} else {
		// Retrieve the block to act as the gas ceiling
		block, err := b.BlockByNumberOrHash(ctx, blockNrOrHash)
		if err != nil {
			return 0, err
		}
		hi = block.GasLimit()
	}
	if gasCap != nil && hi > gasCap.Uint64() {
		log.Warn("Caller gas above allowance, capping", "requested", hi, "cap", gasCap)
		hi = gasCap.Uint64()
	}
	cap = hi

	// Set sender address or use a default if none specified
	if args.From == nil {
		if wallets := b.AccountManager().Wallets(); len(wallets) > 0 {
			if accounts := wallets[0].Accounts(); len(accounts) > 0 {
				args.From = &accounts[0].Address
			}
		}
	}
	// Use zero-address if none other is available
	if args.From == nil {
		args.From = &common.Address{}
	}
	// Create a helper to check if a gas allowance results in an executable transaction
	executable := func(gas uint64) bool {
		args.Gas = (*hexutil.Uint64)(&gas)

<<<<<<< HEAD
		_, _, failed, err := DoCall(ctx, b, args, blockNrOrHash, nil, vm.Config{}, 0, gasCap)
=======
		_, _, failed, err := s.doCall(ctx, args, rpc.PendingBlockNumber, 0, true)
>>>>>>> 45859e59
		if err != nil || failed {
			return false
		}
		return true
	}
	// Execute the binary search and hone in on an executable gas limit
	for lo+1 < hi {
		mid := (hi + lo) / 2
		if !executable(mid) {
			lo = mid
		} else {
			hi = mid
		}
	}
	// Reject the transaction as invalid if it still fails at the highest allowance
	if hi == cap {
		if !executable(hi) {
			return 0, fmt.Errorf("gas required exceeds allowance (%d) or always failing transaction", cap)
		}
	}
	return hexutil.Uint64(hi), nil
}

// EstimateGas returns an estimate of the amount of gas needed to execute the
// given transaction against the current pending block.
func (s *PublicBlockChainAPI) EstimateGas(ctx context.Context, args CallArgs) (hexutil.Uint64, error) {
	blockNrOrHash := rpc.BlockNumberOrHashWithNumber(rpc.PendingBlockNumber)
	return DoEstimateGas(ctx, s.b, args, blockNrOrHash, s.b.RPCGasCap())
}

// ExecutionResult groups all structured logs emitted by the EVM
// while replaying a transaction in debug mode as well as transaction
// execution status, the amount of gas used and the return value
type ExecutionResult struct {
	Gas         uint64         `json:"gas"`
	Failed      bool           `json:"failed"`
	ReturnValue string         `json:"returnValue"`
	StructLogs  []StructLogRes `json:"structLogs"`
}

// StructLogRes stores a structured log emitted by the EVM while replaying a
// transaction in debug mode
type StructLogRes struct {
	Pc      uint64             `json:"pc"`
	Op      string             `json:"op"`
	Gas     uint64             `json:"gas"`
	GasCost uint64             `json:"gasCost"`
	Depth   int                `json:"depth"`
	Error   error              `json:"error,omitempty"`
	Stack   *[]string          `json:"stack,omitempty"`
	Memory  *[]string          `json:"memory,omitempty"`
	Storage *map[string]string `json:"storage,omitempty"`
}

// FormatLogs formats EVM returned structured logs for json output
func FormatLogs(logs []vm.StructLog) []StructLogRes {
	formatted := make([]StructLogRes, len(logs))
	for index, trace := range logs {
		formatted[index] = StructLogRes{
			Pc:      trace.Pc,
			Op:      trace.Op.String(),
			Gas:     trace.Gas,
			GasCost: trace.GasCost,
			Depth:   trace.Depth,
			Error:   trace.Err,
		}
		if trace.Stack != nil {
			stack := make([]string, len(trace.Stack))
			for i, stackValue := range trace.Stack {
				stack[i] = fmt.Sprintf("%x", math.PaddedBigBytes(stackValue, 32))
			}
			formatted[index].Stack = &stack
		}
		if trace.Memory != nil {
			memory := make([]string, 0, (len(trace.Memory)+31)/32)
			for i := 0; i+32 <= len(trace.Memory); i += 32 {
				memory = append(memory, fmt.Sprintf("%x", trace.Memory[i:i+32]))
			}
			formatted[index].Memory = &memory
		}
		if trace.Storage != nil {
			storage := make(map[string]string)
			for i, storageValue := range trace.Storage {
				storage[fmt.Sprintf("%x", i)] = fmt.Sprintf("%x", storageValue)
			}
			formatted[index].Storage = &storage
		}
	}
	return formatted
}

// RPCMarshalHeader converts the given header to the RPC output .
func RPCMarshalHeader(head *types.Header) map[string]interface{} {
	// TODO(asa): Consider removing parentHash
	return map[string]interface{}{
		"number":           (*hexutil.Big)(head.Number),
		"hash":             head.Hash(),
		"parentHash":       head.ParentHash,
		"nonce":            head.Nonce,
		"mixHash":          head.MixDigest,
		"sha3Uncles":       head.UncleHash,
		"logsBloom":        head.Bloom,
		"stateRoot":        head.Root,
		"miner":            head.Coinbase,
		"difficulty":       (*hexutil.Big)(head.Difficulty),
		"extraData":        hexutil.Bytes(head.Extra),
		"size":             hexutil.Uint64(head.Size()),
		"gasLimit":         hexutil.Uint64(head.GasLimit),
		"gasUsed":          hexutil.Uint64(head.GasUsed),
		"timestamp":        hexutil.Uint64(head.Time),
		"transactionsRoot": head.TxHash,
		"receiptsRoot":     head.ReceiptHash,
	}
}

// RPCMarshalBlock converts the given block to the RPC output which depends on fullTx. If inclTx is true transactions are
// returned. When fullTx is true the returned block contains full transaction details, otherwise it will only contain
// transaction hashes.
func RPCMarshalBlock(block *types.Block, inclTx bool, fullTx bool) (map[string]interface{}, error) {
	fields := RPCMarshalHeader(block.Header())
	fields["size"] = hexutil.Uint64(block.Size())

	fields["randomness"] = map[string]interface{}{
		"revealed":  hexutil.Bytes(block.Randomness().Revealed.Bytes()),
		"committed": hexutil.Bytes(block.Randomness().Committed.Bytes()),
	}

	if inclTx {
		formatTx := func(tx *types.Transaction) (interface{}, error) {
			return tx.Hash(), nil
		}
		if fullTx {
			formatTx = func(tx *types.Transaction) (interface{}, error) {
				return newRPCTransactionFromBlockHash(block, tx.Hash()), nil
			}
		}
		txs := block.Transactions()
		transactions := make([]interface{}, len(txs))
		var err error
		for i, tx := range txs {
			if transactions[i], err = formatTx(tx); err != nil {
				return nil, err
			}
		}
		fields["transactions"] = transactions
	}
	uncles := block.Uncles()
	uncleHashes := make([]common.Hash, len(uncles))
	for i, uncle := range uncles {
		uncleHashes[i] = uncle.Hash()
	}
	fields["uncles"] = uncleHashes

	return fields, nil
}

// rpcMarshalHeader uses the generalized output filler, then adds the total difficulty field, which requires
// a `PublicBlockchainAPI`.
func (s *PublicBlockChainAPI) rpcMarshalHeader(header *types.Header) map[string]interface{} {
	fields := RPCMarshalHeader(header)
	fields["totalDifficulty"] = (*hexutil.Big)(s.b.GetTd(header.Hash()))
	return fields
}

// rpcMarshalBlock uses the generalized output filler, then adds the total difficulty field, which requires
// a `PublicBlockchainAPI`.
func (s *PublicBlockChainAPI) rpcMarshalBlock(b *types.Block, inclTx bool, fullTx bool) (map[string]interface{}, error) {
	fields, err := RPCMarshalBlock(b, inclTx, fullTx)
	if err != nil {
		return nil, err
	}
	fields["totalDifficulty"] = (*hexutil.Big)(s.b.GetTd(b.Hash()))
	return fields, err
}

// RPCTransaction represents a transaction that will serialize to the RPC representation of a transaction
type RPCTransaction struct {
	BlockHash           *common.Hash    `json:"blockHash"`
	BlockNumber         *hexutil.Big    `json:"blockNumber"`
	From                common.Address  `json:"from"`
	Gas                 hexutil.Uint64  `json:"gas"`
	GasPrice            *hexutil.Big    `json:"gasPrice"`
	FeeCurrency         *common.Address `json:"feeCurrency"`
	GatewayFeeRecipient *common.Address `json:"gatewayFeeRecipient"`
	GatewayFee          *hexutil.Big    `json:"gatewayFee"`
	Hash                common.Hash     `json:"hash"`
	Input               hexutil.Bytes   `json:"input"`
	Nonce               hexutil.Uint64  `json:"nonce"`
	To                  *common.Address `json:"to"`
	TransactionIndex    *hexutil.Uint64 `json:"transactionIndex"`
	Value               *hexutil.Big    `json:"value"`
	V                   *hexutil.Big    `json:"v"`
	R                   *hexutil.Big    `json:"r"`
	S                   *hexutil.Big    `json:"s"`
}

// newRPCTransaction returns a transaction that will serialize to the RPC
// representation, with the given location metadata set (if available).
func newRPCTransaction(tx *types.Transaction, blockHash common.Hash, blockNumber uint64, index uint64) *RPCTransaction {
	var signer types.Signer = types.FrontierSigner{}
	if tx.Protected() {
		signer = types.NewEIP155Signer(tx.ChainId())
	}
	from, _ := types.Sender(signer, tx)
	v, r, s := tx.RawSignatureValues()

	result := &RPCTransaction{
		From:                from,
		Gas:                 hexutil.Uint64(tx.Gas()),
		GasPrice:            (*hexutil.Big)(tx.GasPrice()),
		FeeCurrency:         tx.FeeCurrency(),
		GatewayFeeRecipient: tx.GatewayFeeRecipient(),
		GatewayFee:          (*hexutil.Big)(tx.GatewayFee()),
		Hash:                tx.Hash(),
		Input:               hexutil.Bytes(tx.Data()),
		Nonce:               hexutil.Uint64(tx.Nonce()),
		To:                  tx.To(),
		Value:               (*hexutil.Big)(tx.Value()),
		V:                   (*hexutil.Big)(v),
		R:                   (*hexutil.Big)(r),
		S:                   (*hexutil.Big)(s),
	}
	if blockHash != (common.Hash{}) {
		result.BlockHash = &blockHash
		result.BlockNumber = (*hexutil.Big)(new(big.Int).SetUint64(blockNumber))
		result.TransactionIndex = (*hexutil.Uint64)(&index)
	}
	return result
}

// newRPCPendingTransaction returns a pending transaction that will serialize to the RPC representation
func newRPCPendingTransaction(tx *types.Transaction) *RPCTransaction {
	return newRPCTransaction(tx, common.Hash{}, 0, 0)
}

// newRPCTransactionFromBlockIndex returns a transaction that will serialize to the RPC representation.
func newRPCTransactionFromBlockIndex(b *types.Block, index uint64) *RPCTransaction {
	txs := b.Transactions()
	if index >= uint64(len(txs)) {
		return nil
	}
	return newRPCTransaction(txs[index], b.Hash(), b.NumberU64(), index)
}

// newRPCRawTransactionFromBlockIndex returns the bytes of a transaction given a block and a transaction index.
func newRPCRawTransactionFromBlockIndex(b *types.Block, index uint64) hexutil.Bytes {
	txs := b.Transactions()
	if index >= uint64(len(txs)) {
		return nil
	}
	blob, _ := rlp.EncodeToBytes(txs[index])
	return blob
}

// newRPCTransactionFromBlockHash returns a transaction that will serialize to the RPC representation.
func newRPCTransactionFromBlockHash(b *types.Block, hash common.Hash) *RPCTransaction {
	for idx, tx := range b.Transactions() {
		if tx.Hash() == hash {
			return newRPCTransactionFromBlockIndex(b, uint64(idx))
		}
	}
	return nil
}

// PublicTransactionPoolAPI exposes methods for the RPC interface
type PublicTransactionPoolAPI struct {
	b         Backend
	nonceLock *AddrLocker
}

// NewPublicTransactionPoolAPI creates a new RPC service with methods specific for the transaction pool.
func NewPublicTransactionPoolAPI(b Backend, nonceLock *AddrLocker) *PublicTransactionPoolAPI {
	return &PublicTransactionPoolAPI{b, nonceLock}
}

// GetBlockTransactionCountByNumber returns the number of transactions in the block with the given block number.
func (s *PublicTransactionPoolAPI) GetBlockTransactionCountByNumber(ctx context.Context, blockNr rpc.BlockNumber) *hexutil.Uint {
	if block, _ := s.b.BlockByNumber(ctx, blockNr); block != nil {
		n := hexutil.Uint(len(block.Transactions()))
		return &n
	}
	return nil
}

// GetBlockTransactionCountByHash returns the number of transactions in the block with the given hash.
func (s *PublicTransactionPoolAPI) GetBlockTransactionCountByHash(ctx context.Context, blockHash common.Hash) *hexutil.Uint {
	if block, _ := s.b.BlockByHash(ctx, blockHash); block != nil {
		n := hexutil.Uint(len(block.Transactions()))
		return &n
	}
	return nil
}

// GetTransactionByBlockNumberAndIndex returns the transaction for the given block number and index.
func (s *PublicTransactionPoolAPI) GetTransactionByBlockNumberAndIndex(ctx context.Context, blockNr rpc.BlockNumber, index hexutil.Uint) *RPCTransaction {
	if block, _ := s.b.BlockByNumber(ctx, blockNr); block != nil {
		return newRPCTransactionFromBlockIndex(block, uint64(index))
	}
	return nil
}

// GetTransactionByBlockHashAndIndex returns the transaction for the given block hash and index.
func (s *PublicTransactionPoolAPI) GetTransactionByBlockHashAndIndex(ctx context.Context, blockHash common.Hash, index hexutil.Uint) *RPCTransaction {
	if block, _ := s.b.BlockByHash(ctx, blockHash); block != nil {
		return newRPCTransactionFromBlockIndex(block, uint64(index))
	}
	return nil
}

// GetRawTransactionByBlockNumberAndIndex returns the bytes of the transaction for the given block number and index.
func (s *PublicTransactionPoolAPI) GetRawTransactionByBlockNumberAndIndex(ctx context.Context, blockNr rpc.BlockNumber, index hexutil.Uint) hexutil.Bytes {
	if block, _ := s.b.BlockByNumber(ctx, blockNr); block != nil {
		return newRPCRawTransactionFromBlockIndex(block, uint64(index))
	}
	return nil
}

// GetRawTransactionByBlockHashAndIndex returns the bytes of the transaction for the given block hash and index.
func (s *PublicTransactionPoolAPI) GetRawTransactionByBlockHashAndIndex(ctx context.Context, blockHash common.Hash, index hexutil.Uint) hexutil.Bytes {
	if block, _ := s.b.BlockByHash(ctx, blockHash); block != nil {
		return newRPCRawTransactionFromBlockIndex(block, uint64(index))
	}
	return nil
}

// GetTransactionCount returns the number of transactions the given address has sent for the given block number
func (s *PublicTransactionPoolAPI) GetTransactionCount(ctx context.Context, address common.Address, blockNrOrHash rpc.BlockNumberOrHash) (*hexutil.Uint64, error) {
	// Ask transaction pool for the nonce which includes pending transactions
	if blockNr, ok := blockNrOrHash.Number(); ok && blockNr == rpc.PendingBlockNumber {
		nonce, err := s.b.GetPoolNonce(ctx, address)
		if err != nil {
			return nil, err
		}
		return (*hexutil.Uint64)(&nonce), nil
	}
	// Resolve block number and use its state to ask for the nonce
	state, _, err := s.b.StateAndHeaderByNumberOrHash(ctx, blockNrOrHash)
	if state == nil || err != nil {
		return nil, err
	}
	nonce := state.GetNonce(address)
	return (*hexutil.Uint64)(&nonce), state.Error()
}

// GetTransactionByHash returns the transaction for the given hash
func (s *PublicTransactionPoolAPI) GetTransactionByHash(ctx context.Context, hash common.Hash) (*RPCTransaction, error) {
	// Try to return an already finalized transaction
	tx, blockHash, blockNumber, index, err := s.b.GetTransaction(ctx, hash)
	if err != nil {
		return nil, err
	}
	if tx != nil {
		return newRPCTransaction(tx, blockHash, blockNumber, index), nil
	}
	// No finalized transaction, try to retrieve it from the pool
	if tx := s.b.GetPoolTransaction(hash); tx != nil {
		return newRPCPendingTransaction(tx), nil
	}

	// Transaction unknown, return as such
	return nil, nil
}

// GetRawTransactionByHash returns the bytes of the transaction for the given hash.
func (s *PublicTransactionPoolAPI) GetRawTransactionByHash(ctx context.Context, hash common.Hash) (hexutil.Bytes, error) {
	// Retrieve a finalized transaction, or a pooled otherwise
	tx, _, _, _, err := s.b.GetTransaction(ctx, hash)
	if err != nil {
		return nil, err
	}
	if tx == nil {
		if tx = s.b.GetPoolTransaction(hash); tx == nil {
			// Transaction not found anywhere, abort
			return nil, nil
		}
	}
	// Serialize to RLP and return
	return rlp.EncodeToBytes(tx)
}

// GetTransactionReceipt returns the transaction receipt for the given transaction hash.
func (s *PublicTransactionPoolAPI) GetTransactionReceipt(ctx context.Context, hash common.Hash) (map[string]interface{}, error) {
	tx, blockHash, blockNumber, index := rawdb.ReadTransaction(s.b.ChainDb(), hash)
	if tx == nil {
		return nil, nil
	}
	receipts, err := s.b.GetReceipts(ctx, blockHash)
	if err != nil {
		return nil, err
	}
	if len(receipts) <= int(index) {
		return nil, nil
	}
	receipt := receipts[index]

	var signer types.Signer = types.FrontierSigner{}
	if tx.Protected() {
		signer = types.NewEIP155Signer(tx.ChainId())
	}
	from, _ := types.Sender(signer, tx)

	fields := map[string]interface{}{
		"blockHash":         blockHash,
		"blockNumber":       hexutil.Uint64(blockNumber),
		"transactionHash":   hash,
		"transactionIndex":  hexutil.Uint64(index),
		"from":              from,
		"to":                tx.To(),
		"gasUsed":           hexutil.Uint64(receipt.GasUsed),
		"cumulativeGasUsed": hexutil.Uint64(receipt.CumulativeGasUsed),
		"contractAddress":   nil,
		"logs":              receipt.Logs,
		"logsBloom":         receipt.Bloom,
	}

	// Assign receipt status or post state.
	if len(receipt.PostState) > 0 {
		fields["root"] = hexutil.Bytes(receipt.PostState)
	} else {
		fields["status"] = hexutil.Uint(receipt.Status)
	}
	if receipt.Logs == nil {
		fields["logs"] = [][]*types.Log{}
	}
	// If the ContractAddress is 20 0x0 bytes, assume it is not a contract creation
	if receipt.ContractAddress != (common.Address{}) {
		fields["contractAddress"] = receipt.ContractAddress
	}
	return fields, nil
}

// sign is a helper function that signs a transaction with the private key of the given address.
func (s *PublicTransactionPoolAPI) sign(addr common.Address, tx *types.Transaction) (*types.Transaction, error) {
	// Look up the wallet containing the requested signer
	account := accounts.Account{Address: addr}

	wallet, err := s.b.AccountManager().Find(account)
	if err != nil {
		return nil, err
	}
	// Request the wallet to sign the transaction
	return wallet.SignTx(account, tx, s.b.ChainConfig().ChainID)
}

// SendTxArgs represents the arguments to sumbit a new transaction into the transaction pool.
type SendTxArgs struct {
	From                common.Address  `json:"from"`
	To                  *common.Address `json:"to"`
	Gas                 *hexutil.Uint64 `json:"gas"`
	GasPrice            *hexutil.Big    `json:"gasPrice"`
	FeeCurrency         *common.Address `json:"feeCurrency"`
	GatewayFeeRecipient *common.Address `json:"gatewayFeeRecipient"`
	GatewayFee          *hexutil.Big    `json:"gatewayFee"`
	Value               *hexutil.Big    `json:"value"`
	Nonce               *hexutil.Uint64 `json:"nonce"`
	// We accept "data" and "input" for backwards-compatibility reasons. "input" is the
	// newer name and should be preferred by clients.
	Data  *hexutil.Bytes `json:"data"`
	Input *hexutil.Bytes `json:"input"`
}

// setDefaults is a helper function that fills in default values for unspecified tx fields.
func (args *SendTxArgs) setDefaults(ctx context.Context, b Backend) error {
	if args.Gas == nil {
		args.Gas = new(hexutil.Uint64)
		defaultGas := uint64(90000)
		if args.FeeCurrency == nil {
			*(*uint64)(args.Gas) = defaultGas
		} else {
			// When paying for fees in a currency other than Celo Gold, the intrinsic gas use is greater than when paying for fees in Celo Gold.
			// We need to cover the gas use of one 'balanceOf', one 'debitFrom', and two 'creditTo' calls.
			state, header, err := b.StateAndHeaderByNumber(ctx, rpc.LatestBlockNumber)
			if err != nil {
				*(*uint64)(args.Gas) = defaultGas + blockchain_parameters.GetIntrinsicGasForAlternativeFeeCurrency(header, state)
			} else {
				log.Warn("Cannot read intrinsic gas for alternative fee currency", "err", err)
				*(*uint64)(args.Gas) = defaultGas + params.IntrinsicGasForAlternativeFeeCurrency
			}
		}
	}
	// Checking against 0 is a hack to allow users to bypass the default gas price being set by web3,
	// which will always be in Gold. This allows the default price to be set for the proper currency.
	// TODO(asa): Remove this once this is handled in the Provider.
	if args.GasPrice == nil || args.GasPrice.ToInt().Cmp(big.NewInt(0)) == 0 {
		price, err := b.SuggestPriceInCurrency(ctx, args.FeeCurrency)
		if err != nil {
			return err
		}
		args.GasPrice = (*hexutil.Big)(price)
	}
	if args.Value == nil {
		args.Value = new(hexutil.Big)
	}
	if args.Nonce == nil {
		nonce, err := b.GetPoolNonce(ctx, args.From)
		if err != nil {
			return err
		}
		args.Nonce = (*hexutil.Uint64)(&nonce)
	}
	if args.Data != nil && args.Input != nil && !bytes.Equal(*args.Data, *args.Input) {
		return errors.New(`Both "data" and "input" are set and not equal. Please use "input" to pass transaction call data.`)
	}
	if args.To == nil {
		// Contract creation
		var input []byte
		if args.Data != nil {
			input = *args.Data
		} else if args.Input != nil {
			input = *args.Input
		}
		if len(input) == 0 {
			return errors.New(`contract creation without any data provided`)
		}
	}

	if args.GatewayFeeRecipient == nil {
		recipient := b.GatewayFeeRecipient()
		if (recipient != common.Address{}) {
			args.GatewayFeeRecipient = &recipient
		}
	}

	// Estimate the gas usage if necessary.
	if args.Gas == nil {
		// For backwards-compatibility reason, we try both input and data
		// but input is preferred.
		input := args.Input
		if input == nil {
			input = args.Data
		}
		callArgs := CallArgs{
			From:     &args.From, // From shouldn't be nil
			To:       args.To,
			GasPrice: args.GasPrice,
			Value:    args.Value,
			Data:     input,
		}
		pendingBlockNr := rpc.BlockNumberOrHashWithNumber(rpc.PendingBlockNumber)
		estimated, err := DoEstimateGas(ctx, b, callArgs, pendingBlockNr, b.RPCGasCap())
		if err != nil {
			return err
		}
		args.Gas = &estimated
		log.Trace("Estimate gas usage automatically", "gas", args.Gas)
	}
	if args.GatewayFeeRecipient != nil && args.GatewayFee == nil {
		args.GatewayFee = (*hexutil.Big)(b.GatewayFee())
	}
	return nil
}

func (args *SendTxArgs) toTransaction() *types.Transaction {
	var input []byte
	if args.Input != nil {
		input = *args.Input
	} else if args.Data != nil {
		input = *args.Data
	}
	if args.To == nil {
		return types.NewContractCreation(uint64(*args.Nonce), (*big.Int)(args.Value), uint64(*args.Gas), (*big.Int)(args.GasPrice), args.FeeCurrency, args.GatewayFeeRecipient, (*big.Int)(args.GatewayFee), input)
	}
	return types.NewTransaction(uint64(*args.Nonce), *args.To, (*big.Int)(args.Value), uint64(*args.Gas), (*big.Int)(args.GasPrice), args.FeeCurrency, args.GatewayFeeRecipient, (*big.Int)(args.GatewayFee), input)
}

// SubmitTransaction is a helper function that submits tx to txPool and logs a message.
func SubmitTransaction(ctx context.Context, b Backend, tx *types.Transaction) (common.Hash, error) {
	if err := b.SendTx(ctx, tx); err != nil {
		return common.Hash{}, err
	}
	if tx.To() == nil {
		signer := types.MakeSigner(b.ChainConfig(), b.CurrentBlock().Number())
		from, err := types.Sender(signer, tx)
		if err != nil {
			return common.Hash{}, err
		}
		addr := crypto.CreateAddress(from, tx.Nonce())
		log.Info("Submitted contract creation", "fullhash", tx.Hash().Hex(), "contract", addr.Hex())
	} else {
		log.Info("Submitted transaction", "fullhash", tx.Hash().Hex(), "recipient", tx.To())
	}
	return tx.Hash(), nil
}

// SendTransaction creates a transaction for the given argument, sign it and submit it to the
// transaction pool.
func (s *PublicTransactionPoolAPI) SendTransaction(ctx context.Context, args SendTxArgs) (common.Hash, error) {
	// Look up the wallet containing the requested signer
	account := accounts.Account{Address: args.From}

	wallet, err := s.b.AccountManager().Find(account)
	if err != nil {
		return common.Hash{}, err
	}

	if args.Nonce == nil {
		// Hold the addresse's mutex around signing to prevent concurrent assignment of
		// the same nonce to multiple accounts.
		s.nonceLock.LockAddr(args.From)
		defer s.nonceLock.UnlockAddr(args.From)
	}

	// Set some sanity defaults and terminate on failure
	if err := args.setDefaults(ctx, s.b); err != nil {
		return common.Hash{}, err
	}
	// Assemble the transaction and sign with the wallet
	tx := args.toTransaction()

	signed, err := wallet.SignTx(account, tx, s.b.ChainConfig().ChainID)
	if err != nil {
		return common.Hash{}, err
	}
	return SubmitTransaction(ctx, s.b, signed)
}

// FillTransaction fills the defaults (nonce, gas, gasPrice) on a given unsigned transaction,
// and returns it to the caller for further processing (signing + broadcast)
func (s *PublicTransactionPoolAPI) FillTransaction(ctx context.Context, args SendTxArgs) (*SignTransactionResult, error) {
	// Set some sanity defaults and terminate on failure
	if err := args.setDefaults(ctx, s.b); err != nil {
		return nil, err
	}
	// Assemble the transaction and obtain rlp
	tx := args.toTransaction()
	data, err := rlp.EncodeToBytes(tx)
	if err != nil {
		return nil, err
	}
	return &SignTransactionResult{data, tx}, nil
}

// SendRawTransaction will add the signed transaction to the transaction pool.
// The sender is responsible for signing the transaction and using the correct nonce.
func (s *PublicTransactionPoolAPI) SendRawTransaction(ctx context.Context, encodedTx hexutil.Bytes) (common.Hash, error) {
	tx := new(types.Transaction)
	if err := rlp.DecodeBytes(encodedTx, tx); err != nil {
		return common.Hash{}, err
	}
	return SubmitTransaction(ctx, s.b, tx)
}

// Sign calculates an ECDSA signature for:
// keccack256("\x19Ethereum Signed Message:\n" + len(message) + message).
//
// Note, the produced signature conforms to the secp256k1 curve R, S and V values,
// where the V value will be 27 or 28 for legacy reasons.
//
// The account associated with addr must be unlocked.
//
// https://github.com/ethereum/wiki/wiki/JSON-RPC#eth_sign
func (s *PublicTransactionPoolAPI) Sign(addr common.Address, data hexutil.Bytes) (hexutil.Bytes, error) {
	// Look up the wallet containing the requested signer
	account := accounts.Account{Address: addr}

	wallet, err := s.b.AccountManager().Find(account)
	if err != nil {
		return nil, err
	}
	// Sign the requested hash with the wallet
	signature, err := wallet.SignText(account, data)
	if err == nil {
		signature[64] += 27 // Transform V from 0/1 to 27/28 according to the yellow paper
	}
	return signature, err
}

// SignTransactionResult represents a RLP encoded signed transaction.
type SignTransactionResult struct {
	Raw hexutil.Bytes      `json:"raw"`
	Tx  *types.Transaction `json:"tx"`
}

// SignTransaction will sign the given transaction with the from account.
// The node needs to have the private key of the account corresponding with
// the given from address and it needs to be unlocked.
func (s *PublicTransactionPoolAPI) SignTransaction(ctx context.Context, args SendTxArgs) (*SignTransactionResult, error) {
	if args.Gas == nil {
		return nil, fmt.Errorf("gas not specified")
	}
	if args.GasPrice == nil {
		return nil, fmt.Errorf("gasPrice not specified")
	}
	if args.Nonce == nil {
		return nil, fmt.Errorf("nonce not specified")
	}
	if err := args.setDefaults(ctx, s.b); err != nil {
		return nil, err
	}
	tx, err := s.sign(args.From, args.toTransaction())
	if err != nil {
		return nil, err
	}
	data, err := rlp.EncodeToBytes(tx)
	if err != nil {
		return nil, err
	}
	return &SignTransactionResult{data, tx}, nil
}

// PendingTransactions returns the transactions that are in the transaction pool
// and have a from address that is one of the accounts this node manages.
func (s *PublicTransactionPoolAPI) PendingTransactions() ([]*RPCTransaction, error) {
	pending, err := s.b.GetPoolTransactions()
	if err != nil {
		return nil, err
	}
	accounts := make(map[common.Address]struct{})
	for _, wallet := range s.b.AccountManager().Wallets() {
		for _, account := range wallet.Accounts() {
			accounts[account.Address] = struct{}{}
		}
	}
	transactions := make([]*RPCTransaction, 0, len(pending))
	for _, tx := range pending {
		var signer types.Signer = types.HomesteadSigner{}
		if tx.Protected() {
			signer = types.NewEIP155Signer(tx.ChainId())
		}
		from, _ := types.Sender(signer, tx)
		if _, exists := accounts[from]; exists {
			transactions = append(transactions, newRPCPendingTransaction(tx))
		}
	}
	return transactions, nil
}

// Resend accepts an existing transaction and a new gas price and limit. It will remove
// the given transaction from the pool and reinsert it with the new gas price and limit.
func (s *PublicTransactionPoolAPI) Resend(ctx context.Context, sendArgs SendTxArgs, gasPrice *hexutil.Big, gasLimit *hexutil.Uint64) (common.Hash, error) {
	if sendArgs.Nonce == nil {
		return common.Hash{}, fmt.Errorf("missing transaction nonce in transaction spec")
	}
	if err := sendArgs.setDefaults(ctx, s.b); err != nil {
		return common.Hash{}, err
	}
	matchTx := sendArgs.toTransaction()
	pending, err := s.b.GetPoolTransactions()
	if err != nil {
		return common.Hash{}, err
	}

	for _, p := range pending {
		var signer types.Signer = types.HomesteadSigner{}
		if p.Protected() {
			signer = types.NewEIP155Signer(p.ChainId())
		}
		wantSigHash := signer.Hash(matchTx)

		if pFrom, err := types.Sender(signer, p); err == nil && pFrom == sendArgs.From && signer.Hash(p) == wantSigHash {
			// Match. Re-sign and send the transaction.
			if gasPrice != nil && (*big.Int)(gasPrice).Sign() != 0 {
				sendArgs.GasPrice = gasPrice
			}
			if gasLimit != nil && *gasLimit != 0 {
				sendArgs.Gas = gasLimit
			}
			signedTx, err := s.sign(sendArgs.From, sendArgs.toTransaction())
			if err != nil {
				return common.Hash{}, err
			}
			if err = s.b.SendTx(ctx, signedTx); err != nil {
				return common.Hash{}, err
			}
			return signedTx.Hash(), nil
		}
	}

	return common.Hash{}, fmt.Errorf("Transaction %#x not found", matchTx.Hash())
}

// PublicDebugAPI is the collection of Ethereum APIs exposed over the public
// debugging endpoint.
type PublicDebugAPI struct {
	b Backend
}

// NewPublicDebugAPI creates a new API definition for the public debug methods
// of the Ethereum service.
func NewPublicDebugAPI(b Backend) *PublicDebugAPI {
	return &PublicDebugAPI{b: b}
}

// GetBlockRlp retrieves the RLP encoded for of a single block.
func (api *PublicDebugAPI) GetBlockRlp(ctx context.Context, number uint64) (string, error) {
	block, _ := api.b.BlockByNumber(ctx, rpc.BlockNumber(number))
	if block == nil {
		return "", fmt.Errorf("block #%d not found", number)
	}
	encoded, err := rlp.EncodeToBytes(block)
	if err != nil {
		return "", err
	}
	return fmt.Sprintf("%x", encoded), nil
}

// TestSignCliqueBlock fetches the given block number, and attempts to sign it as a clique header with the
// given address, returning the address of the recovered signature
//
// This is a temporary method to debug the externalsigner integration,
// TODO: Remove this method when the integration is mature
func (api *PublicDebugAPI) TestSignCliqueBlock(ctx context.Context, address common.Address, number uint64) (common.Address, error) {
	block, _ := api.b.BlockByNumber(ctx, rpc.BlockNumber(number))
	if block == nil {
		return common.Address{}, fmt.Errorf("block #%d not found", number)
	}
	header := block.Header()
	header.Extra = make([]byte, 32+65)
	encoded := clique.CliqueRLP(header)

	// Look up the wallet containing the requested signer
	account := accounts.Account{Address: address}
	wallet, err := api.b.AccountManager().Find(account)
	if err != nil {
		return common.Address{}, err
	}

	signature, err := wallet.SignData(account, accounts.MimetypeClique, encoded)
	if err != nil {
		return common.Address{}, err
	}
	sealHash := clique.SealHash(header).Bytes()
	log.Info("test signing of clique block",
		"Sealhash", fmt.Sprintf("%x", sealHash),
		"signature", fmt.Sprintf("%x", signature))
	pubkey, err := crypto.Ecrecover(sealHash, signature)
	if err != nil {
		return common.Address{}, err
	}
	var signer common.Address
	copy(signer[:], crypto.Keccak256(pubkey[1:])[12:])

	return signer, nil
}

// PrintBlock retrieves a block and returns its pretty printed form.
func (api *PublicDebugAPI) PrintBlock(ctx context.Context, number uint64) (string, error) {
	block, _ := api.b.BlockByNumber(ctx, rpc.BlockNumber(number))
	if block == nil {
		return "", fmt.Errorf("block #%d not found", number)
	}
	return spew.Sdump(block), nil
}

// SeedHash retrieves the seed hash of a block.
func (api *PublicDebugAPI) SeedHash(ctx context.Context, number uint64) (string, error) {
	block, _ := api.b.BlockByNumber(ctx, rpc.BlockNumber(number))
	if block == nil {
		return "", fmt.Errorf("block #%d not found", number)
	}
	return fmt.Sprintf("0x%x", ethash.SeedHash(number)), nil
}

// PrivateDebugAPI is the collection of Ethereum APIs exposed over the private
// debugging endpoint.
type PrivateDebugAPI struct {
	b Backend
}

// NewPrivateDebugAPI creates a new API definition for the private debug methods
// of the Ethereum service.
func NewPrivateDebugAPI(b Backend) *PrivateDebugAPI {
	return &PrivateDebugAPI{b: b}
}

// ChaindbProperty returns leveldb properties of the key-value database.
func (api *PrivateDebugAPI) ChaindbProperty(property string) (string, error) {
	if property == "" {
		property = "leveldb.stats"
	} else if !strings.HasPrefix(property, "leveldb.") {
		property = "leveldb." + property
	}
	return api.b.ChainDb().Stat(property)
}

// ChaindbCompact flattens the entire key-value database into a single level,
// removing all unused slots and merging all keys.
func (api *PrivateDebugAPI) ChaindbCompact() error {
	for b := byte(0); b < 255; b++ {
		log.Info("Compacting chain database", "range", fmt.Sprintf("0x%0.2X-0x%0.2X", b, b+1))
		if err := api.b.ChainDb().Compact([]byte{b}, []byte{b + 1}); err != nil {
			log.Error("Database compaction failed", "err", err)
			return err
		}
	}
	return nil
}

// SetHead rewinds the head of the blockchain to a previous block.
func (api *PrivateDebugAPI) SetHead(number hexutil.Uint64) {
	api.b.SetHead(uint64(number))
}

// PublicNetAPI offers network related RPC methods
type PublicNetAPI struct {
	net            *p2p.Server
	networkVersion uint64
}

// NewPublicNetAPI creates a new net API instance.
func NewPublicNetAPI(net *p2p.Server, networkVersion uint64) *PublicNetAPI {
	return &PublicNetAPI{net, networkVersion}
}

// Listening returns an indication if the node is listening for network connections.
func (s *PublicNetAPI) Listening() bool {
	return true // always listening
}

// PeerCount returns the number of connected peers
func (s *PublicNetAPI) PeerCount() hexutil.Uint {
	return hexutil.Uint(s.net.PeerCount())
}

// Version returns the current ethereum protocol version.
func (s *PublicNetAPI) Version() string {
	return fmt.Sprintf("%d", s.networkVersion)
}<|MERGE_RESOLUTION|>--- conflicted
+++ resolved
@@ -757,11 +757,7 @@
 	StateDiff *map[common.Hash]common.Hash `json:"stateDiff"`
 }
 
-<<<<<<< HEAD
-func DoCall(ctx context.Context, b Backend, args CallArgs, blockNrOrHash rpc.BlockNumberOrHash, overrides map[common.Address]account, vmCfg vm.Config, timeout time.Duration, globalGasCap *big.Int) ([]byte, uint64, bool, error) {
-=======
-func (s *PublicBlockChainAPI) doCall(ctx context.Context, args CallArgs, blockNr rpc.BlockNumber, timeout time.Duration, estimate bool) (res []byte, gas uint64, failed bool, err error) {
->>>>>>> 45859e59
+func DoCall(ctx context.Context, b Backend, args CallArgs, blockNrOrHash rpc.BlockNumberOrHash, overrides map[common.Address]account, vmCfg vm.Config, timeout time.Duration, globalGasCap *big.Int, estimate bool) (res []byte, gas uint64, failed bool, err error) {
 	defer func(start time.Time) { log.Debug("Executing EVM call finished", "runtime", time.Since(start)) }(time.Now())
 
 	state, header, err := b.StateAndHeaderByNumberOrHash(ctx, blockNrOrHash)
@@ -808,7 +804,7 @@
 		}
 	}
 	// Set default gas & gas price if none were set
-	gas := uint64(math.MaxUint64 / 2)
+	gas = uint64(math.MaxUint64 / 2)
 	if args.Gas != nil {
 		gas = uint64(*args.Gas)
 	}
@@ -887,7 +883,6 @@
 }
 
 // Call executes the given transaction on the state for the given block number.
-<<<<<<< HEAD
 //
 // Additionally, the caller can specify a batch of contract for fields overriding.
 //
@@ -898,12 +893,7 @@
 	if overrides != nil {
 		accounts = *overrides
 	}
-	result, _, _, err := DoCall(ctx, s.b, args, blockNrOrHash, accounts, vm.Config{}, 5*time.Second, s.b.RPCGasCap())
-=======
-// It doesn't make and changes in the state/blockchain and is useful to execute and retrieve values.
-func (s *PublicBlockChainAPI) Call(ctx context.Context, args CallArgs, blockNr rpc.BlockNumber) (hexutil.Bytes, error) {
-	result, _, _, err := s.doCall(ctx, args, blockNr, 5*time.Second, false)
->>>>>>> 45859e59
+	result, _, _, err := DoCall(ctx, s.b, args, blockNrOrHash, accounts, vm.Config{}, 5*time.Second, s.b.RPCGasCap(), false)
 	return (hexutil.Bytes)(result), err
 }
 
@@ -946,11 +936,7 @@
 	executable := func(gas uint64) bool {
 		args.Gas = (*hexutil.Uint64)(&gas)
 
-<<<<<<< HEAD
-		_, _, failed, err := DoCall(ctx, b, args, blockNrOrHash, nil, vm.Config{}, 0, gasCap)
-=======
-		_, _, failed, err := s.doCall(ctx, args, rpc.PendingBlockNumber, 0, true)
->>>>>>> 45859e59
+		_, _, failed, err := DoCall(ctx, b, args, blockNrOrHash, nil, vm.Config{}, 0, gasCap, true)
 		if err != nil || failed {
 			return false
 		}
