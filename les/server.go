// Copyright 2016 The go-ethereum Authors
// This file is part of the go-ethereum library.
//
// The go-ethereum library is free software: you can redistribute it and/or modify
// it under the terms of the GNU Lesser General Public License as published by
// the Free Software Foundation, either version 3 of the License, or
// (at your option) any later version.
//
// The go-ethereum library is distributed in the hope that it will be useful,
// but WITHOUT ANY WARRANTY; without even the implied warranty of
// MERCHANTABILITY or FITNESS FOR A PARTICULAR PURPOSE. See the
// GNU Lesser General Public License for more details.
//
// You should have received a copy of the GNU Lesser General Public License
// along with the go-ethereum library. If not, see <http://www.gnu.org/licenses/>.

package les

import (
	"crypto/ecdsa"
	"time"

	"github.com/ethereum/go-ethereum/accounts/abi/bind"
	"github.com/ethereum/go-ethereum/common"
	"github.com/ethereum/go-ethereum/common/mclock"
	"github.com/ethereum/go-ethereum/core"
	"github.com/ethereum/go-ethereum/eth"
	"github.com/ethereum/go-ethereum/eth/downloader"
	"github.com/ethereum/go-ethereum/les/checkpointoracle"
	"github.com/ethereum/go-ethereum/les/flowcontrol"
	"github.com/ethereum/go-ethereum/light"
	"github.com/ethereum/go-ethereum/log"
	"github.com/ethereum/go-ethereum/p2p"
	"github.com/ethereum/go-ethereum/p2p/discv5"
	"github.com/ethereum/go-ethereum/p2p/enode"
	"github.com/ethereum/go-ethereum/p2p/enr"
	"github.com/ethereum/go-ethereum/params"
	"github.com/ethereum/go-ethereum/rpc"
)

type LesServer struct {
	lesCommons

	archiveMode bool // Flag whether the ethereum node runs in archive mode.
	peers       *clientPeerSet
	handler     *serverHandler
	lesTopics   []discv5.Topic
	privateKey  *ecdsa.PrivateKey

	// Flow control and capacity management
	fcManager    *flowcontrol.ClientManager
	costTracker  *costTracker
	defParams    flowcontrol.ServerParams
	servingQueue *servingQueue
	clientPool   *clientPool

	minCapacity, maxCapacity, freeCapacity uint64
	threadsIdle                            int // Request serving threads count when system is idle.
	threadsBusy                            int // Request serving threads count when system is busy(block insertion).
}

func NewLesServer(e *eth.Ethereum, config *eth.Config) (*LesServer, error) {
	// Collect les protocol version information supported by local node.
	lesTopics := make([]discv5.Topic, len(AdvertiseProtocolVersions))
	for i, pv := range AdvertiseProtocolVersions {
		lesTopics[i] = lesTopic(e.BlockChain().Genesis().Hash(), pv)
	}
	// Calculate the number of threads used to service the light client
	// requests based on the user-specified value.
	threads := config.LightServ * 4 / 100
	if threads < 4 {
		threads = 4
	}
	srv := &LesServer{
		lesCommons: lesCommons{
			genesis:          e.BlockChain().Genesis().Hash(),
			config:           config,
			chainConfig:      e.BlockChain().Config(),
			iConfig:          light.DefaultServerIndexerConfig,
			chainDb:          e.ChainDb(),
<<<<<<< HEAD
			peers:            newPeerSet(config.SyncMode == downloader.LightestSync),
=======
>>>>>>> 9d6350e4
			chainReader:      e.BlockChain(),
			chtIndexer:       light.NewChtIndexer(e.ChainDb(), nil, params.CHTFrequency, params.HelperTrieProcessConfirmations, true),
			bloomTrieIndexer: light.NewBloomTrieIndexer(e.ChainDb(), nil, params.BloomBitsBlocks, params.BloomTrieFrequency, true),
			closeCh:          make(chan struct{}),
		},
		archiveMode:  e.ArchiveMode(),
		peers:        newClientPeerSet(),
		lesTopics:    lesTopics,
		fcManager:    flowcontrol.NewClientManager(nil, &mclock.System{}),
		servingQueue: newServingQueue(int64(time.Millisecond*10), float64(config.LightServ)/100),
		threadsBusy:  config.LightServ/100 + 1,
		threadsIdle:  threads,
	}

<<<<<<< HEAD
	srv.handler = newServerHandler(srv, e.BlockChain(), e.ChainDb(), e.ProofDb(), e.TxPool(), e.Synced, config.Etherbase, config.GatewayFee)
=======
	srv.handler = newServerHandler(srv, e.BlockChain(), e.ChainDb(), e.TxPool(), e.Synced, config.TxFeeRecipient, config.GatewayFee)
>>>>>>> 9d6350e4
	srv.costTracker, srv.minCapacity = newCostTracker(e.ChainDb(), config)
	srv.freeCapacity = srv.minCapacity

	// Set up checkpoint oracle.
	oracle := config.CheckpointOracle
	if oracle == nil {
		oracle = params.CheckpointOracles[e.BlockChain().Genesis().Hash()]
	}
	srv.oracle = checkpointoracle.New(oracle, srv.localCheckpoint)

	// Initialize server capacity management fields.
	srv.defParams = flowcontrol.ServerParams{
		BufLimit:    srv.freeCapacity * bufLimitRatio,
		MinRecharge: srv.freeCapacity,
	}
	// LES flow control tries to more or less guarantee the possibility for the
	// clients to send a certain amount of requests at any time and get a quick
	// response. Most of the clients want this guarantee but don't actually need
	// to send requests most of the time. Our goal is to serve as many clients as
	// possible while the actually used server capacity does not exceed the limits
	totalRecharge := srv.costTracker.totalRecharge()
	srv.maxCapacity = srv.freeCapacity * uint64(srv.config.LightPeers)
	if totalRecharge > srv.maxCapacity {
		srv.maxCapacity = totalRecharge
	}
	srv.fcManager.SetCapacityLimits(srv.freeCapacity, srv.maxCapacity, srv.freeCapacity*2)
	srv.clientPool = newClientPool(srv.chainDb, srv.freeCapacity, mclock.System{}, func(id enode.ID) { go srv.peers.unregister(peerIdToString(id)) })
	srv.clientPool.setDefaultFactors(priceFactors{0, 1, 1}, priceFactors{0, 1, 1})

	checkpoint := srv.latestLocalCheckpoint()
	if !checkpoint.Empty() {
		log.Info("Loaded latest checkpoint", "section", checkpoint.SectionIndex, "head", checkpoint.SectionHead,
			"chtroot", checkpoint.CHTRoot, "bloomroot", checkpoint.BloomRoot)
	}
	srv.chtIndexer.Start(e.BlockChain())

	// TODO(tim)
	// oracle := config.CheckpointOracle
	// if oracle == nil {
	// 	oracle = params.CheckpointOracles[e.BlockChain().Genesis().Hash()]
	// }
	// registrar := newCheckpointOracle(oracle, srv.getLocalCheckpoint)
	// // TODO(rjl493456442) Checkpoint is useless for les server, separate handler for client and server.
	// pm, err := NewProtocolManager(e.BlockChain().Config(), nil, config.SyncMode, light.DefaultServerIndexerConfig, config.UltraLightServers, config.UltraLightFraction, false, config.NetworkId, e.EventMux(), newPeerSet(), e.BlockChain(), e.TxPool(), e.ChainDb(), nil, nil, registrar, quitSync, new(sync.WaitGroup), e.Synced, config.Etherbase)
	// if err != nil {
	// 	return nil, err
	// }
	// srv.protocolManager = pm
	// pm.servingQueue = newServingQueue(int64(time.Millisecond*10), float64(config.LightServ)/100)
	// pm.server = srv

	return srv, nil
}

func (s *LesServer) APIs() []rpc.API {
	return []rpc.API{
		{
			Namespace: "les",
			Version:   "1.0",
			Service:   NewPrivateLightAPI(&s.lesCommons),
			Public:    false,
		},
		{
			Namespace: "les",
			Version:   "1.0",
			Service:   NewPrivateLightServerAPI(s),
			Public:    false,
		},
		{
			Namespace: "debug",
			Version:   "1.0",
			Service:   NewPrivateDebugAPI(s),
			Public:    false,
		},
	}
}

func (s *LesServer) Protocols() []p2p.Protocol {
	ps := s.makeProtocols(ServerProtocolVersions, s.handler.runPeer, func(id enode.ID) interface{} {
		if p := s.peers.peer(peerIdToString(id)); p != nil {
			return p.Info()
		}
		return nil
	})
	// Add "les" ENR entries.
	for i := range ps {
		ps[i].Attributes = []enr.Entry{&lesEntry{}}
	}
	return ps
}

// Start starts the LES server
func (s *LesServer) Start(srvr *p2p.Server) {
	s.privateKey = srvr.PrivateKey
	s.handler.start()

	s.wg.Add(1)
	go s.capacityManagement()

	if srvr.DiscV5 != nil {
		for _, topic := range s.lesTopics {
			topic := topic
			go func() {
				logger := log.New("topic", topic)
				logger.Info("Starting topic registration")
				defer logger.Info("Terminated topic registration")

				srvr.DiscV5.RegisterTopic(topic, s.closeCh)
			}()
		}
	}
}

// Stop stops the LES service
func (s *LesServer) Stop() {
	close(s.closeCh)

	// Disconnect existing sessions.
	// This also closes the gate for any new registrations on the peer set.
	// sessions which are already established but not added to pm.peers yet
	// will exit when they try to register.
	s.peers.close()

	s.fcManager.Stop()
	s.costTracker.stop()
	s.handler.stop()
	s.clientPool.stop() // client pool should be closed after handler.
	s.servingQueue.stop()

	// Note, bloom trie indexer is closed by parent bloombits indexer.
	s.chtIndexer.Close()
	s.wg.Wait()
	log.Info("Les server stopped")
}

func (s *LesServer) SetBloomBitsIndexer(bloomIndexer *core.ChainIndexer) {
	bloomIndexer.AddChildIndexer(s.bloomTrieIndexer)
}

// SetClient sets the rpc client and starts running checkpoint contract if it is not yet watched.
func (s *LesServer) SetContractBackend(backend bind.ContractBackend) {
	if s.oracle == nil {
		return
	}
	s.oracle.Start(backend)
}

// capacityManagement starts an event handler loop that updates the recharge curve of
// the client manager and adjusts the client pool's size according to the total
// capacity updates coming from the client manager
func (s *LesServer) capacityManagement() {
	defer s.wg.Done()

	processCh := make(chan bool, 100)
	sub := s.handler.blockchain.SubscribeBlockProcessingEvent(processCh)
	defer sub.Unsubscribe()

	totalRechargeCh := make(chan uint64, 100)
	totalRecharge := s.costTracker.subscribeTotalRecharge(totalRechargeCh)

	totalCapacityCh := make(chan uint64, 100)
	totalCapacity := s.fcManager.SubscribeTotalCapacity(totalCapacityCh)
	s.clientPool.setLimits(s.config.LightPeers, totalCapacity)

	var (
		busy         bool
		freePeers    uint64
		blockProcess mclock.AbsTime
	)
	updateRecharge := func() {
		if busy {
			s.servingQueue.setThreads(s.threadsBusy)
			s.fcManager.SetRechargeCurve(flowcontrol.PieceWiseLinear{{0, 0}, {totalRecharge, totalRecharge}})
		} else {
			s.servingQueue.setThreads(s.threadsIdle)
			s.fcManager.SetRechargeCurve(flowcontrol.PieceWiseLinear{{0, 0}, {totalRecharge / 10, totalRecharge}, {totalRecharge, totalRecharge}})
		}
	}
	updateRecharge()

	for {
		select {
		case busy = <-processCh:
			if busy {
				blockProcess = mclock.Now()
			} else {
				blockProcessingTimer.Update(time.Duration(mclock.Now() - blockProcess))
			}
			updateRecharge()
		case totalRecharge = <-totalRechargeCh:
			totalRechargeGauge.Update(int64(totalRecharge))
			updateRecharge()
		case totalCapacity = <-totalCapacityCh:
			totalCapacityGauge.Update(int64(totalCapacity))
			newFreePeers := totalCapacity / s.freeCapacity
			if newFreePeers < freePeers && newFreePeers < uint64(s.config.LightPeers) {
				log.Warn("Reduced free peer connections", "from", freePeers, "to", newFreePeers)
			}
			freePeers = newFreePeers
			s.clientPool.setLimits(s.config.LightPeers, totalCapacity)
		case <-s.closeCh:
			return
		}
	}
}

//This sends messages to light client peers whenever this light server updates gateway fee.
func (s *LesServer) BroadcastGatewayFeeInfo() error {
	lightClientPeerNodes := s.peers.allPeers()
	if s.handler.gatewayFee.Cmp(common.Big0) < 0 {
		return nil
	}

	for _, lightClientPeer := range lightClientPeerNodes {
		currGatewayFeeResp := GatewayFeeInformation{GatewayFee: s.handler.gatewayFee, Etherbase: s.handler.etherbase}
		reply := lightClientPeer.ReplyGatewayFee(genReqID(), currGatewayFeeResp)
		if reply == nil {
			continue
		}
		lightClientPeer.queueSend(func() {
			if err := reply.send(1); err != nil {
				select {
				case lightClientPeer.errCh <- err:
				default:
				}
			}
		})
	}

	return nil
}<|MERGE_RESOLUTION|>--- conflicted
+++ resolved
@@ -78,17 +78,13 @@
 			chainConfig:      e.BlockChain().Config(),
 			iConfig:          light.DefaultServerIndexerConfig,
 			chainDb:          e.ChainDb(),
-<<<<<<< HEAD
-			peers:            newPeerSet(config.SyncMode == downloader.LightestSync),
-=======
->>>>>>> 9d6350e4
 			chainReader:      e.BlockChain(),
 			chtIndexer:       light.NewChtIndexer(e.ChainDb(), nil, params.CHTFrequency, params.HelperTrieProcessConfirmations, true),
 			bloomTrieIndexer: light.NewBloomTrieIndexer(e.ChainDb(), nil, params.BloomBitsBlocks, params.BloomTrieFrequency, true),
 			closeCh:          make(chan struct{}),
 		},
 		archiveMode:  e.ArchiveMode(),
-		peers:        newClientPeerSet(),
+		peers:        newClientPeerSet(config.SyncMode == downloader.LightestSync),
 		lesTopics:    lesTopics,
 		fcManager:    flowcontrol.NewClientManager(nil, &mclock.System{}),
 		servingQueue: newServingQueue(int64(time.Millisecond*10), float64(config.LightServ)/100),
@@ -96,11 +92,7 @@
 		threadsIdle:  threads,
 	}
 
-<<<<<<< HEAD
-	srv.handler = newServerHandler(srv, e.BlockChain(), e.ChainDb(), e.ProofDb(), e.TxPool(), e.Synced, config.Etherbase, config.GatewayFee)
-=======
-	srv.handler = newServerHandler(srv, e.BlockChain(), e.ChainDb(), e.TxPool(), e.Synced, config.TxFeeRecipient, config.GatewayFee)
->>>>>>> 9d6350e4
+	srv.handler = newServerHandler(srv, e.BlockChain(), e.ChainDb(), e.ProofDb(), e.TxPool(), e.Synced, config.TxFeeRecipient, config.GatewayFee)
 	srv.costTracker, srv.minCapacity = newCostTracker(e.ChainDb(), config)
 	srv.freeCapacity = srv.minCapacity
 
