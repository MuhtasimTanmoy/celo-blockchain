// Copyright 2016 The go-ethereum Authors
// This file is part of the go-ethereum library.
//
// The go-ethereum library is free software: you can redistribute it and/or modify
// it under the terms of the GNU Lesser General Public License as published by
// the Free Software Foundation, either version 3 of the License, or
// (at your option) any later version.
//
// The go-ethereum library is distributed in the hope that it will be useful,
// but WITHOUT ANY WARRANTY; without even the implied warranty of
// MERCHANTABILITY or FITNESS FOR A PARTICULAR PURPOSE. See the
// GNU Lesser General Public License for more details.
//
// You should have received a copy of the GNU Lesser General Public License
// along with the go-ethereum library. If not, see <http://www.gnu.org/licenses/>.

// Package les implements the Light Ethereum Subprotocol.
package les

import (
	"fmt"
	"time"

	"github.com/celo-org/celo-blockchain/accounts"
	"github.com/celo-org/celo-blockchain/accounts/abi/bind"
	"github.com/celo-org/celo-blockchain/common"
	"github.com/celo-org/celo-blockchain/common/hexutil"
	"github.com/celo-org/celo-blockchain/common/mclock"
	"github.com/celo-org/celo-blockchain/consensus"
	istanbulBackend "github.com/celo-org/celo-blockchain/consensus/istanbul/backend"
	"github.com/celo-org/celo-blockchain/contract_comm"
	"github.com/celo-org/celo-blockchain/core"
	"github.com/celo-org/celo-blockchain/core/bloombits"
	"github.com/celo-org/celo-blockchain/core/rawdb"
	"github.com/celo-org/celo-blockchain/core/types"
	"github.com/celo-org/celo-blockchain/eth"
	"github.com/celo-org/celo-blockchain/eth/downloader"
	"github.com/celo-org/celo-blockchain/eth/filters"
	"github.com/celo-org/celo-blockchain/event"
	"github.com/celo-org/celo-blockchain/internal/ethapi"
	"github.com/celo-org/celo-blockchain/les/checkpointoracle"
	lpc "github.com/celo-org/celo-blockchain/les/lespay/client"
	"github.com/celo-org/celo-blockchain/light"
	"github.com/celo-org/celo-blockchain/log"
	"github.com/celo-org/celo-blockchain/node"
	"github.com/celo-org/celo-blockchain/p2p"
	"github.com/celo-org/celo-blockchain/p2p/enode"
	"github.com/celo-org/celo-blockchain/params"
	"github.com/celo-org/celo-blockchain/rpc"
)

type LightEthereum struct {
	lesCommons

<<<<<<< HEAD
	peers        *serverPeerSet
	reqDist      *requestDistributor
	retriever    *retrieveManager
	odr          *LesOdr
	relay        *lesTxRelay
	handler      *clientHandler
	txPool       *light.TxPool
	blockchain   *light.LightChain
	serverPool   *serverPool
	chainreader  *LightChainReader
	valueTracker *lpc.ValueTracker
=======
	peers          *serverPeerSet
	reqDist        *requestDistributor
	retriever      *retrieveManager
	odr            *LesOdr
	relay          *lesTxRelay
	handler        *clientHandler
	txPool         *light.TxPool
	blockchain     *light.LightChain
	serverPool     *serverPool
	valueTracker   *lpc.ValueTracker
	dialCandidates enode.Iterator
>>>>>>> b4a26811

	bloomRequests chan chan *bloombits.Retrieval // Channel receiving bloom data retrieval requests
	bloomIndexer  *core.ChainIndexer             // Bloom indexer operating during block imports

	ApiBackend     *LesApiBackend
	eventMux       *event.TypeMux
	engine         consensus.Engine
	accountManager *accounts.Manager
	netRPCService  *ethapi.PublicNetAPI

	networkId uint64
}

func New(ctx *node.ServiceContext, config *eth.Config) (*LightEthereum, error) {
	var chainName string
	syncMode := config.SyncMode
	var fullChainAvailable bool
	if syncMode == downloader.LightSync {
		chainName = "lightchaindata"
		fullChainAvailable = true
	} else if syncMode == downloader.LightestSync {
		chainName = "lightestchaindata"
		fullChainAvailable = false
	} else {
		panic("Unexpected sync mode: " + syncMode.String())
	}

	chainDb, err := ctx.OpenDatabase(chainName, config.DatabaseCache, config.DatabaseHandles, "eth/db/chaindata/")
	if err != nil {
		return nil, err
	}
	lespayDb, err := ctx.OpenDatabase("lespay", 0, 0, "eth/db/lespay")
	if err != nil {
		return nil, err
	}
	chainConfig, genesisHash, genesisErr := core.SetupGenesisBlockWithOverride(chainDb, config.Genesis,
		config.OverrideChurrito, config.OverrideDonut)
	if _, isCompat := genesisErr.(*params.ConfigCompatError); genesisErr != nil && !isCompat {
		return nil, genesisErr
	}
	log.Info("Initialised chain configuration", "config", chainConfig)

	peers := newServerPeerSet()
	leth := &LightEthereum{
		lesCommons: lesCommons{
			genesis:     genesisHash,
			config:      config,
			chainConfig: chainConfig,
			iConfig:     light.DefaultClientIndexerConfig,
			chainDb:     chainDb,
			closeCh:     make(chan struct{}),
		},
		peers:          peers,
		eventMux:       ctx.EventMux,
		reqDist:        newRequestDistributor(peers, &mclock.System{}),
		accountManager: ctx.AccountManager,
		engine:         eth.CreateConsensusEngine(ctx, chainConfig, config, nil, false, chainDb),
		networkId:      config.NetworkId,
		bloomRequests:  make(chan chan *bloombits.Retrieval),
<<<<<<< HEAD
		serverPool:     newServerPool(chainDb, config.UltraLightServers),
=======
		bloomIndexer:   eth.NewBloomIndexer(chainDb, params.BloomBitsBlocksClient, params.HelperTrieConfirmations),
>>>>>>> b4a26811
		valueTracker:   lpc.NewValueTracker(lespayDb, &mclock.System{}, requestList, time.Minute, 1/float64(time.Hour), 1/float64(time.Hour*100), 1/float64(time.Hour*1000)),
	}
	peers.subscribe((*vtSubscription)(leth.valueTracker))

	dnsdisc, err := leth.setupDiscovery(&ctx.Config.P2P)
	if err != nil {
		return nil, err
	}
	leth.serverPool = newServerPool(lespayDb, []byte("serverpool:"), leth.valueTracker, dnsdisc, time.Second, nil, &mclock.System{}, config.UltraLightServers)
	peers.subscribe(leth.serverPool)
	leth.dialCandidates = leth.serverPool.dialIterator

	leth.retriever = newRetrieveManager(peers, leth.reqDist, leth.serverPool.getTimeout)
	leth.relay = newLesTxRelay(peers, leth.retriever)

	leth.odr = NewLesOdr(chainDb, light.DefaultClientIndexerConfig, leth.retriever)
	// If the full chain is not available then indexing each block header isn't possible.
	if fullChainAvailable {
		leth.bloomIndexer = eth.NewBloomIndexer(chainDb, params.BloomBitsBlocksClient, params.HelperTrieConfirmations, fullChainAvailable)
		leth.chtIndexer = light.NewChtIndexer(chainDb, leth.odr, params.CHTFrequency, params.HelperTrieConfirmations, fullChainAvailable)
		leth.bloomTrieIndexer = light.NewBloomTrieIndexer(chainDb, leth.odr, params.BloomBitsBlocksClient, params.BloomTrieFrequency, fullChainAvailable)
	}
	leth.odr.SetIndexers(leth.chtIndexer, leth.bloomTrieIndexer, leth.bloomIndexer)

	checkpoint := config.Checkpoint
	if checkpoint == nil {
		checkpoint = params.TrustedCheckpoints[genesisHash]
	}
	// Note: NewLightChain adds the trusted checkpoint so it needs an ODR with
	// indexers already set but not started yet
	if leth.blockchain, err = light.NewLightChain(leth.odr, leth.chainConfig, leth.engine, checkpoint); err != nil {
		return nil, err
	}

	// Set the blockchain for the EVMHandler singleton that geth can use to make calls to smart contracts.
	// Note that this should NOT be used when executing smart contract calls done via end user transactions.
	contract_comm.SetInternalEVMHandler(leth.blockchain)

	leth.chainReader = leth.blockchain
	leth.txPool = light.NewTxPool(leth.chainConfig, leth.blockchain, leth.relay)

	// Set up checkpoint oracle.
	oracle := config.CheckpointOracle
	if oracle == nil {
		oracle = params.CheckpointOracles[genesisHash]
	}
	leth.oracle = checkpointoracle.New(oracle, leth.localCheckpoint)

	// Note: AddChildIndexer starts the update process for the child
	if leth.bloomIndexer != nil && leth.bloomTrieIndexer != nil {
		leth.bloomIndexer.AddChildIndexer(leth.bloomTrieIndexer)
		leth.bloomIndexer.Start(leth.blockchain)
	}
	if leth.chtIndexer != nil {
		leth.chtIndexer.Start(leth.blockchain)
	}

<<<<<<< HEAD
	// TODO mcortesi (needs etherbase & gatewayFee?)
	leth.handler = newClientHandler(syncMode, config.UltraLightServers, config.UltraLightFraction, checkpoint, leth, config.GatewayFee)
	if leth.handler.ulc != nil {
		log.Warn("Ultra light client is enabled", "trustedNodes", len(leth.handler.ulc.keys), "minTrustedFraction", leth.handler.ulc.fraction)
		leth.blockchain.DisableCheckFreq()
	}
=======
>>>>>>> b4a26811
	// Rewind the chain in case of an incompatible config upgrade.
	if compat, ok := genesisErr.(*params.ConfigCompatError); ok {
		log.Warn("Rewinding chain to upgrade configuration", "err", compat)
		leth.blockchain.SetHead(compat.RewindTo)
		rawdb.WriteChainConfig(chainDb, genesisHash, chainConfig)
	}

	leth.ApiBackend = &LesApiBackend{ctx.ExtRPCEnabled(), leth}

	leth.chainreader = &LightChainReader{
		config:     leth.chainConfig,
		blockchain: leth.blockchain,
	}

	// If the engine is istanbul, then inject the blockchain
	if istanbul, isIstanbul := leth.engine.(*istanbulBackend.Backend); isIstanbul {
		istanbul.SetChain(leth.chainreader, nil, nil)
	}

	leth.handler = newClientHandler(config.UltraLightServers, config.UltraLightFraction, checkpoint, leth)
	if leth.handler.ulc != nil {
		log.Warn("Ultra light client is enabled", "trustedNodes", len(leth.handler.ulc.keys), "minTrustedFraction", leth.handler.ulc.fraction)
		leth.blockchain.DisableCheckFreq()
	}
	return leth, nil
}

// vtSubscription implements serverPeerSubscriber
type vtSubscription lpc.ValueTracker

// registerPeer implements serverPeerSubscriber
func (v *vtSubscription) registerPeer(p *serverPeer) {
	vt := (*lpc.ValueTracker)(v)
	p.setValueTracker(vt, vt.Register(p.ID()))
	p.updateVtParams()
}

// unregisterPeer implements serverPeerSubscriber
func (v *vtSubscription) unregisterPeer(p *serverPeer) {
	vt := (*lpc.ValueTracker)(v)
	vt.Unregister(p.ID())
	p.setValueTracker(nil, nil)
}

type LightDummyAPI struct{}

// Etherbase is the address that mining rewards will be send to
func (s *LightDummyAPI) Etherbase() (common.Address, error) {
	return common.Address{}, fmt.Errorf("mining is not supported in light mode")
}

// Coinbase is the address that mining rewards will be send to (alias for Etherbase)
func (s *LightDummyAPI) Coinbase() (common.Address, error) {
	return common.Address{}, fmt.Errorf("mining is not supported in light mode")
}

// Hashrate returns the POW hashrate
func (s *LightDummyAPI) Hashrate() hexutil.Uint {
	return 0
}

// Mining returns an indication if this node is currently mining.
func (s *LightDummyAPI) Mining() bool {
	return false
}

// APIs returns the collection of RPC services the ethereum package offers.
// NOTE, some of these services probably need to be moved to somewhere else.
func (s *LightEthereum) APIs() []rpc.API {
	apis := ethapi.GetAPIs(s.ApiBackend)
	apis = append(apis, s.engine.APIs(s.BlockChain().HeaderChain())...)
	return append(apis, []rpc.API{
		{
			Namespace: "eth",
			Version:   "1.0",
			Service:   &LightDummyAPI{},
			Public:    true,
		}, {
			Namespace: "eth",
			Version:   "1.0",
			Service:   downloader.NewPublicDownloaderAPI(s.handler.downloader, s.eventMux),
			Public:    true,
		}, {
			Namespace: "les",
			Version:   "1.0",
			Service:   NewPrivateLightClientAPI(s),
			Public:    false,
		}, {
			Namespace: "eth",
			Version:   "1.0",
			Service:   filters.NewPublicFilterAPI(s.ApiBackend, true),
			Public:    true,
		}, {
			Namespace: "net",
			Version:   "1.0",
			Service:   s.netRPCService,
			Public:    true,
		}, {
			Namespace: "les",
			Version:   "1.0",
			Service:   NewPrivateLightAPI(&s.lesCommons),
			Public:    false,
		}, {
			Namespace: "lespay",
			Version:   "1.0",
			Service:   lpc.NewPrivateClientAPI(s.valueTracker),
			Public:    false,
		},
	}...)
}

func (s *LightEthereum) ResetWithGenesisBlock(gb *types.Block) {
	s.blockchain.ResetWithGenesisBlock(gb)
}

func (s *LightEthereum) BlockChain() *light.LightChain      { return s.blockchain }
func (s *LightEthereum) TxPool() *light.TxPool              { return s.txPool }
func (s *LightEthereum) Engine() consensus.Engine           { return s.engine }
func (s *LightEthereum) LesVersion() int                    { return int(ClientProtocolVersions[0]) }
func (s *LightEthereum) Downloader() *downloader.Downloader { return s.handler.downloader }
func (s *LightEthereum) EventMux() *event.TypeMux           { return s.eventMux }
func (s *LightEthereum) ServerPool() *serverPool            { return s.serverPool }

// Protocols implements node.Service, returning all the currently configured
// network protocols to start.
func (s *LightEthereum) Protocols() []p2p.Protocol {
	return s.makeProtocols(ClientProtocolVersions, s.handler.runPeer, func(id enode.ID) interface{} {
		if p := s.peers.peer(peerIdToString(id)); p != nil {
			return p.Info()
		}
		return nil
	}, s.dialCandidates)
}

// Start implements node.Service, starting all internal goroutines needed by the
// light ethereum protocol implementation.
func (s *LightEthereum) Start(srvr *p2p.Server) error {
	log.Warn("Light client mode is an experimental feature")

	s.serverPool.start()
	// Start bloom request workers.
	s.wg.Add(bloomServiceThreads)
	s.startBloomHandlers(params.BloomBitsBlocksClient)

	s.netRPCService = ethapi.NewPublicNetAPI(srvr, s.config.NetworkId)
	return nil
}

func (s *LightEthereum) GetRandomPeerEtherbase() common.Address {
	return s.peers.randomPeerEtherbase()
}

// Stop implements node.Service, terminating all internal goroutines used by the
// Ethereum protocol.
func (s *LightEthereum) Stop() error {
	close(s.closeCh)
	s.serverPool.stop()
	s.valueTracker.Stop()
	s.peers.close()
	s.reqDist.close()
	s.odr.Stop()
	s.relay.Stop()
	if s.bloomIndexer != nil {
		s.bloomIndexer.Close()
	}
	if s.chtIndexer != nil {
		s.chtIndexer.Close()
	}
	s.blockchain.Stop()
	s.handler.stop()
	s.txPool.Stop()
	s.engine.Close()
	s.eventMux.Stop()
	s.chainDb.Close()
	s.wg.Wait()
	log.Info("Light ethereum stopped")
	return nil
}

// SetClient sets the rpc client and binds the registrar contract.
func (s *LightEthereum) SetContractBackend(backend bind.ContractBackend) {
	if s.oracle == nil {
		return
	}
	s.oracle.Start(backend)
}<|MERGE_RESOLUTION|>--- conflicted
+++ resolved
@@ -52,19 +52,6 @@
 type LightEthereum struct {
 	lesCommons
 
-<<<<<<< HEAD
-	peers        *serverPeerSet
-	reqDist      *requestDistributor
-	retriever    *retrieveManager
-	odr          *LesOdr
-	relay        *lesTxRelay
-	handler      *clientHandler
-	txPool       *light.TxPool
-	blockchain   *light.LightChain
-	serverPool   *serverPool
-	chainreader  *LightChainReader
-	valueTracker *lpc.ValueTracker
-=======
 	peers          *serverPeerSet
 	reqDist        *requestDistributor
 	retriever      *retrieveManager
@@ -74,9 +61,9 @@
 	txPool         *light.TxPool
 	blockchain     *light.LightChain
 	serverPool     *serverPool
+	chainreader    *LightChainReader
 	valueTracker   *lpc.ValueTracker
 	dialCandidates enode.Iterator
->>>>>>> b4a26811
 
 	bloomRequests chan chan *bloombits.Retrieval // Channel receiving bloom data retrieval requests
 	bloomIndexer  *core.ChainIndexer             // Bloom indexer operating during block imports
@@ -136,11 +123,6 @@
 		engine:         eth.CreateConsensusEngine(ctx, chainConfig, config, nil, false, chainDb),
 		networkId:      config.NetworkId,
 		bloomRequests:  make(chan chan *bloombits.Retrieval),
-<<<<<<< HEAD
-		serverPool:     newServerPool(chainDb, config.UltraLightServers),
-=======
-		bloomIndexer:   eth.NewBloomIndexer(chainDb, params.BloomBitsBlocksClient, params.HelperTrieConfirmations),
->>>>>>> b4a26811
 		valueTracker:   lpc.NewValueTracker(lespayDb, &mclock.System{}, requestList, time.Minute, 1/float64(time.Hour), 1/float64(time.Hour*100), 1/float64(time.Hour*1000)),
 	}
 	peers.subscribe((*vtSubscription)(leth.valueTracker))
@@ -198,15 +180,6 @@
 		leth.chtIndexer.Start(leth.blockchain)
 	}
 
-<<<<<<< HEAD
-	// TODO mcortesi (needs etherbase & gatewayFee?)
-	leth.handler = newClientHandler(syncMode, config.UltraLightServers, config.UltraLightFraction, checkpoint, leth, config.GatewayFee)
-	if leth.handler.ulc != nil {
-		log.Warn("Ultra light client is enabled", "trustedNodes", len(leth.handler.ulc.keys), "minTrustedFraction", leth.handler.ulc.fraction)
-		leth.blockchain.DisableCheckFreq()
-	}
-=======
->>>>>>> b4a26811
 	// Rewind the chain in case of an incompatible config upgrade.
 	if compat, ok := genesisErr.(*params.ConfigCompatError); ok {
 		log.Warn("Rewinding chain to upgrade configuration", "err", compat)
@@ -225,8 +198,8 @@
 	if istanbul, isIstanbul := leth.engine.(*istanbulBackend.Backend); isIstanbul {
 		istanbul.SetChain(leth.chainreader, nil, nil)
 	}
-
-	leth.handler = newClientHandler(config.UltraLightServers, config.UltraLightFraction, checkpoint, leth)
+	// TODO mcortesi (needs etherbase & gatewayFee?)
+	leth.handler = newClientHandler(syncMode, config.UltraLightServers, config.UltraLightFraction, checkpoint, leth, config.GatewayFee)
 	if leth.handler.ulc != nil {
 		log.Warn("Ultra light client is enabled", "trustedNodes", len(leth.handler.ulc.keys), "minTrustedFraction", leth.handler.ulc.fraction)
 		leth.blockchain.DisableCheckFreq()
