// Copyright 2016 The go-ethereum Authors
// This file is part of the go-ethereum library.
//
// The go-ethereum library is free software: you can redistribute it and/or modify
// it under the terms of the GNU Lesser General Public License as published by
// the Free Software Foundation, either version 3 of the License, or
// (at your option) any later version.
//
// The go-ethereum library is distributed in the hope that it will be useful,
// but WITHOUT ANY WARRANTY; without even the implied warranty of
// MERCHANTABILITY or FITNESS FOR A PARTICULAR PURPOSE. See the
// GNU Lesser General Public License for more details.
//
// You should have received a copy of the GNU Lesser General Public License
// along with the go-ethereum library. If not, see <http://www.gnu.org/licenses/>.

package les

import (
	"bytes"
	"context"
	"crypto/rand"
	"fmt"
	"math/big"
	"reflect"
	"testing"
	"time"

	"github.com/celo-org/celo-blockchain/common"
	"github.com/celo-org/celo-blockchain/common/math"
	"github.com/celo-org/celo-blockchain/contracts/testutil"
	"github.com/celo-org/celo-blockchain/core"
	"github.com/celo-org/celo-blockchain/core/rawdb"
	"github.com/celo-org/celo-blockchain/core/state"
	"github.com/celo-org/celo-blockchain/p2p"

	"github.com/celo-org/celo-blockchain/core/types"
	"github.com/celo-org/celo-blockchain/core/vm"
	"github.com/celo-org/celo-blockchain/eth/downloader"
	"github.com/celo-org/celo-blockchain/ethdb"
	"github.com/celo-org/celo-blockchain/light"
	"github.com/celo-org/celo-blockchain/params"
	"github.com/celo-org/celo-blockchain/rlp"
)

type odrTestFn func(ctx context.Context, db ethdb.Database, config *params.ChainConfig, bc *core.BlockChain, lc *light.LightChain, bhash common.Hash) []byte

func TestOdrGetBlockLes2(t *testing.T) { testOdr(t, 2, 1, true, odrGetBlock) }
func TestOdrGetBlockLes3(t *testing.T) { testOdr(t, 3, 1, true, odrGetBlock) }
func TestOdrGetBlockLes4(t *testing.T) { testOdr(t, 4, 1, true, odrGetBlock) }

func odrGetBlock(ctx context.Context, db ethdb.Database, config *params.ChainConfig, bc *core.BlockChain, lc *light.LightChain, bhash common.Hash) []byte {
	var block *types.Block
	if bc != nil {
		block = bc.GetBlockByHash(bhash)
	} else {
		block, _ = lc.GetBlockByHash(ctx, bhash)
	}
	if block == nil {
		return nil
	}
	rlp, _ := rlp.EncodeToBytes(block)
	return rlp
}

func TestOdrGetReceiptsLes2(t *testing.T) { testOdr(t, 2, 1, true, odrGetReceipts) }
func TestOdrGetReceiptsLes3(t *testing.T) { testOdr(t, 3, 1, true, odrGetReceipts) }
func TestOdrGetReceiptsLes4(t *testing.T) { testOdr(t, 4, 1, true, odrGetReceipts) }

func odrGetReceipts(ctx context.Context, db ethdb.Database, config *params.ChainConfig, bc *core.BlockChain, lc *light.LightChain, bhash common.Hash) []byte {
	var receipts types.Receipts
	if bc != nil {
		if number := rawdb.ReadHeaderNumber(db, bhash); number != nil {
			receipts = rawdb.ReadReceipts(db, bhash, *number, config)
		}
	} else {
		if number := rawdb.ReadHeaderNumber(db, bhash); number != nil {
			receipts, _ = light.GetBlockReceipts(ctx, lc.Odr(), bhash, *number)
		}
	}
	if receipts == nil {
		return nil
	}
	rlp, _ := rlp.EncodeToBytes(receipts)
	return rlp
}

func TestOdrAccountsLes2(t *testing.T) { testOdr(t, 2, 1, true, odrAccounts) }
func TestOdrAccountsLes3(t *testing.T) { testOdr(t, 3, 1, true, odrAccounts) }
func TestOdrAccountsLes4(t *testing.T) { testOdr(t, 4, 1, true, odrAccounts) }

func odrAccounts(ctx context.Context, db ethdb.Database, config *params.ChainConfig, bc *core.BlockChain, lc *light.LightChain, bhash common.Hash) []byte {
	dummyAddr := common.HexToAddress("1234567812345678123456781234567812345678")
	acc := []common.Address{bankAddr, userAddr1, userAddr2, dummyAddr}

	var (
		res []byte
		st  *state.StateDB
		err error
	)
	for _, addr := range acc {
		if bc != nil {
			header := bc.GetHeaderByHash(bhash)
			st, err = state.New(header.Root, state.NewDatabase(db), nil)
		} else {
			header := lc.GetHeaderByHash(bhash)
			st = light.NewState(ctx, header, lc.Odr())
		}
		if err == nil {
			bal := st.GetBalance(addr)
			rlp, _ := rlp.EncodeToBytes(bal)
			res = append(res, rlp...)
		}
	}
	return res
}

func TestOdrContractCallLes2(t *testing.T) { testOdr(t, 2, 2, true, odrContractCall) }
func TestOdrContractCallLes3(t *testing.T) { testOdr(t, 3, 2, true, odrContractCall) }
func TestOdrContractCallLes4(t *testing.T) { testOdr(t, 4, 2, true, odrContractCall) }

type callmsg struct {
	types.Message
}

func (callmsg) CheckNonce() bool { return false }

func odrContractCall(ctx context.Context, db ethdb.Database, config *params.ChainConfig, bc *core.BlockChain, lc *light.LightChain, bhash common.Hash) []byte {
	data := common.Hex2Bytes("60CD26850000000000000000000000000000000000000000000000000000000000000000")
	celoMock := testutil.NewCeloMock()

	var res []byte
	for i := 0; i < 3; i++ {
		data[35] = byte(i)
		if bc != nil {
			header := bc.GetHeaderByHash(bhash)
			statedb, err := state.New(header.Root, state.NewDatabase(db), nil)

			if err == nil {
				from := statedb.GetOrNewStateObject(bankAddr)
				from.SetBalance(math.MaxBig256)

<<<<<<< HEAD
				msg := callmsg{types.NewMessage(from.Address(), &testContractAddr, 0, new(big.Int), 100000, new(big.Int), new(big.Int), new(big.Int), nil, nil, new(big.Int), data, nil, false, false)}
=======
				msg := callmsg{types.NewMessage(from.Address(), &testContractAddr, 0, new(big.Int), 100000, big.NewInt(params.InitialBaseFee), big.NewInt(params.InitialBaseFee), new(big.Int), data, nil, true)}
>>>>>>> d02c6053

				context := core.NewEVMBlockContext(header, bc, nil)
				txContext := core.NewEVMTxContext(msg)
				vmenv := vm.NewEVM(context, txContext, statedb, config, vm.Config{NoBaseFee: true})

				gp := new(core.GasPool).AddGas(math.MaxUint64)
				result, _ := core.ApplyMessage(vmenv, msg, gp, celoMock.Runner, nil)
				res = append(res, result.Return()...)
			}
		} else {
			header := lc.GetHeaderByHash(bhash)
			state := light.NewState(ctx, header, lc.Odr())
			state.SetBalance(bankAddr, math.MaxBig256)
<<<<<<< HEAD
			msg := callmsg{types.NewMessage(bankAddr, &testContractAddr, 0, new(big.Int), 100000, new(big.Int), new(big.Int), new(big.Int), nil, nil, new(big.Int), data, nil, false, false)}
=======
			msg := callmsg{types.NewMessage(bankAddr, &testContractAddr, 0, new(big.Int), 100000, big.NewInt(params.InitialBaseFee), big.NewInt(params.InitialBaseFee), new(big.Int), data, nil, true)}
>>>>>>> d02c6053
			context := core.NewEVMBlockContext(header, lc, nil)
			txContext := core.NewEVMTxContext(msg)
			vmenv := vm.NewEVM(context, txContext, state, config, vm.Config{NoBaseFee: true})
			gp := new(core.GasPool).AddGas(math.MaxUint64)
			result, _ := core.ApplyMessage(vmenv, msg, gp, celoMock.Runner, nil)
			if state.Error() == nil {
				res = append(res, result.Return()...)
			}
		}
	}
	return res
}

func TestOdrTxStatusLes2(t *testing.T) { testOdr(t, 2, 1, false, odrTxStatus) }
func TestOdrTxStatusLes3(t *testing.T) { testOdr(t, 3, 1, false, odrTxStatus) }
func TestOdrTxStatusLes4(t *testing.T) { testOdr(t, 4, 1, false, odrTxStatus) }

func odrTxStatus(ctx context.Context, db ethdb.Database, config *params.ChainConfig, bc *core.BlockChain, lc *light.LightChain, bhash common.Hash) []byte {
	var txs types.Transactions
	if bc != nil {
		block := bc.GetBlockByHash(bhash)
		txs = block.Transactions()
	} else {
		if block, _ := lc.GetBlockByHash(ctx, bhash); block != nil {
			btxs := block.Transactions()
			txs = make(types.Transactions, len(btxs))
			for i, tx := range btxs {
				var err error
				txs[i], _, _, _, err = light.GetTransaction(ctx, lc.Odr(), tx.Hash())
				if err != nil {
					return nil
				}
			}
		}
	}
	rlp, _ := rlp.EncodeToBytes(txs)
	return rlp
}

// testOdr tests odr requests whose validation guaranteed by block headers.
func testOdr(t *testing.T, protocol int, expFail uint64, checkCached bool, fn odrTestFn) {
	// Assemble the test environment
	netconfig := testnetConfig{
		blocks:    4,
		syncMode:  downloader.LightSync,
		protocol:  protocol,
		connect:   true,
		nopruning: true,
	}
	server, client, tearDown := newClientServerEnv(t, netconfig)
	defer tearDown()

	// Ensure the client has synced all necessary data.
	clientHead := client.handler.backend.blockchain.CurrentHeader()
	if clientHead.Number.Uint64() != 4 {
		t.Fatalf("Failed to sync the chain with server, head: %v", clientHead.Number.Uint64())
	}
	// Disable the mechanism that we will wait a few time for request
	// even there is no suitable peer to send right now.
	waitForPeers = 0

	test := func(expFail uint64) {
		// Mark this as a helper to put the failures at the correct lines
		t.Helper()

		for i := uint64(0); i <= server.handler.blockchain.CurrentHeader().Number.Uint64(); i++ {
			bhash := rawdb.ReadCanonicalHash(server.db, i)
			b1 := fn(light.NoOdr, server.db, server.handler.server.chainConfig, server.handler.blockchain, nil, bhash)

			// Set the timeout as 1 second here, ensure there is enough time
			// for travis to make the action.
			ctx, cancel := context.WithTimeout(context.Background(), time.Second)
			b2 := fn(ctx, client.db, client.handler.backend.chainConfig, nil, client.handler.backend.blockchain, bhash)
			cancel()

			eq := bytes.Equal(b1, b2)
			exp := i < expFail
			if exp && !eq {
				t.Fatalf("odr mismatch: have %x, want %x", b2, b1)
			}
			if !exp && eq {
				t.Fatalf("unexpected odr match")
			}
		}
	}

	// expect retrievals to fail (except genesis block) without a les peer
	client.handler.backend.peers.lock.Lock()
	client.peer.speer.hasBlockHook = func(common.Hash, uint64, bool) bool { return false }
	client.handler.backend.peers.lock.Unlock()
	test(expFail)

	// expect all retrievals to pass
	client.handler.backend.peers.lock.Lock()
	client.peer.speer.hasBlockHook = func(common.Hash, uint64, bool) bool { return true }
	client.handler.backend.peers.lock.Unlock()
	test(5)

	// still expect all retrievals to pass, now data should be cached locally
	if checkCached {
		client.handler.backend.peers.unregister(client.peer.speer.id)
		time.Sleep(time.Millisecond * 10) // ensure that all peerSetNotify callbacks are executed
		test(5)
	}
}

func TestGetTxStatusFromUnindexedPeersLES5(t *testing.T) { testGetTxStatusFromUnindexedPeers(t, lpv5) }

func testGetTxStatusFromUnindexedPeers(t *testing.T, protocol int) {
	var (
		blocks    = 8
		netconfig = testnetConfig{
			blocks:    blocks,
			syncMode:  downloader.LightSync,
			protocol:  protocol,
			nopruning: true,
		}
	)
	server, client, tearDown := newClientServerEnv(t, netconfig)
	defer tearDown()

	// Iterate the chain, create the tx indexes locally
	var (
		testHash   common.Hash
		testStatus light.TxStatus

		txs          = make(map[common.Hash]*types.Transaction) // Transaction objects set
		blockNumbers = make(map[common.Hash]uint64)             // Transaction hash to block number mappings
		blockHashes  = make(map[common.Hash]common.Hash)        // Transaction hash to block hash mappings
		intraIndex   = make(map[common.Hash]uint64)             // Transaction intra-index in block
	)
	for number := uint64(1); number < server.backend.Blockchain().CurrentBlock().NumberU64(); number++ {
		block := server.backend.Blockchain().GetBlockByNumber(number)
		if block == nil {
			t.Fatalf("Failed to retrieve block %d", number)
		}
		for index, tx := range block.Transactions() {
			txs[tx.Hash()] = tx
			blockNumbers[tx.Hash()] = number
			blockHashes[tx.Hash()] = block.Hash()
			intraIndex[tx.Hash()] = uint64(index)

			if testHash == (common.Hash{}) {
				testHash = tx.Hash()
				testStatus = light.TxStatus{
					Status: core.TxStatusIncluded,
					Lookup: &rawdb.LegacyTxLookupEntry{
						BlockHash:  block.Hash(),
						BlockIndex: block.NumberU64(),
						Index:      uint64(index),
					},
				}
			}
		}
	}
	// serveMsg processes incoming GetTxStatusMsg and sends the response back.
	serveMsg := func(peer *testPeer, txLookup uint64) error {
		var (
			msg p2p.Msg
			err error
		)
	loop:
		for {
			msg, err = peer.app.ReadMsg()
			if err != nil {
				return err
			}
			switch msg.Code {
			case GetEtherbaseMsg:
				continue
			default:
				break loop
			}
		}
		if msg.Code != GetTxStatusMsg {
			return fmt.Errorf("message code mismatch: got %d, expected %d", msg.Code, GetTxStatusMsg)
		}
		var r GetTxStatusPacket
		if err := msg.Decode(&r); err != nil {
			return err
		}
		stats := make([]light.TxStatus, len(r.Hashes))
		for i, hash := range r.Hashes {
			number, exist := blockNumbers[hash]
			if !exist {
				continue // Filter out unknown transactions
			}
			min := uint64(blocks) - txLookup
			if txLookup != txIndexUnlimited && (txLookup == txIndexDisabled || number < min) {
				continue // Filter out unindexed transactions
			}
			stats[i].Status = core.TxStatusIncluded
			stats[i].Lookup = &rawdb.LegacyTxLookupEntry{
				BlockHash:  blockHashes[hash],
				BlockIndex: number,
				Index:      intraIndex[hash],
			}
		}
		data, _ := rlp.EncodeToBytes(stats)
		reply := &reply{peer.app, TxStatusMsg, r.ReqID, data}
		if err = reply.send(testBufLimit); err != nil {
			return err
		}
		return nil
	}

	var testspecs = []struct {
		peers     int
		txLookups []uint64
		txs       []common.Hash
		results   []light.TxStatus
	}{
		// Retrieve mined transaction from the empty peerset
		{
			peers:     0,
			txLookups: []uint64{},
			txs:       []common.Hash{testHash},
			results:   []light.TxStatus{{}},
		},
		// Retrieve unknown transaction from the full peers
		{
			peers:     3,
			txLookups: []uint64{txIndexUnlimited, txIndexUnlimited, txIndexUnlimited},
			txs:       []common.Hash{randomHash()},
			results:   []light.TxStatus{{}},
		},
		// Retrieve mined transaction from the full peers
		{
			peers:     3,
			txLookups: []uint64{txIndexUnlimited, txIndexUnlimited, txIndexUnlimited},
			txs:       []common.Hash{testHash},
			results:   []light.TxStatus{testStatus},
		},
		// Retrieve mixed transactions from the full peers
		{
			peers:     3,
			txLookups: []uint64{txIndexUnlimited, txIndexUnlimited, txIndexUnlimited},
			txs:       []common.Hash{randomHash(), testHash},
			results:   []light.TxStatus{{}, testStatus},
		},
		// Retrieve mixed transactions from unindexed peer(but the target is still available)
		{
			peers:     3,
			txLookups: []uint64{uint64(blocks) - testStatus.Lookup.BlockIndex, uint64(blocks) - testStatus.Lookup.BlockIndex - 1, uint64(blocks) - testStatus.Lookup.BlockIndex - 2},
			txs:       []common.Hash{randomHash(), testHash},
			results:   []light.TxStatus{{}, testStatus},
		},
		// Retrieve mixed transactions from unindexed peer(but the target is not available)
		{
			peers:     3,
			txLookups: []uint64{uint64(blocks) - testStatus.Lookup.BlockIndex - 1, uint64(blocks) - testStatus.Lookup.BlockIndex - 1, uint64(blocks) - testStatus.Lookup.BlockIndex - 2},
			txs:       []common.Hash{randomHash(), testHash},
			results:   []light.TxStatus{{}, {}},
		},
	}
	for _, testspec := range testspecs {
		// Create a bunch of server peers with different tx history
		var (
			serverPeers []*testPeer
			closeFns    []func()
		)
		for i := 0; i < testspec.peers; i++ {
			peer, closePeer, _ := client.newRawPeer(t, fmt.Sprintf("server-%d", i), protocol, testspec.txLookups[i])
			serverPeers = append(serverPeers, peer)
			closeFns = append(closeFns, closePeer)

			// Create a one-time routine for serving message
			go func(i int, peer *testPeer) {
				serveMsg(peer, testspec.txLookups[i])
			}(i, peer)
		}

		// Send out the GetTxStatus requests, compare the result with
		// expected value.
		r := &light.TxStatusRequest{Hashes: testspec.txs}
		ctx, cancel := context.WithTimeout(context.Background(), time.Second)
		defer cancel()

		err := client.handler.backend.odr.RetrieveTxStatus(ctx, r)
		if err != nil {
			t.Errorf("Failed to retrieve tx status %v", err)
		} else {
			if !reflect.DeepEqual(testspec.results, r.Status) {
				t.Errorf("Result mismatch, diff")
			}
		}

		// Close all connected peers and start the next round
		for _, closeFn := range closeFns {
			closeFn()
		}
	}
}

// randomHash generates a random blob of data and returns it as a hash.
func randomHash() common.Hash {
	var hash common.Hash
	if n, err := rand.Read(hash[:]); n != common.HashLength || err != nil {
		panic(err)
	}
	return hash
}<|MERGE_RESOLUTION|>--- conflicted
+++ resolved
@@ -140,11 +140,7 @@
 				from := statedb.GetOrNewStateObject(bankAddr)
 				from.SetBalance(math.MaxBig256)
 
-<<<<<<< HEAD
-				msg := callmsg{types.NewMessage(from.Address(), &testContractAddr, 0, new(big.Int), 100000, new(big.Int), new(big.Int), new(big.Int), nil, nil, new(big.Int), data, nil, false, false)}
-=======
-				msg := callmsg{types.NewMessage(from.Address(), &testContractAddr, 0, new(big.Int), 100000, big.NewInt(params.InitialBaseFee), big.NewInt(params.InitialBaseFee), new(big.Int), data, nil, true)}
->>>>>>> d02c6053
+				msg := callmsg{types.NewMessage(from.Address(), &testContractAddr, 0, new(big.Int), 100000, new(big.Int), new(big.Int), new(big.Int), nil, nil, new(big.Int), data, nil, false, true)}
 
 				context := core.NewEVMBlockContext(header, bc, nil)
 				txContext := core.NewEVMTxContext(msg)
@@ -158,11 +154,7 @@
 			header := lc.GetHeaderByHash(bhash)
 			state := light.NewState(ctx, header, lc.Odr())
 			state.SetBalance(bankAddr, math.MaxBig256)
-<<<<<<< HEAD
-			msg := callmsg{types.NewMessage(bankAddr, &testContractAddr, 0, new(big.Int), 100000, new(big.Int), new(big.Int), new(big.Int), nil, nil, new(big.Int), data, nil, false, false)}
-=======
-			msg := callmsg{types.NewMessage(bankAddr, &testContractAddr, 0, new(big.Int), 100000, big.NewInt(params.InitialBaseFee), big.NewInt(params.InitialBaseFee), new(big.Int), data, nil, true)}
->>>>>>> d02c6053
+			msg := callmsg{types.NewMessage(bankAddr, &testContractAddr, 0, new(big.Int), 100000, new(big.Int), new(big.Int), new(big.Int), nil, nil, new(big.Int), data, nil, false, true)}
 			context := core.NewEVMBlockContext(header, lc, nil)
 			txContext := core.NewEVMTxContext(msg)
 			vmenv := vm.NewEVM(context, txContext, state, config, vm.Config{NoBaseFee: true})
