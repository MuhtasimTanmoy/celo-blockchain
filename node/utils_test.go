// Copyright 2015 The go-ethereum Authors
// This file is part of the go-ethereum library.
//
// The go-ethereum library is free software: you can redistribute it and/or modify
// it under the terms of the GNU Lesser General Public License as published by
// the Free Software Foundation, either version 3 of the License, or
// (at your option) any later version.
//
// The go-ethereum library is distributed in the hope that it will be useful,
// but WITHOUT ANY WARRANTY; without even the implied warranty of
// MERCHANTABILITY or FITNESS FOR A PARTICULAR PURPOSE. See the
// GNU Lesser General Public License for more details.
//
// You should have received a copy of the GNU Lesser General Public License
// along with the go-ethereum library. If not, see <http://www.gnu.org/licenses/>.

// Contains a batch of utility type declarations used by the tests. As the node
// operates on unique types, a lot of them are needed to check various features.

package node

import (
<<<<<<< HEAD
	"reflect"

	"github.com/celo-org/celo-blockchain/p2p"
	"github.com/celo-org/celo-blockchain/rpc"
=======
	"github.com/ethereum/go-ethereum/p2p"
	"github.com/ethereum/go-ethereum/rpc"
>>>>>>> c0c01612
)

// NoopLifecycle is a trivial implementation of the Service interface.
type NoopLifecycle struct{}

func (s *NoopLifecycle) Start() error { return nil }
func (s *NoopLifecycle) Stop() error  { return nil }

func NewNoop() *Noop {
	noop := new(Noop)
	return noop
}

// Set of services all wrapping the base NoopLifecycle resulting in the same method
// signatures but different outer types.
type Noop struct{ NoopLifecycle }

// InstrumentedService is an implementation of Lifecycle for which all interface
// methods can be instrumented both return value as well as event hook wise.
type InstrumentedService struct {
	start error
	stop  error

	startHook func()
	stopHook  func()

	protocols []p2p.Protocol
}

func (s *InstrumentedService) Start() error {
	if s.startHook != nil {
		s.startHook()
	}
	return s.start
}

func (s *InstrumentedService) Stop() error {
	if s.stopHook != nil {
		s.stopHook()
	}
	return s.stop
}

type FullService struct{}

func NewFullService(stack *Node) (*FullService, error) {
	fs := new(FullService)

	stack.RegisterProtocols(fs.Protocols())
	stack.RegisterAPIs(fs.APIs())
	stack.RegisterLifecycle(fs)
	return fs, nil
}

func (f *FullService) Start() error { return nil }

func (f *FullService) Stop() error { return nil }

func (f *FullService) Protocols() []p2p.Protocol {
	return []p2p.Protocol{
		p2p.Protocol{
			Name:    "test1",
			Version: uint(1),
		},
		p2p.Protocol{
			Name:    "test2",
			Version: uint(2),
		},
	}
}

func (f *FullService) APIs() []rpc.API {
	return []rpc.API{
		{
			Namespace: "admin",
			Version:   "1.0",
		},
		{
			Namespace: "debug",
			Version:   "1.0",
			Public:    true,
		},
		{
			Namespace: "net",
			Version:   "1.0",
			Public:    true,
		},
	}
}<|MERGE_RESOLUTION|>--- conflicted
+++ resolved
@@ -20,15 +20,8 @@
 package node
 
 import (
-<<<<<<< HEAD
-	"reflect"
-
 	"github.com/celo-org/celo-blockchain/p2p"
 	"github.com/celo-org/celo-blockchain/rpc"
-=======
-	"github.com/ethereum/go-ethereum/p2p"
-	"github.com/ethereum/go-ethereum/rpc"
->>>>>>> c0c01612
 )
 
 // NoopLifecycle is a trivial implementation of the Service interface.
