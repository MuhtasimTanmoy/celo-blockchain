--- conflicted
+++ resolved
@@ -1,9 +1,5 @@
 # Build Geth in a stock Go builder container
-<<<<<<< HEAD
 FROM golang:1.19-bookworm as builder
-=======
-FROM golang:1.19-alpine as builder
->>>>>>> 9ec64bb9
 
 RUN headers_package="linux-headers-$(dpkg --print-architecture)" && \
   apt update && \
@@ -32,4 +28,4 @@
 ARG VERSION=""
 ARG BUILDNUM=""
 
-LABEL commit="$COMMIT" version="$VERSION" buildnum="$BUILDNUM"+LABEL commit="$COMMIT" version="$VERSION" buildnum="$BUILDNUM"
