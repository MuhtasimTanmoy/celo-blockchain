--- conflicted
+++ resolved
@@ -15,11 +15,7 @@
 # To use this image for testing, modify GETH_NODE_DOCKER_IMAGE_TAG in celo-monorepo/.env file
 
 # Build Geth in a stock Go builder container
-<<<<<<< HEAD
 FROM golang:1.19-bookworm as builder
-=======
-FROM golang:1.19-alpine as builder
->>>>>>> 9ec64bb9
 
 RUN headers_package="linux-headers-$(dpkg --print-architecture)" && \
   apt update && \
@@ -50,4 +46,4 @@
 ARG VERSION=""
 ARG BUILDNUM=""
 
-LABEL commit="$COMMIT" version="$VERSION" buildnum="$BUILDNUM"+LABEL commit="$COMMIT" version="$VERSION" buildnum="$BUILDNUM"
