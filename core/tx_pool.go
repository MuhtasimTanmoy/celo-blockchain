// Copyright 2014 The go-ethereum Authors
// This file is part of the go-ethereum library.
//
// The go-ethereum library is free software: you can redistribute it and/or modify
// it under the terms of the GNU Lesser General Public License as published by
// the Free Software Foundation, either version 3 of the License, or
// (at your option) any later version.
//
// The go-ethereum library is distributed in the hope that it will be useful,
// but WITHOUT ANY WARRANTY; without even the implied warranty of
// MERCHANTABILITY or FITNESS FOR A PARTICULAR PURPOSE. See the
// GNU Lesser General Public License for more details.
//
// You should have received a copy of the GNU Lesser General Public License
// along with the go-ethereum library. If not, see <http://www.gnu.org/licenses/>.

package core

import (
	"errors"
	"math"
	"math/big"
	"sort"
	"strconv"
	"sync"
	"sync/atomic"
	"time"

	"github.com/celo-org/celo-blockchain/common"
	"github.com/celo-org/celo-blockchain/common/prque"
	"github.com/celo-org/celo-blockchain/consensus"
	"github.com/celo-org/celo-blockchain/contracts/blockchain_parameters"
	"github.com/celo-org/celo-blockchain/contracts/currency"
	"github.com/celo-org/celo-blockchain/core/state"
	"github.com/celo-org/celo-blockchain/core/types"
	"github.com/celo-org/celo-blockchain/core/vm"
	"github.com/celo-org/celo-blockchain/event"
	"github.com/celo-org/celo-blockchain/log"
	"github.com/celo-org/celo-blockchain/metrics"
	"github.com/celo-org/celo-blockchain/params"
)

const (
	// chainHeadChanSize is the size of channel listening to ChainHeadEvent.
	chainHeadChanSize = 10

	// txSlotSize is used to calculate how many data slots a single transaction
	// takes up based on its size. The slots are used as DoS protection, ensuring
	// that validating a new transaction remains a constant operation (in reality
	// O(maxslots), where max slots are 4 currently).
	txSlotSize = 32 * 1024

	// txMaxSize is the maximum size a single transaction can have. This field has
	// non-trivial consequences: larger transactions are significantly harder and
	// more expensive to propagate; larger transactions also take more resources
	// to validate whether they fit into the pool or not.
	txMaxSize = 4 * txSlotSize // 128KB
)

var (
	// ErrAlreadyKnown is returned if the transactions is already contained
	// within the pool.
	ErrAlreadyKnown = errors.New("already known")

	// ErrInvalidSender is returned if the transaction contains an invalid signature.
	ErrInvalidSender = errors.New("invalid sender")

	// ErrUnderpriced is returned if a transaction's gas price is below the minimum
	// configured for the transaction pool.
	ErrUnderpriced = errors.New("transaction underpriced")

	// ErrTxPoolOverflow is returned if the transaction pool is full and can't accpet
	// another remote transaction.
	ErrTxPoolOverflow = errors.New("txpool is full")

	// ErrReplaceUnderpriced is returned if a transaction is attempted to be replaced
	// with a different one without the required price bump.
	ErrReplaceUnderpriced = errors.New("replacement transaction underpriced")

	// ErrGasLimit is returned if a transaction's requested gas limit exceeds the
	// maximum allowance of the current block.
	ErrGasLimit = errors.New("exceeds block gas limit")

	// ErrNegativeValue is a sanity error to ensure no one is able to specify a
	// transaction with a negative value.
	ErrNegativeValue = errors.New("negative value")

	// ErrOversizedData is returned if the input data of a transaction is greater
	// than some meaningful limit a user might use. This is not a consensus error
	// making the transaction invalid, rather a DOS protection.
	ErrOversizedData = errors.New("oversized data")

	// ErrTransfersFrozen is returned if a transaction attempts to transfer between
	// non-whitelisted addresses while transfers are frozen.
	ErrTransfersFrozen = errors.New("transfers are currently frozen")
)

var (
	evictionInterval    = time.Minute     // Time interval to check for evictable transactions
	statsReportInterval = 8 * time.Second // Time interval to report transaction pool stats
)

var (
	// Metrics for the pending pool
	pendingDiscardMeter   = metrics.NewRegisteredMeter("txpool/pending/discard", nil)
	pendingReplaceMeter   = metrics.NewRegisteredMeter("txpool/pending/replace", nil)
	pendingRateLimitMeter = metrics.NewRegisteredMeter("txpool/pending/ratelimit", nil) // Dropped due to rate limiting
	pendingNofundsMeter   = metrics.NewRegisteredMeter("txpool/pending/nofunds", nil)   // Dropped due to out-of-funds

	// Metrics for the queued pool
	queuedDiscardMeter   = metrics.NewRegisteredMeter("txpool/queued/discard", nil)
	queuedReplaceMeter   = metrics.NewRegisteredMeter("txpool/queued/replace", nil)
	queuedRateLimitMeter = metrics.NewRegisteredMeter("txpool/queued/ratelimit", nil) // Dropped due to rate limiting
	queuedNofundsMeter   = metrics.NewRegisteredMeter("txpool/queued/nofunds", nil)   // Dropped due to out-of-funds
	queuedEvictionMeter  = metrics.NewRegisteredMeter("txpool/queued/eviction", nil)  // Dropped due to lifetime

	// General tx metrics
	knownTxMeter       = metrics.NewRegisteredMeter("txpool/known", nil)
	validTxMeter       = metrics.NewRegisteredMeter("txpool/valid", nil)
	invalidTxMeter     = metrics.NewRegisteredMeter("txpool/invalid", nil)
	underpricedTxMeter = metrics.NewRegisteredMeter("txpool/underpriced", nil)
	overflowedTxMeter  = metrics.NewRegisteredMeter("txpool/overflowed", nil)

	pendingGauge = metrics.NewRegisteredGauge("txpool/pending", nil)
	queuedGauge  = metrics.NewRegisteredGauge("txpool/queued", nil)
	localGauge   = metrics.NewRegisteredGauge("txpool/local", nil)
	slotsGauge   = metrics.NewRegisteredGauge("txpool/slots", nil)

	reheapTimer = metrics.NewRegisteredTimer("txpool/reheap", nil)
)

// TxStatus is the current status of a transaction as seen by the pool.
type TxStatus uint

const (
	TxStatusUnknown TxStatus = iota
	TxStatusQueued
	TxStatusPending
	TxStatusIncluded
)

func (s TxStatus) String() string {
	switch s {
	case TxStatusUnknown:
		return "TxStatusUnknown"
	case TxStatusQueued:
		return "TxStatusQueued"
	case TxStatusPending:
		return "TxStatusPending"
	case TxStatusIncluded:
		return "TxStatusIncluded"
	default:
		return strconv.FormatUint(uint64(s), 10)
	}
}

// blockChain provides the state of blockchain and current gas limit to do
// some pre checks in tx pool and event subscribers.
type blockChain interface {
	CurrentBlock() *types.Block
	GetBlock(hash common.Hash, number uint64) *types.Block
	StateAt(root common.Hash) (*state.StateDB, error)

	NewEVMRunner(header *types.Header, state vm.StateDB) vm.EVMRunner

	SubscribeChainHeadEvent(ch chan<- ChainHeadEvent) event.Subscription

	// Engine retrieves the chain's consensus engine.
	Engine() consensus.Engine

	// GetHeader returns the header corresponding to their hash.
	GetHeader(common.Hash, uint64) *types.Header

	GetVMConfig() *vm.Config
}

// TxPoolConfig are the configuration parameters of the transaction pool.
type TxPoolConfig struct {
	Locals    []common.Address // Addresses that should be treated by default as local
	NoLocals  bool             // Whether local transaction handling should be disabled
	Journal   string           // Journal of local transactions to survive node restarts
	Rejournal time.Duration    // Time interval to regenerate the local transaction journal

	PriceLimit uint64 // Minimum gas price to enforce for acceptance into the pool
	PriceBump  uint64 // Minimum price bump percentage to replace an already existing transaction (nonce)

	AccountSlots uint64 // Number of executable transaction slots guaranteed per account
	GlobalSlots  uint64 // Maximum number of executable transaction slots for all accounts
	AccountQueue uint64 // Maximum number of non-executable transaction slots permitted per account
	GlobalQueue  uint64 // Maximum number of non-executable transaction slots for all accounts

	Lifetime time.Duration // Maximum amount of time non-executable transaction are queued
}

// DefaultTxPoolConfig contains the default configurations for the transaction
// pool.
var DefaultTxPoolConfig = TxPoolConfig{
	Journal:   "transactions.rlp",
	Rejournal: time.Hour,

	PriceLimit: 0,
	PriceBump:  10,

	AccountSlots: 16,
	GlobalSlots:  4096 + 1024, // urgent + floating queue capacity with 4:1 ratio
	AccountQueue: 64,
	GlobalQueue:  1024,

	Lifetime: 3 * time.Hour,
}

// sanitize checks the provided user configurations and changes anything that's
// unreasonable or unworkable.
func (config *TxPoolConfig) sanitize() TxPoolConfig {
	conf := *config
	if conf.Rejournal < time.Second {
		log.Warn("Sanitizing invalid txpool journal time", "provided", conf.Rejournal, "updated", time.Second)
		conf.Rejournal = time.Second
	}
	if conf.PriceBump < 1 {
		log.Warn("Sanitizing invalid txpool price bump", "provided", conf.PriceBump, "updated", DefaultTxPoolConfig.PriceBump)
		conf.PriceBump = DefaultTxPoolConfig.PriceBump
	}
	if conf.AccountSlots < 1 {
		log.Warn("Sanitizing invalid txpool account slots", "provided", conf.AccountSlots, "updated", DefaultTxPoolConfig.AccountSlots)
		conf.AccountSlots = DefaultTxPoolConfig.AccountSlots
	}
	if conf.GlobalSlots < 1 {
		log.Warn("Sanitizing invalid txpool global slots", "provided", conf.GlobalSlots, "updated", DefaultTxPoolConfig.GlobalSlots)
		conf.GlobalSlots = DefaultTxPoolConfig.GlobalSlots
	}
	if conf.AccountQueue < 1 {
		log.Warn("Sanitizing invalid txpool account queue", "provided", conf.AccountQueue, "updated", DefaultTxPoolConfig.AccountQueue)
		conf.AccountQueue = DefaultTxPoolConfig.AccountQueue
	}
	if conf.GlobalQueue < 1 {
		log.Warn("Sanitizing invalid txpool global queue", "provided", conf.GlobalQueue, "updated", DefaultTxPoolConfig.GlobalQueue)
		conf.GlobalQueue = DefaultTxPoolConfig.GlobalQueue
	}
	if conf.Lifetime < 1 {
		log.Warn("Sanitizing invalid txpool lifetime", "provided", conf.Lifetime, "updated", DefaultTxPoolConfig.Lifetime)
		conf.Lifetime = DefaultTxPoolConfig.Lifetime
	}
	return conf
}

type txPoolContext struct {
	BlockContext
	*currency.CurrencyManager
}

// TxPool contains all currently known transactions. Transactions
// enter the pool when they are received from the network or submitted
// locally. They exit the pool when they are included in the blockchain.
//
// The pool separates processable transactions (which can be applied to the
// current state) and future transactions. Transactions move between those
// two states over time as they are received and processed.
type TxPool struct {
	config      TxPoolConfig
	chainconfig *params.ChainConfig
	chain       blockChain
	gasPrice    *big.Int
	txFeed      event.Feed
	scope       event.SubscriptionScope
	signer      types.Signer
	mu          sync.RWMutex

<<<<<<< HEAD
	istanbul bool // Fork indicator whether we are in the istanbul stage.
	donut    bool // Fork indicator for the Donut fork.
	eip2718  bool // Fork indicator whether we are using EIP-2718 type transactions.
	eip1559  bool // Fork indicator whether we are using EIP-1559 type transactions.
=======
	istanbul  bool // Fork indicator whether we are in the istanbul stage.
	donut     bool // Fork indicator for the Donut fork.
	eHardfork bool // Fork indicator for the E fork.
>>>>>>> ae053df9

	currentState    *state.StateDB // Current state in the blockchain head
	currentVMRunner vm.EVMRunner   // Current EVMRunner
	pendingNonces   *txNoncer      // Pending state tracking virtual nonces
	currentMaxGas   uint64         // Current gas limit for transaction caps
	currentCtx      atomic.Value   // Current block context (holds a txPoolContext)

	locals  *accountSet // Set of local transaction to exempt from eviction rules
	journal *txJournal  // Journal of local transaction to back up to disk

	pending map[common.Address]*txList   // All currently processable transactions
	queue   map[common.Address]*txList   // Queued but non-processable transactions
	beats   map[common.Address]time.Time // Last heartbeat from each known account
	all     *txLookup                    // All transactions to allow lookups
	priced  *txPricedList                // All transactions sorted by price. One heap per fee currency.

	chainHeadCh     chan ChainHeadEvent
	chainHeadSub    event.Subscription
	reqResetCh      chan *txpoolResetRequest
	reqPromoteCh    chan *accountSet
	queueTxEventCh  chan *types.Transaction
	reorgDoneCh     chan chan struct{}
	reorgShutdownCh chan struct{}  // requests shutdown of scheduleReorgLoop
	wg              sync.WaitGroup // tracks loop, scheduleReorgLoop
}

type txpoolResetRequest struct {
	oldHead, newHead *types.Header
}

// NewTxPool creates a new transaction pool to gather, sort and filter inbound
// transactions from the network.
func NewTxPool(config TxPoolConfig, chainconfig *params.ChainConfig, chain blockChain) *TxPool {
	// Sanitize the input to ensure no vulnerable gas prices are set
	config = (&config).sanitize()

	// Create the transaction pool with its initial settings
	pool := &TxPool{
		config:          config,
		chainconfig:     chainconfig,
		chain:           chain,
		signer:          types.LatestSigner(chainconfig),
		pending:         make(map[common.Address]*txList),
		queue:           make(map[common.Address]*txList),
		beats:           make(map[common.Address]time.Time),
		all:             newTxLookup(),
		chainHeadCh:     make(chan ChainHeadEvent, chainHeadChanSize),
		reqResetCh:      make(chan *txpoolResetRequest),
		reqPromoteCh:    make(chan *accountSet),
		queueTxEventCh:  make(chan *types.Transaction),
		reorgDoneCh:     make(chan chan struct{}),
		reorgShutdownCh: make(chan struct{}),
		gasPrice:        new(big.Int).SetUint64(config.PriceLimit),
	}
	pool.locals = newAccountSet(pool.signer)
	for _, addr := range config.Locals {
		log.Info("Setting new local account", "address", addr)
		pool.locals.add(addr)
	}

	pool.reset(nil, chain.CurrentBlock().Header())
	// TODO: Does this reordering cause a problem?
	// priced list depends on the current ctx which is set in reset
	pool.priced = newTxPricedList(pool.all, &pool.currentCtx)

	// Start the reorg loop early so it can handle requests generated during journal loading.
	pool.wg.Add(1)
	go pool.scheduleReorgLoop()

	// If local transactions and journaling is enabled, load from disk
	if !config.NoLocals && config.Journal != "" {
		pool.journal = newTxJournal(config.Journal)

		if err := pool.journal.load(pool.AddLocals); err != nil {
			log.Warn("Failed to load transaction journal", "err", err)
		}
		if err := pool.journal.rotate(pool.local()); err != nil {
			log.Warn("Failed to rotate transaction journal", "err", err)
		}
	}

	// Subscribe events from blockchain and start the main event loop.
	pool.chainHeadSub = pool.chain.SubscribeChainHeadEvent(pool.chainHeadCh)
	pool.wg.Add(1)
	go pool.loop()

	return pool
}

// loop is the transaction pool's main event loop, waiting for and reacting to
// outside blockchain events as well as for various reporting and transaction
// eviction events.
func (pool *TxPool) loop() {
	defer pool.wg.Done()

	var (
		prevPending, prevQueued, prevStales int
		// Start the stats reporting and transaction eviction tickers
		report  = time.NewTicker(statsReportInterval)
		evict   = time.NewTicker(evictionInterval)
		journal = time.NewTicker(pool.config.Rejournal)
		// Track the previous head headers for transaction reorgs
		head = pool.chain.CurrentBlock()
	)
	defer report.Stop()
	defer evict.Stop()
	defer journal.Stop()

	for {
		select {
		// Handle ChainHeadEvent
		case ev := <-pool.chainHeadCh:
			if ev.Block != nil {
				pool.requestReset(head.Header(), ev.Block.Header())
				head = ev.Block
			}

		// System shutdown.
		case <-pool.chainHeadSub.Err():
			close(pool.reorgShutdownCh)
			return

		// Handle stats reporting ticks
		case <-report.C:
			pool.mu.RLock()
			pending, queued := pool.stats()
			stales := pool.priced.stales
			pool.mu.RUnlock()

			if pending != prevPending || queued != prevQueued || stales != prevStales {
				log.Debug("Transaction pool status report", "executable", pending, "queued", queued, "stales", stales)
				prevPending, prevQueued, prevStales = pending, queued, stales
			}

		// Handle inactive account transaction eviction
		case <-evict.C:
			pool.mu.Lock()
			for addr := range pool.queue {
				// Skip local transactions from the eviction mechanism
				if pool.locals.contains(addr) {
					continue
				}
				// Any non-locals old enough should be removed
				if time.Since(pool.beats[addr]) > pool.config.Lifetime {
					list := pool.queue[addr].Flatten()
					for _, tx := range list {
						pool.removeTx(tx.Hash(), true)
					}
					queuedEvictionMeter.Mark(int64(len(list)))
				}
			}
			pool.mu.Unlock()

		// Handle local transaction journal rotation
		case <-journal.C:
			if pool.journal != nil {
				pool.mu.Lock()
				if err := pool.journal.rotate(pool.local()); err != nil {
					log.Warn("Failed to rotate local tx journal", "err", err)
				}
				pool.mu.Unlock()
			}
		}
	}
}

// Stop terminates the transaction pool.
func (pool *TxPool) Stop() {
	// Unsubscribe all subscriptions registered from txpool
	pool.scope.Close()

	// Unsubscribe subscriptions registered from blockchain
	pool.chainHeadSub.Unsubscribe()
	pool.wg.Wait()

	if pool.journal != nil {
		pool.journal.close()
	}
	log.Info("Transaction pool stopped")
}

// SubscribeNewTxsEvent registers a subscription of NewTxsEvent and
// starts sending event to the given channel.
func (pool *TxPool) SubscribeNewTxsEvent(ch chan<- NewTxsEvent) event.Subscription {
	return pool.scope.Track(pool.txFeed.Subscribe(ch))
}

// GasPrice returns the current gas price enforced by the transaction pool.
func (pool *TxPool) GasPrice() *big.Int {
	pool.mu.RLock()
	defer pool.mu.RUnlock()

	return new(big.Int).Set(pool.gasPrice)
}

// SetGasPrice updates the minimum price required by the transaction pool for a
// new transaction, and drops all transactions below this threshold.
func (pool *TxPool) SetGasPrice(price *big.Int) {
	pool.mu.Lock()
	defer pool.mu.Unlock()

	old := pool.gasPrice
	pool.gasPrice = price
	// if the min miner fee increased, remove transactions below the new threshold
	if price.Cmp(old) > 0 {
		// pool.priced is sorted by GasFeeCap, so we have to iterate through pool.all instead
		drop := pool.all.RemotesBelowTip(price)
		for _, tx := range drop {
			pool.removeTx(tx.Hash(), false)
		}
		pool.priced.Removed(len(drop))
	}

	log.Info("Transaction pool price threshold updated", "price", price)
}

// setGasLimit updates the maximum allowed gas for a new transaction in the
// pool, and drops all transactions above this threshold.
//
// DO NOT USE, ONLY FOR TESTING
func (pool *TxPool) setGasLimit(gasLimit uint64) {
	pool.mu.Lock()
	defer pool.mu.Unlock()

	pool.currentMaxGas = gasLimit
	pool.demoteUnexecutables()

	for _, list := range pool.queue {
		rm, _ := list.FilterOnGasLimit(gasLimit)
		for _, tx := range rm {
			pool.removeTx(tx.Hash(), false)
		}
	}
}

// handleDonutActivation removes from the pool all transactions without EIP-155 replay protection
func (pool *TxPool) handleDonutActivation() {
	toRemove := make(map[common.Hash]struct{})
	pool.all.Range(func(hash common.Hash, tx *types.Transaction, _ bool) bool {
		if !tx.Protected() {
			toRemove[hash] = struct{}{}
		}
		return true
	}, true, true)
	for hash := range toRemove {
		pool.removeTx(hash, true)
	}
}

// Nonce returns the next nonce of an account, with all transactions executable
// by the pool already applied on top.
func (pool *TxPool) Nonce(addr common.Address) uint64 {
	pool.mu.RLock()
	defer pool.mu.RUnlock()

	return pool.pendingNonces.get(addr)
}

// Stats retrieves the current pool stats, namely the number of pending and the
// number of queued (non-executable) transactions.
func (pool *TxPool) Stats() (int, int) {
	pool.mu.RLock()
	defer pool.mu.RUnlock()

	return pool.stats()
}

// stats retrieves the current pool stats, namely the number of pending and the
// number of queued (non-executable) transactions.
func (pool *TxPool) stats() (int, int) {
	pending := 0
	for _, list := range pool.pending {
		pending += list.Len()
	}
	queued := 0
	for _, list := range pool.queue {
		queued += list.Len()
	}
	return pending, queued
}

// Content retrieves the data content of the transaction pool, returning all the
// pending as well as queued transactions, grouped by account and sorted by nonce.
func (pool *TxPool) Content() (map[common.Address]types.Transactions, map[common.Address]types.Transactions) {
	pool.mu.Lock()
	defer pool.mu.Unlock()

	pending := make(map[common.Address]types.Transactions)
	for addr, list := range pool.pending {
		pending[addr] = list.Flatten()
	}
	queued := make(map[common.Address]types.Transactions)
	for addr, list := range pool.queue {
		queued[addr] = list.Flatten()
	}
	return pending, queued
}

// ContentFrom retrieves the data content of the transaction pool, returning the
// pending as well as queued transactions of this address, grouped by nonce.
func (pool *TxPool) ContentFrom(addr common.Address) (types.Transactions, types.Transactions) {
	pool.mu.RLock()
	defer pool.mu.RUnlock()

	var pending types.Transactions
	if list, ok := pool.pending[addr]; ok {
		pending = list.Flatten()
	}
	var queued types.Transactions
	if list, ok := pool.queue[addr]; ok {
		queued = list.Flatten()
	}
	return pending, queued
}

// Pending retrieves all currently processable transactions, grouped by origin
// account and sorted by nonce. The returned transaction set is a copy and can be
// freely modified by calling code.
//
// The enforceTips parameter can be used to do an extra filtering on the pending
// transactions and only return those whose **effective** tip is large enough in
// the next pending execution environment.
func (pool *TxPool) Pending(enforceTips bool) (map[common.Address]types.Transactions, error) {
	pool.mu.Lock()
	defer pool.mu.Unlock()

	pending := make(map[common.Address]types.Transactions)
	for addr, list := range pool.pending {
		txs := list.Flatten()

		// If the miner requests tip enforcement, cap the lists now
		if enforceTips && !pool.locals.contains(addr) {
			for i, tx := range txs {
				if tx.EffectiveGasTipIntCmp(pool.gasPrice, pool.priced.urgent.baseFee) < 0 {
					txs = txs[:i]
					break
				}
			}
		}
		if len(txs) > 0 {
			pending[addr] = txs
		}
	}
	return pending, nil
}

// Locals retrieves the accounts currently considered local by the pool.
func (pool *TxPool) Locals() []common.Address {
	pool.mu.Lock()
	defer pool.mu.Unlock()

	return pool.locals.flatten()
}

// local retrieves all currently known local transactions, grouped by origin
// account and sorted by nonce. The returned transaction set is a copy and can be
// freely modified by calling code.
func (pool *TxPool) local() map[common.Address]types.Transactions {
	txs := make(map[common.Address]types.Transactions)
	for addr := range pool.locals.accounts {
		if pending := pool.pending[addr]; pending != nil {
			txs[addr] = append(txs[addr], pending.Flatten()...)
		}
		if queued := pool.queue[addr]; queued != nil {
			txs[addr] = append(txs[addr], queued.Flatten()...)
		}
	}
	return txs
}

func (pool *TxPool) ctx() *txPoolContext {
	ctx := pool.currentCtx.Load().(txPoolContext)
	return &ctx
}

// validateTx checks whether a transaction is valid according to the consensus
// rules and adheres to some heuristic limits of the local node (price and size).
func (pool *TxPool) validateTx(tx *types.Transaction, local bool) error {
	if pool.donut && !tx.Protected() {
		return ErrUnprotectedTransaction
	}
	if tx.EthCompatible() && !pool.donut {
		return ErrEthCompatibleTransactionsNotSupported
	}
	if err := tx.CheckEthCompatibility(); err != nil {
		return err
	}

	// Accept only legacy transactions until EIP-2718/2930 activates.
	if !pool.eip2718 && tx.Type() != types.LegacyTxType {
		return ErrTxTypeNotSupported
	}
	// Reject dynamic fee transactions until EIP-1559 activates.
	if !pool.eip1559 && tx.Type() == types.DynamicFeeTxType {
		return ErrTxTypeNotSupported
	}
	// Reject transactions over defined size to prevent DOS attacks
	if uint64(tx.Size()) > txMaxSize {
		return ErrOversizedData
	}
	// Transactions can't be negative. This may never happen using RLP decoded
	// transactions but may occur if you create a transaction using the RPC.
	if tx.Value().Sign() < 0 {
		return ErrNegativeValue
	}
	// Ensure the transaction doesn't exceed the current block limit gas.
	if pool.currentMaxGas < tx.Gas() {
		log.Debug("max gas limit exceeded", "pool.currentMaxGas", pool.currentMaxGas, "tx.Gas()", tx.Gas())
		return ErrGasLimit
	}
	// Sanity check for extremely large numbers
	if tx.GasFeeCap().BitLen() > 256 {
		return ErrFeeCapVeryHigh
	}
	if tx.GasTipCap().BitLen() > 256 {
		return ErrTipVeryHigh
	}
	// Ensure gasFeeCap is greater than or equal to gasTipCap.
	if tx.GasFeeCapIntCmp(tx.GasTipCap()) < 0 {
		return ErrTipAboveFeeCap
	}
	// Make sure the transaction is signed properly.
	from, err := types.Sender(pool.signer, tx)
	if err != nil {
		return ErrInvalidSender
	}

	isWhitelisted := pool.ctx().IsWhitelisted(tx.FeeCurrency())
	if !isWhitelisted {
		return ErrNonWhitelistedFeeCurrency
	}

	// Drop non-local transactions under our own minimal accepted gas price or tip
	if !local && pool.ctx().CmpValues(tx.GasTipCap(), tx.FeeCurrency(), pool.gasPrice, nil) < 0 {
		return ErrUnderpriced
	}
	// Ensure the transaction adheres to nonce ordering
	if pool.currentState.GetNonce(from) > tx.Nonce() {
		return ErrNonceTooLow
	}
	// Transactor should have enough funds to cover the costs
	err = ValidateTransactorBalanceCoversTx(tx, from, pool.currentState, pool.currentVMRunner, pool.eHardfork)
	if err != nil {
		return err
	}

	// Ensure the transaction has more gas than the basic tx fee.
	intrGas, err := IntrinsicGas(tx.Data(), tx.AccessList(), tx.To() == nil, tx.FeeCurrency(), pool.ctx().GetIntrinsicGasForAlternativeFeeCurrency(), pool.istanbul)
	if err != nil {
		log.Debug("validateTx gas less than intrinsic gas", "intrGas", intrGas, "err", err)
		return err
	}
	if tx.Gas() < intrGas {
		log.Debug("validateTx gas less than intrinsic gas", "tx.Gas", tx.Gas(), "intrinsic Gas", intrGas)
		return ErrIntrinsicGas
	}

	return nil
}

// add validates a transaction and inserts it into the non-executable queue for later
// pending promotion and execution. If the transaction is a replacement for an already
// pending or queued one, it overwrites the previous transaction if its price is higher.
//
// If a newly added transaction is marked as local, its sending account will be
// be added to the allowlist, preventing any associated transaction from being dropped
// out of the pool due to pricing constraints.
func (pool *TxPool) add(tx *types.Transaction, local bool) (replaced bool, err error) {
	// If the transaction is already known, discard it
	hash := tx.Hash()
	if pool.all.Get(hash) != nil {
		log.Trace("Discarding already known transaction", "hash", hash)
		knownTxMeter.Mark(1)
		return false, ErrAlreadyKnown
	}
	// Make the local flag. If it's from local source or it's from the network but
	// the sender is marked as local previously, treat it as the local transaction.
	isLocal := local || pool.locals.containsTx(tx)

	// If the transaction fails basic validation, discard it
	if err := pool.validateTx(tx, isLocal); err != nil {
		log.Trace("Discarding invalid transaction", "hash", hash, "err", err)
		invalidTxMeter.Mark(1)
		return false, err
	}
	// If the transaction pool is full, discard underpriced transactions
	if uint64(pool.all.Slots()+numSlots(tx)) > pool.config.GlobalSlots+pool.config.GlobalQueue {
		// If the new transaction is underpriced, don't accept it
		if !isLocal && pool.priced.Underpriced(tx) {
			log.Trace("Discarding underpriced transaction", "hash", hash, "gasTipCap", tx.GasTipCap(), "gasFeeCap", tx.GasFeeCap())
			underpricedTxMeter.Mark(1)
			return false, ErrUnderpriced
		}
		// New transaction is better than our worse ones, make room for it.
		// If it's a local transaction, forcibly discard all available transactions.
		// Otherwise if we can't make enough room for new one, abort the operation.
		drop, success := pool.priced.Discard(pool.all.Slots()-int(pool.config.GlobalSlots+pool.config.GlobalQueue)+numSlots(tx), isLocal)

		// Special case, we still can't make the room for the new remote one.
		if !isLocal && !success {
			log.Trace("Discarding overflown transaction", "hash", hash)
			overflowedTxMeter.Mark(1)
			return false, ErrTxPoolOverflow
		}
		// Kick out the underpriced remote transactions.
		for _, tx := range drop {
			log.Trace("Discarding freshly underpriced transaction", "hash", tx.Hash(), "gasTipCap", tx.GasTipCap(), "gasFeeCap", tx.GasFeeCap())
			underpricedTxMeter.Mark(1)
			pool.removeTx(tx.Hash(), false)
		}
	}
	// Try to replace an existing transaction in the pending pool
	from, _ := types.Sender(pool.signer, tx) // already validated
	if list := pool.pending[from]; list != nil && list.Overlaps(tx) {

		// Nonce already pending, check if required price bump is met
		inserted, old := list.Add(tx, pool.config.PriceBump)
		if !inserted {
			pendingDiscardMeter.Mark(1)
			return false, ErrReplaceUnderpriced
		}
		// New transaction is better, replace old one
		if old != nil {
			pool.all.Remove(old.Hash())
			pool.priced.Removed(1)
			pendingReplaceMeter.Mark(1)
		}
		pool.all.Add(tx, isLocal)
		pool.priced.Put(tx, isLocal)
		pool.journalTx(from, tx)
		pool.queueTxEvent(tx)
		log.Trace("Pooled new executable transaction", "hash", hash, "from", from, "to", tx.To())

		// Successful promotion, bump the heartbeat
		pool.beats[from] = time.Now()
		return old != nil, nil
	}
	// New transaction isn't replacing a pending one, push into queue
	replaced, err = pool.enqueueTx(hash, tx, isLocal, true)
	if err != nil {
		return false, err
	}
	// Mark local addresses and journal local transactions
	if local && !pool.locals.contains(from) {
		log.Info("Setting new local account", "address", from)
		pool.locals.add(from)
		pool.priced.Removed(pool.all.RemoteToLocals(pool.locals)) // Migrate the remotes if it's marked as local first time.
	}
	if isLocal {
		localGauge.Inc(1)
	}
	pool.journalTx(from, tx)

	log.Trace("Pooled new future transaction", "hash", hash, "from", from, "to", tx.To())
	return replaced, nil
}

// enqueueTx inserts a new transaction into the non-executable transaction queue.
//
// Note, this method assumes the pool lock is held!
func (pool *TxPool) enqueueTx(hash common.Hash, tx *types.Transaction, local bool, addAll bool) (bool, error) {
	// Try to insert the transaction into the future queue
	from, _ := types.Sender(pool.signer, tx) // already validated
	if pool.queue[from] == nil {
		pool.queue[from] = newTxList(false, &pool.currentCtx)
	}
	inserted, old := pool.queue[from].Add(tx, pool.config.PriceBump)
	if !inserted {
		// An older transaction was better, discard this
		queuedDiscardMeter.Mark(1)
		return false, ErrReplaceUnderpriced
	}
	// Discard any previous transaction and mark this
	if old != nil {
		pool.all.Remove(old.Hash())
		pool.priced.Removed(1)
		queuedReplaceMeter.Mark(1)
	} else {
		// Nothing was replaced, bump the queued counter
		queuedGauge.Inc(1)
	}
	// If the transaction isn't in lookup set but it's expected to be there,
	// show the error log.
	if pool.all.Get(hash) == nil && !addAll {
		log.Error("Missing transaction in lookup set, please report the issue", "hash", hash)
	}
	if addAll {
		pool.all.Add(tx, local)
		pool.priced.Put(tx, local)
	}
	// If we never record the heartbeat, do it right now.
	if _, exist := pool.beats[from]; !exist {
		pool.beats[from] = time.Now()
	}
	// If we never record the heartbeat, do it right now.
	if _, exist := pool.beats[from]; !exist {
		pool.beats[from] = time.Now()
	}
	return old != nil, nil
}

// journalTx adds the specified transaction to the local disk journal if it is
// deemed to have been sent from a local account.
func (pool *TxPool) journalTx(from common.Address, tx *types.Transaction) {
	// Only journal if it's enabled and the transaction is local
	if pool.journal == nil || !pool.locals.contains(from) {
		return
	}
	if err := pool.journal.insert(tx); err != nil {
		log.Warn("Failed to journal local transaction", "err", err)
	}
}

// promoteTx adds a transaction to the pending (processable) list of transactions
// and returns whether it was inserted or an older was better.
//
// Note, this method assumes the pool lock is held!
func (pool *TxPool) promoteTx(addr common.Address, hash common.Hash, tx *types.Transaction) bool {
	// Try to insert the transaction into the pending queue
	if pool.pending[addr] == nil {
		pool.pending[addr] = newTxList(true, &pool.currentCtx)
	}
	list := pool.pending[addr]

	inserted, old := list.Add(tx, pool.config.PriceBump)
	if !inserted {
		// An older transaction was better, discard this
		pool.all.Remove(hash)
		pool.priced.Removed(1)
		pendingDiscardMeter.Mark(1)
		return false
	}
	// Otherwise discard any previous transaction and mark this
	if old != nil {
		pool.all.Remove(old.Hash())
		pool.priced.Removed(1)
		pendingReplaceMeter.Mark(1)
	} else {
		// Nothing was replaced, bump the pending counter
		pendingGauge.Inc(1)
	}
	// Set the potentially new pending nonce and notify any subsystems of the new tx
	pool.pendingNonces.set(addr, tx.Nonce()+1)

	// Successful promotion, bump the heartbeat
	pool.beats[addr] = time.Now()
	return true
}

// AddLocals enqueues a batch of transactions into the pool if they are valid, marking the
// senders as a local ones, ensuring they go around the local pricing constraints.
//
// This method is used to add transactions from the RPC API and performs synchronous pool
// reorganization and event propagation.
func (pool *TxPool) AddLocals(txs []*types.Transaction) []error {
	return pool.addTxs(txs, !pool.config.NoLocals, true)
}

// AddLocal enqueues a single local transaction into the pool if it is valid. This is
// a convenience wrapper aroundd AddLocals.
func (pool *TxPool) AddLocal(tx *types.Transaction) error {
	errs := pool.AddLocals([]*types.Transaction{tx})
	return errs[0]
}

// AddRemotes enqueues a batch of transactions into the pool if they are valid. If the
// senders are not among the locally tracked ones, full pricing constraints will apply.
//
// This method is used to add transactions from the p2p network and does not wait for pool
// reorganization and internal event propagation.
func (pool *TxPool) AddRemotes(txs []*types.Transaction) []error {
	return pool.addTxs(txs, false, false)
}

// This is like AddRemotes, but waits for pool reorganization. Tests use this method.
func (pool *TxPool) AddRemotesSync(txs []*types.Transaction) []error {
	return pool.addTxs(txs, false, true)
}

// This is like AddRemotes with a single transaction, but waits for pool reorganization. Tests use this method.
func (pool *TxPool) addRemoteSync(tx *types.Transaction) error {
	errs := pool.AddRemotesSync([]*types.Transaction{tx})
	return errs[0]
}

// AddRemote enqueues a single transaction into the pool if it is valid. This is a convenience
// wrapper around AddRemotes.
//
// Deprecated: use AddRemotes
func (pool *TxPool) AddRemote(tx *types.Transaction) error {
	errs := pool.AddRemotes([]*types.Transaction{tx})
	return errs[0]
}

// addTxs attempts to queue a batch of transactions if they are valid.
func (pool *TxPool) addTxs(txs []*types.Transaction, local, sync bool) []error {
	// Filter out known ones without obtaining the pool lock or recovering signatures
	var (
		errs = make([]error, len(txs))
		news = make([]*types.Transaction, 0, len(txs))
	)
	for i, tx := range txs {
		// If the transaction is known, pre-set the error slot
		if pool.all.Get(tx.Hash()) != nil {
			errs[i] = ErrAlreadyKnown
			knownTxMeter.Mark(1)
			continue
		}
		// Exclude transactions with invalid signatures as soon as
		// possible and cache senders in transactions before
		// obtaining lock
		_, err := types.Sender(pool.signer, tx)
		if err != nil {
			errs[i] = ErrInvalidSender
			invalidTxMeter.Mark(1)
			continue
		}
		// Accumulate all unknown transactions for deeper processing
		news = append(news, tx)
	}
	if len(news) == 0 {
		return errs
	}

	// Process all the new transaction and merge any errors into the original slice
	pool.mu.Lock()
	newErrs, dirtyAddrs := pool.addTxsLocked(news, local)
	pool.mu.Unlock()

	var nilSlot = 0
	for _, err := range newErrs {
		for errs[nilSlot] != nil {
			nilSlot++
		}
		errs[nilSlot] = err
		nilSlot++
	}
	// Reorg the pool internals if needed and return
	done := pool.requestPromoteExecutables(dirtyAddrs)
	if sync {
		<-done
	}
	return errs
}

// addTxsLocked attempts to queue a batch of transactions if they are valid.
// The transaction pool lock must be held.
func (pool *TxPool) addTxsLocked(txs []*types.Transaction, local bool) ([]error, *accountSet) {
	dirty := newAccountSet(pool.signer)
	errs := make([]error, len(txs))
	for i, tx := range txs {
		replaced, err := pool.add(tx, local)
		errs[i] = err
		if err == nil && !replaced {
			dirty.addTx(tx)
		}
	}
	validTxMeter.Mark(int64(len(dirty.accounts)))
	return errs, dirty
}

// Status returns the status (unknown/pending/queued) of a batch of transactions
// identified by their hashes.
func (pool *TxPool) Status(hashes []common.Hash) []TxStatus {
	status := make([]TxStatus, len(hashes))
	for i, hash := range hashes {
		tx := pool.Get(hash)
		if tx == nil {
			continue
		}
		from, _ := types.Sender(pool.signer, tx) // already validated
		pool.mu.RLock()
		if txList := pool.pending[from]; txList != nil && txList.txs.items[tx.Nonce()] != nil {
			status[i] = TxStatusPending
		} else if txList := pool.queue[from]; txList != nil && txList.txs.items[tx.Nonce()] != nil {
			status[i] = TxStatusQueued
		}
		// implicit else: the tx may have been included into a block between
		// checking pool.Get and obtaining the lock. In that case, TxStatusUnknown is correct
		pool.mu.RUnlock()
	}
	return status
}

// Get returns a transaction if it is contained in the pool and nil otherwise.
func (pool *TxPool) Get(hash common.Hash) *types.Transaction {
	return pool.all.Get(hash)
}

// Has returns an indicator whether txpool has a transaction cached with the
// given hash.
func (pool *TxPool) Has(hash common.Hash) bool {
	return pool.all.Get(hash) != nil
}

// removeTx removes a single transaction from the queue, moving all subsequent
// transactions back to the future queue.
func (pool *TxPool) removeTx(hash common.Hash, outofbound bool) {
	// Fetch the transaction we wish to delete
	tx := pool.all.Get(hash)
	if tx == nil {
		return
	}
	addr, _ := types.Sender(pool.signer, tx) // already validated during insertion

	// Remove it from the list of known transactions
	pool.all.Remove(hash)
	if outofbound {
		pool.priced.Removed(1)
	}
	if pool.locals.contains(addr) {
		localGauge.Dec(1)
	}
	// Remove the transaction from the pending lists and reset the account nonce
	if pending := pool.pending[addr]; pending != nil {
		if removed, invalids := pending.Remove(tx); removed {
			// If no more pending transactions are left, remove the list
			if pending.Empty() {
				delete(pool.pending, addr)
			}
			// Postpone any invalidated transactions
			for _, tx := range invalids {
				// Internal shuffle shouldn't touch the lookup set.
				pool.enqueueTx(tx.Hash(), tx, false, false)
			}
			// Update the account nonce if needed
			pool.pendingNonces.setIfLower(addr, tx.Nonce())
			// Reduce the pending counter
			pendingGauge.Dec(int64(1 + len(invalids)))
			return
		}
	}
	// Transaction is in the future queue
	if future := pool.queue[addr]; future != nil {
		if removed, _ := future.Remove(tx); removed {
			// Reduce the queued counter
			queuedGauge.Dec(1)
		}
		if future.Empty() {
			delete(pool.queue, addr)
			delete(pool.beats, addr)
		}
	}
}

// requestReset requests a pool reset to the new head block.
// The returned channel is closed when the reset has occurred.
func (pool *TxPool) requestReset(oldHead *types.Header, newHead *types.Header) chan struct{} {
	select {
	case pool.reqResetCh <- &txpoolResetRequest{oldHead, newHead}:
		return <-pool.reorgDoneCh
	case <-pool.reorgShutdownCh:
		return pool.reorgShutdownCh
	}
}

// requestPromoteExecutables requests transaction promotion checks for the given addresses.
// The returned channel is closed when the promotion checks have occurred.
func (pool *TxPool) requestPromoteExecutables(set *accountSet) chan struct{} {
	select {
	case pool.reqPromoteCh <- set:
		return <-pool.reorgDoneCh
	case <-pool.reorgShutdownCh:
		return pool.reorgShutdownCh
	}
}

// queueTxEvent enqueues a transaction event to be sent in the next reorg run.
func (pool *TxPool) queueTxEvent(tx *types.Transaction) {
	select {
	case pool.queueTxEventCh <- tx:
	case <-pool.reorgShutdownCh:
	}
}

// scheduleReorgLoop schedules runs of reset and promoteExecutables. Code above should not
// call those methods directly, but request them being run using requestReset and
// requestPromoteExecutables instead.
func (pool *TxPool) scheduleReorgLoop() {
	defer pool.wg.Done()

	var (
		curDone       chan struct{} // non-nil while runReorg is active
		nextDone      = make(chan struct{})
		launchNextRun bool
		reset         *txpoolResetRequest
		dirtyAccounts *accountSet
		queuedEvents  = make(map[common.Address]*txSortedMap)
	)
	for {
		// Launch next background reorg if needed
		if curDone == nil && launchNextRun {
			// Run the background reorg and announcements
			go pool.runReorg(nextDone, reset, dirtyAccounts, queuedEvents)

			// Prepare everything for the next round of reorg
			curDone, nextDone = nextDone, make(chan struct{})
			launchNextRun = false

			reset, dirtyAccounts = nil, nil
			queuedEvents = make(map[common.Address]*txSortedMap)
		}

		select {
		case req := <-pool.reqResetCh:
			// Reset request: update head if request is already pending.
			if reset == nil {
				reset = req
			} else {
				reset.newHead = req.newHead
			}
			launchNextRun = true
			pool.reorgDoneCh <- nextDone

		case req := <-pool.reqPromoteCh:
			// Promote request: update address set if request is already pending.
			if dirtyAccounts == nil {
				dirtyAccounts = req
			} else {
				dirtyAccounts.merge(req)
			}
			launchNextRun = true
			pool.reorgDoneCh <- nextDone

		case tx := <-pool.queueTxEventCh:
			// Queue up the event, but don't schedule a reorg. It's up to the caller to
			// request one later if they want the events sent.
			addr, _ := types.Sender(pool.signer, tx)
			if _, ok := queuedEvents[addr]; !ok {
				queuedEvents[addr] = newTxSortedMap()
			}
			queuedEvents[addr].Put(tx)

		case <-curDone:
			curDone = nil

		case <-pool.reorgShutdownCh:
			// Wait for current run to finish.
			if curDone != nil {
				<-curDone
			}
			close(nextDone)
			return
		}
	}
}

// runReorg runs reset and promoteExecutables on behalf of scheduleReorgLoop.
func (pool *TxPool) runReorg(done chan struct{}, reset *txpoolResetRequest, dirtyAccounts *accountSet, events map[common.Address]*txSortedMap) {
	defer close(done)

	var promoteAddrs []common.Address
	if dirtyAccounts != nil && reset == nil {
		// Only dirty accounts need to be promoted, unless we're resetting.
		// For resets, all addresses in the tx queue will be promoted and
		// the flatten operation can be avoided.
		promoteAddrs = dirtyAccounts.flatten()
	}
	pool.mu.Lock()
	if reset != nil {
		// Reset from the old head to the new, rescheduling any reorged transactions
		pool.reset(reset.oldHead, reset.newHead)

		// Nonces were reset, discard any events that became stale
		for addr := range events {
			events[addr].Forward(pool.pendingNonces.get(addr))
			if events[addr].Len() == 0 {
				delete(events, addr)
			}
		}
		// Reset needs promote for all addresses
		promoteAddrs = make([]common.Address, 0, len(pool.queue))
		for addr := range pool.queue {
			promoteAddrs = append(promoteAddrs, addr)
		}
	}
	// Check for pending transactions for every account that sent new ones
	promoted := pool.promoteExecutables(promoteAddrs)

	// If a new block appeared, validate the pool of pending transactions. This will
	// remove any transaction that has been included in the block or was invalidated
	// because of another transaction (e.g. higher gas price).
	if reset != nil {
		pool.demoteUnexecutables()
		if reset.newHead != nil && pool.chainconfig.IsEHardfork(new(big.Int).Add(reset.newHead.Number, big.NewInt(1))) {
			// pendingBaseFee := misc.CalcBaseFee(pool.chainconfig, reset.newHead)
			// TODO(joshua): Set GPM & currency conversion here
			pool.priced.SetBaseFee(nil)
		}
	}
	// Ensure pool.queue and pool.pending sizes stay within the configured limits.
	pool.truncatePending()
	pool.truncateQueue()

	// Update all accounts to the latest known pending nonce
	for addr, list := range pool.pending {
		highestPending := list.LastElement()
		pool.pendingNonces.set(addr, highestPending.Nonce()+1)
	}
	pool.mu.Unlock()

	// Notify subsystems for newly added transactions
	for _, tx := range promoted {
		addr, _ := types.Sender(pool.signer, tx)
		if _, ok := events[addr]; !ok {
			events[addr] = newTxSortedMap()
		}
		events[addr].Put(tx)
	}
	if len(events) > 0 {
		var txs []*types.Transaction
		for _, set := range events {
			txs = append(txs, set.Flatten()...)
		}
		pool.txFeed.Send(NewTxsEvent{txs})
	}
}

// reset retrieves the current state of the blockchain and ensures the content
// of the transaction pool is valid with regard to the chain state.
func (pool *TxPool) reset(oldHead, newHead *types.Header) {
	// If we're reorging an old state, reinject all dropped transactions
	var reinject types.Transactions

	if oldHead != nil && oldHead.Hash() != newHead.ParentHash {
		// If the reorg is too deep, avoid doing it (will happen during fast sync)
		oldNum := oldHead.Number.Uint64()
		newNum := newHead.Number.Uint64()

		if depth := uint64(math.Abs(float64(oldNum) - float64(newNum))); depth > 64 {
			log.Debug("Skipping deep transaction reorg", "depth", depth)
		} else {
			// Reorg seems shallow enough to pull in all transactions into memory
			var discarded, included types.Transactions
			var (
				rem = pool.chain.GetBlock(oldHead.Hash(), oldHead.Number.Uint64())
				add = pool.chain.GetBlock(newHead.Hash(), newHead.Number.Uint64())
			)
			if rem == nil {
				// This can happen if a setHead is performed, where we simply discard the old
				// head from the chain.
				// If that is the case, we don't have the lost transactions any more, and
				// there's nothing to add
				if newNum >= oldNum {
					// If we reorged to a same or higher number, then it's not a case of setHead
					log.Warn("Transaction pool reset with missing oldhead",
						"old", oldHead.Hash(), "oldnum", oldNum, "new", newHead.Hash(), "newnum", newNum)
					return
				}
				// If the reorg ended up on a lower number, it's indicative of setHead being the cause
				log.Debug("Skipping transaction reset caused by setHead",
					"old", oldHead.Hash(), "oldnum", oldNum, "new", newHead.Hash(), "newnum", newNum)
				// We still need to update the current state s.th. the lost transactions can be readded by the user
			} else {
				for rem.NumberU64() > add.NumberU64() {
					discarded = append(discarded, rem.Transactions()...)
					if rem = pool.chain.GetBlock(rem.ParentHash(), rem.NumberU64()-1); rem == nil {
						log.Error("Unrooted old chain seen by tx pool", "block", oldHead.Number, "hash", oldHead.Hash())
						return
					}
				}
				for add.NumberU64() > rem.NumberU64() {
					included = append(included, add.Transactions()...)
					if add = pool.chain.GetBlock(add.ParentHash(), add.NumberU64()-1); add == nil {
						log.Error("Unrooted new chain seen by tx pool", "block", newHead.Number, "hash", newHead.Hash())
						return
					}
				}
				for rem.Hash() != add.Hash() {
					discarded = append(discarded, rem.Transactions()...)
					if rem = pool.chain.GetBlock(rem.ParentHash(), rem.NumberU64()-1); rem == nil {
						log.Error("Unrooted old chain seen by tx pool", "block", oldHead.Number, "hash", oldHead.Hash())
						return
					}
					included = append(included, add.Transactions()...)
					if add = pool.chain.GetBlock(add.ParentHash(), add.NumberU64()-1); add == nil {
						log.Error("Unrooted new chain seen by tx pool", "block", newHead.Number, "hash", newHead.Hash())
						return
					}
				}
				reinject = types.TxDifference(discarded, included)
			}
		}
	}
	// Initialize the internal state to the current head
	if newHead == nil {
		newHead = pool.chain.CurrentBlock().Header() // Special case during testing
	}
	statedb, err := pool.chain.StateAt(newHead.Root)
	if err != nil {
		log.Error("Failed to reset txpool state", "err", err)
		return
	}
	pool.currentState = statedb
	pool.pendingNonces = newTxNoncer(statedb)

	pool.currentVMRunner = pool.chain.NewEVMRunner(newHead, statedb)
	pool.currentMaxGas = blockchain_parameters.GetBlockGasLimitOrDefault(pool.currentVMRunner)
	// atomic store of the new txPoolContext
	newCtx := txPoolContext{
		NewBlockContext(pool.currentVMRunner),
		currency.NewManager(pool.currentVMRunner),
	}
	pool.currentCtx.Store(newCtx)

	// Inject any transactions discarded due to reorgs
	log.Debug("Reinjecting stale transactions", "count", len(reinject))
	senderCacher.recover(pool.signer, reinject)
	pool.addTxsLocked(reinject, false)

	// Update all fork indicator by next pending block number.
	next := new(big.Int).Add(newHead.Number, big.NewInt(1))
	wasDonut := pool.donut
	pool.istanbul = pool.chainconfig.IsIstanbul(next)
	pool.donut = pool.chainconfig.IsDonut(next)
	if pool.donut && !wasDonut {
		pool.handleDonutActivation()
	}
<<<<<<< HEAD
	pool.eip2718 = pool.chainconfig.IsEHardfork(next)
	pool.eip1559 = pool.chainconfig.IsEHardfork(next)
=======
	pool.eHardfork = pool.chainconfig.IsEHardfork(next)
>>>>>>> ae053df9
}

// promoteExecutables moves transactions that have become processable from the
// future queue to the set of pending transactions. During this process, all
// invalidated transactions (low nonce, low balance) are deleted.
func (pool *TxPool) promoteExecutables(accounts []common.Address) []*types.Transaction {
	// Track the promoted transactions to broadcast them at once
	var promoted []*types.Transaction

	// Iterate over all accounts and promote any executable transactions
	for _, addr := range accounts {
		list := pool.queue[addr]
		if list == nil {
			continue // Just in case someone calls with a non existing account
		}
		// Drop all transactions that are deemed too old (low nonce)
		forwards := list.Forward(pool.currentState.GetNonce(addr))
		for _, tx := range forwards {
			hash := tx.Hash()
			pool.all.Remove(hash)
		}
		log.Trace("Removed old queued transactions", "count", len(forwards))
		// Get balances in each currency
		balances := make(map[common.Address]*big.Int)
		allCurrencies := list.FeeCurrencies()
		for _, feeCurrency := range allCurrencies {
			feeCurrencyBalance, _ := currency.GetBalanceOf(pool.currentVMRunner, addr, feeCurrency)
			balances[feeCurrency] = feeCurrencyBalance
		}
		// Drop all transactions that are too costly (low balance or out of gas)
		drops, _ := list.Filter(pool.currentState.GetBalance(addr), balances, pool.currentMaxGas)
		for _, tx := range drops {
			hash := tx.Hash()
			pool.all.Remove(hash)
		}
		log.Trace("Removed unpayable queued transactions", "count", len(drops))
		queuedNofundsMeter.Mark(int64(len(drops)))

		// Gather all executable transactions and promote them
		readies := list.Ready(pool.pendingNonces.get(addr))
		for _, tx := range readies {
			hash := tx.Hash()
			if pool.promoteTx(addr, hash, tx) {
				promoted = append(promoted, tx)
			}
		}
		log.Trace("Promoted queued transactions", "count", len(promoted))
		queuedGauge.Dec(int64(len(readies)))

		// Drop all transactions over the allowed limit
		var caps types.Transactions
		if !pool.locals.contains(addr) {
			caps = list.Cap(int(pool.config.AccountQueue))
			for _, tx := range caps {
				hash := tx.Hash()
				pool.all.Remove(hash)
				log.Trace("Removed cap-exceeding queued transaction", "hash", hash)
			}
			queuedRateLimitMeter.Mark(int64(len(caps)))
		}
		// Mark all the items dropped as removed
		pool.priced.Removed(len(forwards) + len(drops) + len(caps))
		queuedGauge.Dec(int64(len(forwards) + len(drops) + len(caps)))
		if pool.locals.contains(addr) {
			localGauge.Dec(int64(len(forwards) + len(drops) + len(caps)))
		}
		// Delete the entire queue entry if it became empty.
		if list.Empty() {
			delete(pool.queue, addr)
			delete(pool.beats, addr)
		}
	}
	return promoted
}

// truncatePending removes transactions from the pending queue if the pool is above the
// pending limit. The algorithm tries to reduce transaction counts by an approximately
// equal number for all for accounts with many pending transactions.
func (pool *TxPool) truncatePending() {
	pending := uint64(0)
	for _, list := range pool.pending {
		pending += uint64(list.Len())
	}
	if pending <= pool.config.GlobalSlots {
		return
	}

	pendingBeforeCap := pending
	// Assemble a spam order to penalize large transactors first
	spammers := prque.New(nil)
	for addr, list := range pool.pending {
		// Only evict transactions from high rollers
		if !pool.locals.contains(addr) && uint64(list.Len()) > pool.config.AccountSlots {
			spammers.Push(addr, int64(list.Len()))
		}
	}
	// Gradually drop transactions from offenders
	offenders := []common.Address{}
	for pending > pool.config.GlobalSlots && !spammers.Empty() {
		// Retrieve the next offender if not local address
		offender, _ := spammers.Pop()
		offenders = append(offenders, offender.(common.Address))

		// Equalize balances until all the same or below threshold
		if len(offenders) > 1 {
			// Calculate the equalization threshold for all current offenders
			threshold := pool.pending[offender.(common.Address)].Len()

			// Iteratively reduce all offenders until below limit or threshold reached
			for pending > pool.config.GlobalSlots && pool.pending[offenders[len(offenders)-2]].Len() > threshold {
				for i := 0; i < len(offenders)-1; i++ {
					list := pool.pending[offenders[i]]

					caps := list.Cap(list.Len() - 1)
					for _, tx := range caps {
						// Drop the transaction from the global pools too
						hash := tx.Hash()
						pool.all.Remove(hash)

						// Update the account nonce to the dropped transaction
						pool.pendingNonces.setIfLower(offenders[i], tx.Nonce())
						log.Trace("Removed fairness-exceeding pending transaction", "hash", hash)
					}
					pool.priced.Removed(len(caps))
					pendingGauge.Dec(int64(len(caps)))
					if pool.locals.contains(offenders[i]) {
						localGauge.Dec(int64(len(caps)))
					}
					pending--
				}
			}
		}
	}

	// If still above threshold, reduce to limit or min allowance
	if pending > pool.config.GlobalSlots && len(offenders) > 0 {
		for pending > pool.config.GlobalSlots && uint64(pool.pending[offenders[len(offenders)-1]].Len()) > pool.config.AccountSlots {
			for _, addr := range offenders {
				list := pool.pending[addr]

				caps := list.Cap(list.Len() - 1)
				for _, tx := range caps {
					// Drop the transaction from the global pools too
					hash := tx.Hash()
					pool.all.Remove(hash)

					// Update the account nonce to the dropped transaction
					pool.pendingNonces.setIfLower(addr, tx.Nonce())
					log.Trace("Removed fairness-exceeding pending transaction", "hash", hash)
				}
				pool.priced.Removed(len(caps))
				pendingGauge.Dec(int64(len(caps)))
				if pool.locals.contains(addr) {
					localGauge.Dec(int64(len(caps)))
				}
				pending--
			}
		}
	}
	pendingRateLimitMeter.Mark(int64(pendingBeforeCap - pending))
}

// truncateQueue drops the oldes transactions in the queue if the pool is above the global queue limit.
func (pool *TxPool) truncateQueue() {
	queued := uint64(0)
	for _, list := range pool.queue {
		queued += uint64(list.Len())
	}
	if queued <= pool.config.GlobalQueue {
		return
	}

	// Sort all accounts with queued transactions by heartbeat
	addresses := make(addressesByHeartbeat, 0, len(pool.queue))
	for addr := range pool.queue {
		if !pool.locals.contains(addr) { // don't drop locals
			addresses = append(addresses, addressByHeartbeat{addr, pool.beats[addr]})
		}
	}
	sort.Sort(addresses)

	// Drop transactions until the total is below the limit or only locals remain
	for drop := queued - pool.config.GlobalQueue; drop > 0 && len(addresses) > 0; {
		addr := addresses[len(addresses)-1]
		list := pool.queue[addr.address]

		addresses = addresses[:len(addresses)-1]

		// Drop all transactions if they are less than the overflow
		if size := uint64(list.Len()); size <= drop {
			for _, tx := range list.Flatten() {
				pool.removeTx(tx.Hash(), true)
			}
			drop -= size
			queuedRateLimitMeter.Mark(int64(size))
			continue
		}
		// Otherwise drop only last few transactions
		txs := list.Flatten()
		for i := len(txs) - 1; i >= 0 && drop > 0; i-- {
			pool.removeTx(txs[i].Hash(), true)
			drop--
			queuedRateLimitMeter.Mark(1)
		}
	}
}

// demoteUnexecutables removes invalid and processed transactions from the pools
// executable/pending queue and any subsequent transactions that become unexecutable
// are moved back into the future queue.
//
// Note: transactions are not marked as removed in the priced list because re-heaping
// is always explicitly triggered by SetBaseFee and it would be unnecessary and wasteful
// to trigger a re-heap is this function
func (pool *TxPool) demoteUnexecutables() {
	// Iterate over all accounts and demote any non-executable transactions
	for addr, list := range pool.pending {
		nonce := pool.currentState.GetNonce(addr)

		// Drop all transactions that are deemed too old (low nonce)
		olds := list.Forward(nonce)
		for _, tx := range olds {
			hash := tx.Hash()
			pool.all.Remove(hash)
			log.Trace("Removed old pending transaction", "hash", hash)
		}
		// Get balances in each currency
		balances := make(map[common.Address]*big.Int)
		allCurrencies := list.FeeCurrencies()
		for _, feeCurrency := range allCurrencies {
			feeCurrencyBalance, _ := currency.GetBalanceOf(pool.currentVMRunner, addr, feeCurrency)
			balances[feeCurrency] = feeCurrencyBalance
		}
		// Drop all transactions that are too costly (low balance or out of gas), and queue any invalids back for later
		drops, invalids := list.Filter(pool.currentState.GetBalance(addr), balances, pool.currentMaxGas)
		for _, tx := range drops {
			hash := tx.Hash()
			log.Trace("Removed unpayable pending transaction", "hash", hash)
			pool.all.Remove(hash)
		}
		pendingNofundsMeter.Mark(int64(len(drops)))

		for _, tx := range invalids {
			hash := tx.Hash()
			log.Trace("Demoting pending transaction", "hash", hash)

			// Internal shuffle shouldn't touch the lookup set.
			pool.enqueueTx(hash, tx, false, false)
		}
		pendingGauge.Dec(int64(len(olds) + len(drops) + len(invalids)))
		if pool.locals.contains(addr) {
			localGauge.Dec(int64(len(olds) + len(drops) + len(invalids)))
		}
		// If there's a gap in front, alert (should never happen) and postpone all transactions
		if list.Len() > 0 && list.txs.Get(nonce) == nil {
			gapped := list.Cap(0)
			for _, tx := range gapped {
				hash := tx.Hash()
				log.Error("Demoting invalidated transaction", "hash", hash)

				// Internal shuffle shouldn't touch the lookup set.
				pool.enqueueTx(hash, tx, false, false)
			}
			pendingGauge.Dec(int64(len(gapped)))
			// This might happen in a reorg, so log it to the metering
			blockReorgInvalidatedTx.Mark(int64(len(gapped)))
		}
		// Delete the entire pending entry if it became empty.
		if list.Empty() {
			delete(pool.pending, addr)
		}
	}
}

// ValidateTransactorBalanceCoversTx validates transactor has enough funds to cover transaction cost: V + GP * GL.
func ValidateTransactorBalanceCoversTx(tx *types.Transaction, from common.Address, currentState *state.StateDB, currentVMRunner vm.EVMRunner, eHardfork bool) error {
	if tx.FeeCurrency() == nil && currentState.GetBalance(from).Cmp(tx.Cost()) < 0 {
		log.Debug("Insufficient funds",
			"from", from, "Transaction cost", tx.Cost(), "to", tx.To(),
			"gas", tx.Gas(), "gas price", tx.GasPrice(), "nonce", tx.Nonce(),
			"value", tx.Value(), "fee currency", tx.FeeCurrency(), "balance", currentState.GetBalance(from))
		return ErrInsufficientFunds
	} else if tx.FeeCurrency() != nil {
		feeCurrencyBalance, err := currency.GetBalanceOf(currentVMRunner, from, *tx.FeeCurrency())

		if err != nil {
			log.Debug("validateTx error in getting fee currency balance", "feeCurrency", tx.FeeCurrency(), "error", err)
			return err
		}

		// This is required to match the logic in canPayFee() state_transition.go
		//   - Prior to E hardfork: we require the balance to be strictly greater than the fee,
		//     which means we reject the transaction if balance <= fee
		//   - After E hardfork: we require the balance to be greater than or equal to the fee,
		//     which means we reject the transaction if balance < fee
		fee := tx.Fee()
		if (eHardfork && feeCurrencyBalance.Cmp(fee) < 0) || (!eHardfork && feeCurrencyBalance.Cmp(fee) <= 0) {
			log.Debug("validateTx insufficient fee currency", "feeCurrency", tx.FeeCurrency(), "feeCurrencyBalance", feeCurrencyBalance)
			return ErrInsufficientFunds
		}

		if currentState.GetBalance(from).Cmp(tx.Value()) < 0 {
			log.Debug("validateTx insufficient funds", "balance", currentState.GetBalance(from).String())
			return ErrInsufficientFunds
		}
	}
	return nil
}

// addressByHeartbeat is an account address tagged with its last activity timestamp.
type addressByHeartbeat struct {
	address   common.Address
	heartbeat time.Time
}

type addressesByHeartbeat []addressByHeartbeat

func (a addressesByHeartbeat) Len() int           { return len(a) }
func (a addressesByHeartbeat) Less(i, j int) bool { return a[i].heartbeat.Before(a[j].heartbeat) }
func (a addressesByHeartbeat) Swap(i, j int)      { a[i], a[j] = a[j], a[i] }

// accountSet is simply a set of addresses to check for existence, and a signer
// capable of deriving addresses from transactions.
type accountSet struct {
	accounts map[common.Address]struct{}
	signer   types.Signer
	cache    *[]common.Address
}

// newAccountSet creates a new address set with an associated signer for sender
// derivations.
func newAccountSet(signer types.Signer, addrs ...common.Address) *accountSet {
	as := &accountSet{
		accounts: make(map[common.Address]struct{}),
		signer:   signer,
	}
	for _, addr := range addrs {
		as.add(addr)
	}
	return as
}

// contains checks if a given address is contained within the set.
func (as *accountSet) contains(addr common.Address) bool {
	_, exist := as.accounts[addr]
	return exist
}

func (as *accountSet) empty() bool {
	return len(as.accounts) == 0
}

// containsTx checks if the sender of a given tx is within the set. If the sender
// cannot be derived, this method returns false.
func (as *accountSet) containsTx(tx *types.Transaction) bool {
	if addr, err := types.Sender(as.signer, tx); err == nil {
		return as.contains(addr)
	}
	return false
}

// add inserts a new address into the set to track.
func (as *accountSet) add(addr common.Address) {
	as.accounts[addr] = struct{}{}
	as.cache = nil
}

// addTx adds the sender of tx into the set.
func (as *accountSet) addTx(tx *types.Transaction) {
	if addr, err := types.Sender(as.signer, tx); err == nil {
		as.add(addr)
	}
}

// flatten returns the list of addresses within this set, also caching it for later
// reuse. The returned slice should not be changed!
func (as *accountSet) flatten() []common.Address {
	if as.cache == nil {
		accounts := make([]common.Address, 0, len(as.accounts))
		for account := range as.accounts {
			accounts = append(accounts, account)
		}
		as.cache = &accounts
	}
	return *as.cache
}

// merge adds all addresses from the 'other' set into 'as'.
func (as *accountSet) merge(other *accountSet) {
	for addr := range other.accounts {
		as.accounts[addr] = struct{}{}
	}
	as.cache = nil
}

// txLookup is used internally by TxPool to track transactions while allowing
// lookup without mutex contention.
//
// Note, although this type is properly protected against concurrent access, it
// is **not** a type that should ever be mutated or even exposed outside of the
// transaction pool, since its internal state is tightly coupled with the pools
// internal mechanisms. The sole purpose of the type is to permit out-of-bound
// peeking into the pool in TxPool.Get without having to acquire the widely scoped
// TxPool.mu mutex.
//
// This lookup set combines the notion of "local transactions", which is useful
// to build upper-level structure.
type txLookup struct {
	slots   int
	lock    sync.RWMutex
	locals  map[common.Hash]*types.Transaction
	remotes map[common.Hash]*types.Transaction
}

// newTxLookup returns a new txLookup structure.
func newTxLookup() *txLookup {
	return &txLookup{
		locals:  make(map[common.Hash]*types.Transaction),
		remotes: make(map[common.Hash]*types.Transaction),
	}
}

// Range calls f on each key and value present in the map. The callback passed
// should return the indicator whether the iteration needs to be continued.
// Callers need to specify which set (or both) to be iterated.
func (t *txLookup) Range(f func(hash common.Hash, tx *types.Transaction, local bool) bool, local bool, remote bool) {
	t.lock.RLock()
	defer t.lock.RUnlock()

	if local {
		for key, value := range t.locals {
			if !f(key, value, true) {
				return
			}
		}
	}
	if remote {
		for key, value := range t.remotes {
			if !f(key, value, false) {
				return
			}
		}
	}
}

// Get returns a transaction if it exists in the lookup, or nil if not found.
func (t *txLookup) Get(hash common.Hash) *types.Transaction {
	t.lock.RLock()
	defer t.lock.RUnlock()

	if tx := t.locals[hash]; tx != nil {
		return tx
	}
	return t.remotes[hash]
}

// GetLocal returns a transaction if it exists in the lookup, or nil if not found.
func (t *txLookup) GetLocal(hash common.Hash) *types.Transaction {
	t.lock.RLock()
	defer t.lock.RUnlock()

	return t.locals[hash]
}

// GetRemote returns a transaction if it exists in the lookup, or nil if not found.
func (t *txLookup) GetRemote(hash common.Hash) *types.Transaction {
	t.lock.RLock()
	defer t.lock.RUnlock()

	return t.remotes[hash]
}

// Count returns the current number of transactions in the lookup.
func (t *txLookup) Count() int {
	t.lock.RLock()
	defer t.lock.RUnlock()

	return len(t.locals) + len(t.remotes)
}

// LocalCount returns the current number of local transactions in the lookup.
func (t *txLookup) LocalCount() int {
	t.lock.RLock()
	defer t.lock.RUnlock()

	return len(t.locals)
}

// RemoteCount returns the current number of remote transactions in the lookup.
func (t *txLookup) RemoteCount() int {
	t.lock.RLock()
	defer t.lock.RUnlock()

	return len(t.remotes)
}

// Slots returns the current number of slots used in the lookup.
func (t *txLookup) Slots() int {
	t.lock.RLock()
	defer t.lock.RUnlock()

	return t.slots
}

// Add adds a transaction to the lookup.
func (t *txLookup) Add(tx *types.Transaction, local bool) {
	t.lock.Lock()
	defer t.lock.Unlock()

	t.slots += numSlots(tx)
	slotsGauge.Update(int64(t.slots))

	if local {
		t.locals[tx.Hash()] = tx
	} else {
		t.remotes[tx.Hash()] = tx
	}
}

// Remove removes a transaction from the lookup.
func (t *txLookup) Remove(hash common.Hash) {
	t.lock.Lock()
	defer t.lock.Unlock()

	tx, ok := t.locals[hash]
	if !ok {
		tx, ok = t.remotes[hash]
	}
	if !ok {
		log.Error("No transaction found to be deleted", "hash", hash)
		return
	}
	t.slots -= numSlots(tx)

	slotsGauge.Update(int64(t.slots))

	delete(t.locals, hash)
	delete(t.remotes, hash)
}

// RemoteToLocals migrates the transactions belongs to the given locals to locals
// set. The assumption is held the locals set is thread-safe to be used.
func (t *txLookup) RemoteToLocals(locals *accountSet) int {
	t.lock.Lock()
	defer t.lock.Unlock()

	var migrated int
	for hash, tx := range t.remotes {
		if locals.containsTx(tx) {
			t.locals[hash] = tx
			delete(t.remotes, hash)
			migrated += 1
		}
	}
	return migrated
}

// RemotesBelowTip finds all remote transactions below the given tip threshold.
func (t *txLookup) RemotesBelowTip(threshold *big.Int) types.Transactions {
	found := make(types.Transactions, 0, 128)
	t.Range(func(hash common.Hash, tx *types.Transaction, local bool) bool {
		if tx.GasTipCapIntCmp(threshold) < 0 {
			found = append(found, tx)
		}
		return true
	}, false, true) // Only iterate remotes
	return found
}

// numSlots calculates the number of slots needed for a single transaction.
func numSlots(tx *types.Transaction) int {
	return int((tx.Size() + txSlotSize - 1) / txSlotSize)
}<|MERGE_RESOLUTION|>--- conflicted
+++ resolved
@@ -266,16 +266,9 @@
 	signer      types.Signer
 	mu          sync.RWMutex
 
-<<<<<<< HEAD
-	istanbul bool // Fork indicator whether we are in the istanbul stage.
-	donut    bool // Fork indicator for the Donut fork.
-	eip2718  bool // Fork indicator whether we are using EIP-2718 type transactions.
-	eip1559  bool // Fork indicator whether we are using EIP-1559 type transactions.
-=======
 	istanbul  bool // Fork indicator whether we are in the istanbul stage.
 	donut     bool // Fork indicator for the Donut fork.
 	eHardfork bool // Fork indicator for the E fork.
->>>>>>> ae053df9
 
 	currentState    *state.StateDB // Current state in the blockchain head
 	currentVMRunner vm.EVMRunner   // Current EVMRunner
@@ -665,11 +658,11 @@
 	}
 
 	// Accept only legacy transactions until EIP-2718/2930 activates.
-	if !pool.eip2718 && tx.Type() != types.LegacyTxType {
+	if !pool.eHardfork && tx.Type() != types.LegacyTxType {
 		return ErrTxTypeNotSupported
 	}
 	// Reject dynamic fee transactions until EIP-1559 activates.
-	if !pool.eip1559 && tx.Type() == types.DynamicFeeTxType {
+	if !pool.eHardfork && tx.Type() == types.DynamicFeeTxType {
 		return ErrTxTypeNotSupported
 	}
 	// Reject transactions over defined size to prevent DOS attacks
@@ -1394,12 +1387,7 @@
 	if pool.donut && !wasDonut {
 		pool.handleDonutActivation()
 	}
-<<<<<<< HEAD
-	pool.eip2718 = pool.chainconfig.IsEHardfork(next)
-	pool.eip1559 = pool.chainconfig.IsEHardfork(next)
-=======
 	pool.eHardfork = pool.chainconfig.IsEHardfork(next)
->>>>>>> ae053df9
 }
 
 // promoteExecutables moves transactions that have become processable from the
