// Copyright 2014 The go-ethereum Authors
// This file is part of the go-ethereum library.
//
// The go-ethereum library is free software: you can redistribute it and/or modify
// it under the terms of the GNU Lesser General Public License as published by
// the Free Software Foundation, either version 3 of the License, or
// (at your option) any later version.
//
// The go-ethereum library is distributed in the hope that it will be useful,
// but WITHOUT ANY WARRANTY; without even the implied warranty of
// MERCHANTABILITY or FITNESS FOR A PARTICULAR PURPOSE. See the
// GNU Lesser General Public License for more details.
//
// You should have received a copy of the GNU Lesser General Public License
// along with the go-ethereum library. If not, see <http://www.gnu.org/licenses/>.

package core

import (
	"fmt"
	"math"
	"math/big"

	"github.com/celo-org/celo-blockchain/common"
	"github.com/celo-org/celo-blockchain/common/hexutil"
	"github.com/celo-org/celo-blockchain/contracts"
	"github.com/celo-org/celo-blockchain/contracts/blockchain_parameters"
	"github.com/celo-org/celo-blockchain/contracts/currency"
	gpm "github.com/celo-org/celo-blockchain/contracts/gasprice_minimum"
	"github.com/celo-org/celo-blockchain/core/types"
	"github.com/celo-org/celo-blockchain/core/vm"
	"github.com/celo-org/celo-blockchain/core/vm/vmcontext"
	"github.com/celo-org/celo-blockchain/log"
	"github.com/celo-org/celo-blockchain/params"
	// cmath "github.com/celo-org/celo-blockchain/common/math"
)

// Used for EOA  Check
// var emptyCodeHash = crypto.Keccak256Hash(nil)

/*
The State Transitioning Model

A state transition is a change made when a transaction is applied to the current world state
The state transitioning model does all the necessary work to work out a valid new state root.

1) Nonce handling
2) Pre pay gas
3) Create a new state object if the recipient is \0*32
4) Value transfer
== If contract creation ==
  4a) Attempt to run transaction data
  4b) If valid, use result as code for the new state object
== end ==
5) Run Script section
6) Derive new state root
*/
type StateTransition struct {
	gp              *GasPool
	msg             Message
	gas             uint64
	gasPrice        *big.Int
	gasFeeCap       *big.Int
	gasTipCap       *big.Int
	initialGas      uint64
	value           *big.Int
	data            []byte
	state           vm.StateDB
	evm             *vm.EVM
	vmRunner        vm.EVMRunner
	gasPriceMinimum *big.Int
	sysCtx          *SysContractCallCtx
}

// Message represents a message sent to a contract.
type Message interface {
	From() common.Address
	To() *common.Address

	GasPrice() *big.Int
	GasFeeCap() *big.Int
	GasTipCap() *big.Int
	Gas() uint64

	// FeeCurrency specifies the currency for gas and gateway fees.
	// nil correspond to Celo Gold (native currency).
	// All other values should correspond to ERC20 contract addresses extended to be compatible with gas payments.
	FeeCurrency() *common.Address
	GatewayFeeRecipient() *common.Address
	GatewayFee() *big.Int
	Value() *big.Int

	Nonce() uint64
	IsFake() bool
	Data() []byte
	AccessList() types.AccessList

	// Whether this transaction omitted the 3 Celo-only fields (FeeCurrency & co.)
	EthCompatible() bool
}

func CheckEthCompatibility(msg Message) error {
	if msg.EthCompatible() && !(msg.FeeCurrency() == nil && msg.GatewayFeeRecipient() == nil && msg.GatewayFee().Sign() == 0) {
		return types.ErrEthCompatibleTransactionIsntCompatible
	}
	return nil

}

// ExecutionResult includes all output after executing given evm
// message no matter the execution itself is successful or not.
type ExecutionResult struct {
	UsedGas    uint64 // Total used gas but include the refunded gas
	Err        error  // Any error encountered during the execution(listed in core/vm/errors.go)
	ReturnData []byte // Returned data from evm(function result or data supplied with revert opcode)
}

// Unwrap returns the internal evm error which allows us for further
// analysis outside.
func (result *ExecutionResult) Unwrap() error {
	return result.Err
}

// Failed returns the indicator whether the execution is successful or not
func (result *ExecutionResult) Failed() bool { return result.Err != nil }

// Return is a helper function to help caller distinguish between revert reason
// and function return. Return returns the data after execution if no error occurs.
func (result *ExecutionResult) Return() []byte {
	if result.Err != nil {
		return nil
	}
	return common.CopyBytes(result.ReturnData)
}

// Revert returns the concrete revert reason if the execution is aborted by `REVERT`
// opcode. Note the reason can be nil if no data supplied with revert opcode.
func (result *ExecutionResult) Revert() []byte {
	if result.Err != vm.ErrExecutionReverted {
		return nil
	}
	return common.CopyBytes(result.ReturnData)
}

// IntrinsicGas computes the 'intrinsic gas' for a message with the given data.
func IntrinsicGas(data []byte, accessList types.AccessList, isContractCreation bool, feeCurrency *common.Address, gasForAlternativeCurrency uint64, isEIP2028 bool) (uint64, error) {
	// Set the starting gas for the raw transaction
	var gas uint64
	if isContractCreation {
		gas = params.TxGasContractCreation
	} else {
		gas = params.TxGas
	}
	// Bump the required gas by the amount of transactional data
	if len(data) > 0 {
		// Zero and non-zero bytes are priced differently
		var nz uint64
		for _, byt := range data {
			if byt != 0 {
				nz++
			}
		}
		// Make sure we don't exceed uint64 for all data combinations
		nonZeroGas := params.TxDataNonZeroGasFrontier
		if isEIP2028 {
			nonZeroGas = params.TxDataNonZeroGasEIP2028
		}

		if (math.MaxUint64-gas)/nonZeroGas < nz {
			log.Debug("IntrinsicGas", "gas uint overflow")
			return 0, ErrGasUintOverflow
		}
		gas += nz * nonZeroGas

		z := uint64(len(data)) - nz
		if (math.MaxUint64-gas)/params.TxDataZeroGas < z {
			log.Debug("IntrinsicGas", "gas uint overflow")
			return 0, ErrGasUintOverflow
		}
		gas += z * params.TxDataZeroGas
	}

	// This gas is used for charging user for one `debitFrom` transaction to deduct their balance in
	// non-native currency and two `creditTo` transactions, one covers for the  miner fee in
	// non-native currency at the end and the other covers for the user refund at the end.
	// A user might or might not have a gas refund at the end and even if they do the gas refund might
	// be smaller than maxGasForDebitAndCreditTransactions. We still decide to deduct and do the refund
	// since it makes the mining fee more consistent with respect to the gas fee. Otherwise, we would
	// have to expect the user to estimate the mining fee right or else end up losing
	// min(gas sent - gas charged, maxGasForDebitAndCreditTransactions) extra.
	// In this case, however, the user always ends up paying maxGasForDebitAndCreditTransactions
	// keeping it consistent.
	if feeCurrency != nil {
		if (math.MaxUint64 - gas) < gasForAlternativeCurrency {
			log.Debug("IntrinsicGas", "gas uint overflow")
			return 0, ErrGasUintOverflow
		}
		gas += gasForAlternativeCurrency
	}

	if accessList != nil {
		gas += uint64(len(accessList)) * params.TxAccessListAddressGas
		gas += uint64(accessList.StorageKeys()) * params.TxAccessListStorageKeyGas
	}
	return gas, nil
}

// NewStateTransition initialises and returns a new state transition object.
func NewStateTransition(evm *vm.EVM, msg Message, gp *GasPool, vmRunner vm.EVMRunner, sysCtx *SysContractCallCtx) *StateTransition {
	var gasPriceMinimum *big.Int
	if evm.ChainConfig().IsEHardfork(evm.Context.BlockNumber) {
		gasPriceMinimum = sysCtx.GetGasPriceMinimum(msg.FeeCurrency())
	} else {
		gasPriceMinimum, _ = gpm.GetGasPriceMinimum(vmRunner, msg.FeeCurrency())
	}

	return &StateTransition{
		gp:              gp,
		evm:             evm,
		vmRunner:        vmRunner,
		msg:             msg,
		gasPrice:        msg.GasPrice(),
		gasFeeCap:       msg.GasFeeCap(),
		gasTipCap:       msg.GasTipCap(),
		value:           msg.Value(),
		data:            msg.Data(),
		state:           evm.StateDB,
		gasPriceMinimum: gasPriceMinimum,
		sysCtx:          sysCtx,
	}
}

// ApplyMessage computes the new state by applying the given message
// against the old state within the environment.
//
// ApplyMessage returns the bytes returned by any EVM execution (if it took place),
// the gas used (which includes gas refunds) and an error if it failed. An error always
// indicates a core error meaning that the message would always fail for that particular
// state and would never be accepted within a block.
func ApplyMessage(evm *vm.EVM, msg Message, gp *GasPool, vmRunner vm.EVMRunner, sysCtx *SysContractCallCtx) (*ExecutionResult, error) {
	log.Trace("Applying state transition message", "from", msg.From(), "nonce", msg.Nonce(), "to", msg.To(), "gas price", msg.GasPrice(), "fee currency", msg.FeeCurrency(), "gateway fee recipient", msg.GatewayFeeRecipient(), "gateway fee", msg.GatewayFee(), "gas", msg.Gas(), "value", msg.Value(), "data", msg.Data())
	return NewStateTransition(evm, msg, gp, vmRunner, sysCtx).TransitionDb()
}

// ApplyMessageWithoutGasPriceMinimum applies the given message with the gas price minimum
// set to zero. It's only for use in eth_call and eth_estimateGas, so that they can be used
// with gas price set to zero if the sender doesn't have funds to pay for gas.
// Returns the gas used (which does not include gas refunds) and an error if it failed.
func ApplyMessageWithoutGasPriceMinimum(evm *vm.EVM, msg Message, gp *GasPool, vmRunner vm.EVMRunner, sysCtx *SysContractCallCtx) (*ExecutionResult, error) {
	log.Trace("Applying state transition message without gas price minimum", "from", msg.From(), "nonce", msg.Nonce(), "to", msg.To(), "fee currency", msg.FeeCurrency(), "gateway fee recipient", msg.GatewayFeeRecipient(), "gateway fee", msg.GatewayFee(), "gas limit", msg.Gas(), "value", msg.Value(), "data", msg.Data())
	st := NewStateTransition(evm, msg, gp, vmRunner, sysCtx)
	st.gasPriceMinimum = common.Big0
	return st.TransitionDb()
}

// to returns the recipient of the message.
func (st *StateTransition) to() common.Address {
	if st.msg == nil || st.msg.To() == nil /* contract creation */ {
		return common.Address{}
	}
	return *st.msg.To()
}

// payFees deducts gas and gateway fees from sender balance and adds the purchased amount of gas to the state.
func (st *StateTransition) payFees(eHardFork bool) error {
	var isWhiteListed bool
	if eHardFork {
		isWhiteListed = st.sysCtx.IsWhitelisted(st.msg.FeeCurrency())
	} else {
		isWhiteListed = currency.IsWhitelisted(st.vmRunner, st.msg.FeeCurrency())
	}
	if !isWhiteListed {
		log.Trace("Fee currency not whitelisted", "fee currency address", st.msg.FeeCurrency())
		return ErrNonWhitelistedFeeCurrency
	}

	if err := st.canPayFee(st.msg.From(), st.msg.FeeCurrency(), eHardFork); err != nil {
		return err
	}
	if err := st.gp.SubGas(st.msg.Gas()); err != nil {
		return err
	}

	st.initialGas = st.msg.Gas()
	st.gas += st.msg.Gas()
	err := st.debitFee(st.msg.From(), st.msg.FeeCurrency())
	return err
}

// canPayFee checks whether accountOwner's balance can cover transaction fee.
//
// For native token(CELO) as feeCurrency:
//   - Pre-Espresso: it ensures balance >= GasPrice * gas + gatewayFee (1)
//   - Post-Espresso: it ensures balance >= GasFeeCap * gas + value + gatewayFee (2)
// For non-native tokens(cUSD, cEUR, ...) as feeCurrency:
//   - Pre-Espresso: it ensures balance > GasPrice * gas + gatewayFee (3)
//   - Post-Espresso: it ensures balance >= GasFeeCap * gas + gatewayFee (4)
func (st *StateTransition) canPayFee(accountOwner common.Address, feeCurrency *common.Address, espresso bool) error {
	if feeCurrency == nil {
		balance := st.state.GetBalance(st.msg.From())
		if espresso {
			// feeGap = GasFeeCap * gas + value + gatewayFee, as in (2)
			feeGap := new(big.Int).SetUint64(st.msg.Gas())
			feeGap.Mul(feeGap, st.gasFeeCap)
			feeGap.Add(feeGap, st.value)
			if st.msg.GatewayFeeRecipient() != nil {
				feeGap.Add(feeGap, st.msg.GatewayFee())
			}

			if balance.Cmp(feeGap) < 0 {
				return fmt.Errorf("%w: address %v have %v want %v", ErrInsufficientFunds, st.msg.From().Hex(), balance, feeGap)
			}
		} else {
			// effectiveFee = GasPrice * gas + gatewayFee, as in (1)
			effectiveFee := new(big.Int).Mul(new(big.Int).SetUint64(st.msg.Gas()), st.gasPrice)
			if st.msg.GatewayFeeRecipient() != nil {
				effectiveFee.Add(effectiveFee, st.msg.GatewayFee())
			}

			if balance.Cmp(effectiveFee) < 0 {
				return fmt.Errorf("%w: address %v have %v want %v", ErrInsufficientFunds, st.msg.From().Hex(), balance, effectiveFee)
			}
		}
		return nil
	} else {
		balance, err := currency.GetBalanceOf(st.vmRunner, accountOwner, *feeCurrency)
		if err != nil {
			return err
		}
		if espresso {
			// feeGap = GasFeeCap * gas + gatewayFee, as in (4)
			feeGap := new(big.Int).SetUint64(st.msg.Gas())
			feeGap.Mul(feeGap, st.gasFeeCap)
			if st.msg.GatewayFeeRecipient() != nil {
				feeGap.Add(feeGap, st.msg.GatewayFee())
			}
			if balance.Cmp(feeGap) < 0 {
				return fmt.Errorf("%w: address %v have %v want %v", ErrInsufficientFunds, st.msg.From().Hex(), balance, feeGap)
			}
		} else {
			// effectiveFee = GasPrice * gas + gatewayFee, as in (3)
			effectiveFee := new(big.Int).Mul(new(big.Int).SetUint64(st.msg.Gas()), st.gasPrice)
			if st.msg.GatewayFeeRecipient() != nil {
				effectiveFee.Add(effectiveFee, st.msg.GatewayFee())
			}
			if balance.Cmp(effectiveFee) <= 0 {
				return fmt.Errorf("%w: address %v have %v want %v", ErrInsufficientFunds, st.msg.From().Hex(), balance, effectiveFee)
			}
		}
	}
	return nil
}

func (st *StateTransition) debitGas(address common.Address, amount *big.Int, feeCurrency *common.Address) error {
	if amount.Cmp(big.NewInt(0)) == 0 {
		return nil
	}
	evm := st.evm
	// Function is "debitGasFees(address from, uint256 value)"
	// selector is first 4 bytes of keccak256 of "debitGasFees(address,uint256)"
	// Source:
	// pip3 install pyethereum
	// python3 -c 'from ethereum.utils import sha3; print(sha3("debitGasFees(address,uint256)")[0:4].hex())'
	functionSelector := hexutil.MustDecode("0x58cf9672")
	transactionData := common.GetEncodedAbi(functionSelector, [][]byte{common.AddressToAbi(address), common.AmountToAbi(amount)})

	// Run only primary evm.Call() with tracer
	if evm.GetDebug() {
		evm.SetDebug(false)
		defer func() { evm.SetDebug(true) }()
	}

	rootCaller := vm.AccountRef(common.HexToAddress("0x0"))
	// The caller was already charged for the cost of this operation via IntrinsicGas.
	_, leftoverGas, err := evm.Call(rootCaller, *feeCurrency, transactionData, params.MaxGasForDebitGasFeesTransactions, big.NewInt(0))
	gasUsed := params.MaxGasForDebitGasFeesTransactions - leftoverGas
	log.Trace("debitGasFees called", "feeCurrency", *feeCurrency, "gasUsed", gasUsed)
	return err
}

func (st *StateTransition) creditGasFees(
	from common.Address,
	feeRecipient common.Address,
	gatewayFeeRecipient *common.Address,
	communityFund common.Address,
	refund *big.Int,
	tipTxFee *big.Int,
	gatewayFee *big.Int,
	baseTxFee *big.Int,
	feeCurrency *common.Address) error {
	evm := st.evm
	// Function is "creditGasFees(address,address,address,address,uint256,uint256,uint256,uint256)"
	functionSelector := hexutil.MustDecode("0x6a30b253")
	transactionData := common.GetEncodedAbi(functionSelector, [][]byte{common.AddressToAbi(from), common.AddressToAbi(feeRecipient), common.AddressToAbi(*gatewayFeeRecipient), common.AddressToAbi(communityFund), common.AmountToAbi(refund), common.AmountToAbi(tipTxFee), common.AmountToAbi(gatewayFee), common.AmountToAbi(baseTxFee)})

	// Run only primary evm.Call() with tracer
	if evm.GetDebug() {
		evm.SetDebug(false)
		defer func() { evm.SetDebug(true) }()
	}

	rootCaller := vm.AccountRef(common.HexToAddress("0x0"))
	// The caller was already charged for the cost of this operation via IntrinsicGas.
	_, leftoverGas, err := evm.Call(rootCaller, *feeCurrency, transactionData, params.MaxGasForCreditGasFeesTransactions, big.NewInt(0))
	gasUsed := params.MaxGasForCreditGasFeesTransactions - leftoverGas
	log.Trace("creditGas called", "feeCurrency", *feeCurrency, "gasUsed", gasUsed)
	return err
}

func (st *StateTransition) debitFee(from common.Address, feeCurrency *common.Address) (err error) {
	effectiveFee := new(big.Int).Mul(new(big.Int).SetUint64(st.msg.Gas()), st.gasPrice)
	// If GatewayFeeRecipient is unspecified, the gateway fee value is ignore and the sender is not charged.
	if st.msg.GatewayFeeRecipient() != nil {
		effectiveFee.Add(effectiveFee, st.msg.GatewayFee())
	}
	log.Trace("Debiting fee", "from", from, "amount", effectiveFee, "feeCurrency", feeCurrency)
	// native currency
	if feeCurrency == nil {
		st.state.SubBalance(from, effectiveFee)
		return nil
	} else {
		return st.debitGas(from, effectiveFee, feeCurrency)
	}
}

func (st *StateTransition) preCheck() error {
	// Only check transactions that are not fake
	if !st.msg.IsFake() {
		// Make sure this transaction's nonce is correct.
		stNonce := st.state.GetNonce(st.msg.From())
		if msgNonce := st.msg.Nonce(); stNonce < msgNonce {
			return fmt.Errorf("%w: address %v, tx: %d state: %d", ErrNonceTooHigh,
				st.msg.From().Hex(), msgNonce, stNonce)
		} else if stNonce > msgNonce {
			return fmt.Errorf("%w: address %v, tx: %d state: %d", ErrNonceTooLow,
				st.msg.From().Hex(), msgNonce, stNonce)
		}
<<<<<<< HEAD
	}

	// Make sure that transaction gasFeeCap >= baseFee (post Espresso)
	if st.evm.ChainConfig().IsEHardfork(st.evm.Context.BlockNumber) {
=======
		// Make sure the sender is an EOA
		if codeHash := st.state.GetCodeHash(st.msg.From()); codeHash != emptyCodeHash && codeHash != (common.Hash{}) {
			return fmt.Errorf("%w: address %v, codehash: %s", ErrSenderNoEOA,
				st.msg.From().Hex(), codeHash)
		}
	}
	// Make sure that transaction gasFeeCap is greater than the baseFee (post london)
	if st.evm.ChainConfig().IsLondon(st.evm.Context.BlockNumber) {
>>>>>>> d02c6053
		// Skip the checks if gas fields are zero and baseFee was explicitly disabled (eth_call)
		if !st.evm.Config.NoBaseFee || st.gasFeeCap.BitLen() > 0 || st.gasTipCap.BitLen() > 0 {
			if l := st.gasFeeCap.BitLen(); l > 256 {
				return fmt.Errorf("%w: address %v, maxFeePerGas bit length: %d", ErrFeeCapVeryHigh,
					st.msg.From().Hex(), l)
			}
			if l := st.gasTipCap.BitLen(); l > 256 {
				return fmt.Errorf("%w: address %v, maxPriorityFeePerGas bit length: %d", ErrTipVeryHigh,
					st.msg.From().Hex(), l)
			}
			if st.gasFeeCap.Cmp(st.gasTipCap) < 0 {
				return fmt.Errorf("%w: address %v, maxPriorityFeePerGas: %s, maxFeePerGas: %s", ErrTipAboveFeeCap,
					st.msg.From().Hex(), st.gasTipCap, st.gasFeeCap)
			}
			if st.gasFeeCap.Cmp(st.gasPriceMinimum) < 0 {
				return fmt.Errorf("%w: address %v, maxFeePerGas: %s baseFee: %s", ErrFeeCapTooLow,
					st.msg.From().Hex(), st.gasFeeCap, st.gasPriceMinimum)
			}
		}
	} else { // Make sure this transaction's gas price >= baseFee (pre Espresso)
		if st.gasPrice.Cmp(st.gasPriceMinimum) < 0 {
			log.Debug("Tx gas price is less than minimum", "minimum", st.gasPriceMinimum, "price", st.gasPrice)
			return ErrGasPriceDoesNotExceedMinimum
		}
	}

	// // Make sure the sender is an EOA
	// if codeHash := st.state.GetCodeHash(st.msg.From()); codeHash != emptyCodeHash && codeHash != (common.Hash{}) {
	// 	return fmt.Errorf("%w: address %v, codehash: %s", ErrSenderNoEOA,
	// 		st.msg.From().Hex(), codeHash)
	// }

	return nil

}

// TransitionDb will transition the state by applying the current message and
// returning the evm execution result with following fields.
//
// - used gas:
//      total gas used (including gas being refunded)
// - returndata:
//      the returned data from evm
// - concrete execution error:
//      various **EVM** error which aborts the execution,
//      e.g. ErrOutOfGas, ErrExecutionReverted
//
// However if any consensus issue encountered, return the error directly with
// nil evm execution result.
func (st *StateTransition) TransitionDb() (*ExecutionResult, error) {
	// First check this message satisfies all consensus rules before
	// applying the message. The rules include these clauses
	//
	// 0. If the message is from an eth-compatible transaction, that we support those
	//    and that none of the non-eth-compatible fields are present
	// 1. the nonce of the message caller is correct
	// 2. the gas price meets the minimum gas price
	// 3. caller has enough balance (in the right currency) to cover transaction fee
	// 4. the amount of gas required is available in the block
	// 5. the purchased gas is enough to cover intrinsic usage
	// 6. there is no overflow when calculating intrinsic gas
	// 7. caller has enough balance to cover asset transfer for **topmost** call

	// Clause 0
	if st.msg.EthCompatible() && !st.evm.ChainConfig().IsDonut(st.evm.Context.BlockNumber) {
		return nil, ErrEthCompatibleTransactionsNotSupported
	}
	if err := CheckEthCompatibility(st.msg); err != nil {
		return nil, err
	}

	// Check clauses 1-2
	if err := st.preCheck(); err != nil {
		return nil, err
	}
	msg := st.msg
	sender := vm.AccountRef(msg.From())
	istanbul := st.evm.ChainConfig().IsIstanbul(st.evm.Context.BlockNumber)
	eHardfork := st.evm.ChainConfig().IsEHardfork(st.evm.Context.BlockNumber)
	contractCreation := msg.To() == nil

	// Calculate intrinsic gas, check clauses 5-6
	gasForAlternativeCurrency := uint64(0)
	// If the fee currency is nil, do not retrieve the intrinsic gas adjustment from the chain state, as it will not be used.
	if msg.FeeCurrency() != nil {
		if eHardfork {
			gasForAlternativeCurrency = st.sysCtx.GetIntrinsicGasForAlternativeFeeCurrency()
		} else {
			gasForAlternativeCurrency = blockchain_parameters.GetIntrinsicGasForAlternativeFeeCurrencyOrDefault(st.vmRunner)
		}
	}
	gas, err := IntrinsicGas(st.data, st.msg.AccessList(), contractCreation, msg.FeeCurrency(), gasForAlternativeCurrency, istanbul)
	if err != nil {
		return nil, err
	}

	// If the intrinsic gas is more than provided in the tx, return without failing.
	if gas > st.msg.Gas() {
		return nil, fmt.Errorf("%w: have %d, want %d", ErrIntrinsicGas, st.msg.Gas(), gas)
	}
	// Check clauses 3-4, pay the fees (which buys gas), and subtract the intrinsic gas
	err = st.payFees(eHardfork)
	if err != nil {
		log.Error("Transaction failed to buy gas", "err", err, "gas", gas)
		return nil, err
	}
	st.gas -= gas

	// Check clause 7
	if msg.Value().Sign() > 0 && !st.evm.Context.CanTransfer(st.state, msg.From(), msg.Value()) {
		return nil, fmt.Errorf("%w: address %v", ErrInsufficientFundsForTransfer, msg.From().Hex())
	}

	// Set up the initial access list.
	if rules := st.evm.ChainConfig().Rules(st.evm.Context.BlockNumber); eHardfork {
		st.state.PrepareAccessList(msg.From(), msg.To(), vm.ActivePrecompiles(rules), msg.AccessList())
	}
	var (
		ret   []byte
		vmerr error // vm errors do not effect consensus and are therefore not assigned to err
	)
	if contractCreation {
		ret, _, st.gas, vmerr = st.evm.Create(sender, st.data, st.gas, st.value)
	} else {
		// Increment the nonce for the next transaction
		st.state.SetNonce(msg.From(), st.state.GetNonce(sender.Address())+1)
		ret, st.gas, vmerr = st.evm.Call(sender, st.to(), st.data, st.gas, st.value)
	}

	if !eHardfork {
		// Before EIP-3529: refunds were capped to gasUsed / 2
		st.refundGas(params.RefundQuotient)
	} else {
		// After EIP-3529: refunds are capped to gasUsed / 5
		st.refundGas(params.RefundQuotientEIP3529)
	}

	err = st.distributeTxFees()
	if err != nil {
		return nil, err
	}
	return &ExecutionResult{
		UsedGas:    st.gasUsed(),
		Err:        vmerr,
		ReturnData: ret,
	}, nil
}

// distributeTxFees calculates the amounts and recipients of transaction fees and credits the accounts.
func (st *StateTransition) distributeTxFees() error {
	// Run only primary evm.Call() with tracer
	if st.evm.GetDebug() {
		st.evm.SetDebug(false)
		defer func() { st.evm.SetDebug(true) }()
	}

	// Determine the refund and transaction fee to be distributed.
	refund := new(big.Int).Mul(new(big.Int).SetUint64(st.gas), st.gasPrice)
	gasUsed := new(big.Int).SetUint64(st.gasUsed())
	totalTxFee := new(big.Int).Mul(gasUsed, st.gasPrice)
	from := st.msg.From()

	// Divide the transaction into a base (the minimum transaction fee) and tip (any extra, or min(max tip, feecap - GPM) if ehardfork).
	baseTxFee := new(big.Int).Mul(gasUsed, st.gasPriceMinimum)
	// No need to do effectiveTip calculation, because st.gasPrice == effectiveGasPrice, and effectiveTip = effectiveGasPrice - baseTxFee
	tipTxFee := new(big.Int).Sub(totalTxFee, baseTxFee)

	feeCurrency := st.msg.FeeCurrency()

	gatewayFeeRecipient := st.msg.GatewayFeeRecipient()
	if gatewayFeeRecipient == nil {
		gatewayFeeRecipient = &common.ZeroAddress
	}

	caller := &vmcontext.SharedEVMRunner{EVM: st.evm}
	governanceAddress, err := contracts.GetRegisteredAddress(caller, params.GovernanceRegistryId)
	if err != nil {
		if err != contracts.ErrSmartContractNotDeployed && err != contracts.ErrRegistryContractNotDeployed {
			return err
		}
		log.Trace("Cannot credit gas fee to community fund: refunding fee to sender", "error", err, "fee", baseTxFee)
		governanceAddress = common.ZeroAddress
		refund.Add(refund, baseTxFee)
		baseTxFee = new(big.Int)
	}

	log.Trace("distributeTxFees", "from", from, "refund", refund, "feeCurrency", st.msg.FeeCurrency(),
		"gatewayFeeRecipient", *gatewayFeeRecipient, "gatewayFee", st.msg.GatewayFee(),
		"coinbaseFeeRecipient", st.evm.Context.Coinbase, "coinbaseFee", tipTxFee,
		"comunityFundRecipient", governanceAddress, "communityFundFee", baseTxFee)
	if feeCurrency == nil {
		if gatewayFeeRecipient != &common.ZeroAddress {
			st.state.AddBalance(*gatewayFeeRecipient, st.msg.GatewayFee())
		}
		if governanceAddress != common.ZeroAddress {
			st.state.AddBalance(governanceAddress, baseTxFee)
		}
		st.state.AddBalance(st.evm.Context.Coinbase, tipTxFee)
		st.state.AddBalance(from, refund)
	} else {
		if err = st.creditGasFees(from, st.evm.Context.Coinbase, gatewayFeeRecipient, governanceAddress, refund, tipTxFee, st.msg.GatewayFee(), baseTxFee, feeCurrency); err != nil {
			log.Error("Error crediting", "from", from, "coinbase", st.evm.Context.Coinbase, "gateway", gatewayFeeRecipient, "fund", governanceAddress)
			return err
		}

	}
	return nil
}

// refundGas adds unused gas back the state transition and gas pool.
func (st *StateTransition) refundGas(refundQuotient uint64) {
	// Apply refund counter, capped to a refund quotient
	refund := st.gasUsed() / refundQuotient
	if refund > st.state.GetRefund() {
		refund = st.state.GetRefund()
	}

	st.gas += refund
	// Also return remaining gas to the block gas counter so it is
	// available for the next transaction.
	st.gp.AddGas(st.gas)
}

// gasUsed returns the amount of gas used up by the state transition.
func (st *StateTransition) gasUsed() uint64 {
	return st.initialGas - st.gas
}<|MERGE_RESOLUTION|>--- conflicted
+++ resolved
@@ -435,21 +435,16 @@
 			return fmt.Errorf("%w: address %v, tx: %d state: %d", ErrNonceTooLow,
 				st.msg.From().Hex(), msgNonce, stNonce)
 		}
-<<<<<<< HEAD
+		// // Make sure the sender is an EOA
+		// if codeHash := st.state.GetCodeHash(st.msg.From()); codeHash != emptyCodeHash && codeHash != (common.Hash{}) {
+		// 	return fmt.Errorf("%w: address %v, codehash: %s", ErrSenderNoEOA,
+		// 		st.msg.From().Hex(), codeHash)
+		// }
+
 	}
 
 	// Make sure that transaction gasFeeCap >= baseFee (post Espresso)
 	if st.evm.ChainConfig().IsEHardfork(st.evm.Context.BlockNumber) {
-=======
-		// Make sure the sender is an EOA
-		if codeHash := st.state.GetCodeHash(st.msg.From()); codeHash != emptyCodeHash && codeHash != (common.Hash{}) {
-			return fmt.Errorf("%w: address %v, codehash: %s", ErrSenderNoEOA,
-				st.msg.From().Hex(), codeHash)
-		}
-	}
-	// Make sure that transaction gasFeeCap is greater than the baseFee (post london)
-	if st.evm.ChainConfig().IsLondon(st.evm.Context.BlockNumber) {
->>>>>>> d02c6053
 		// Skip the checks if gas fields are zero and baseFee was explicitly disabled (eth_call)
 		if !st.evm.Config.NoBaseFee || st.gasFeeCap.BitLen() > 0 || st.gasTipCap.BitLen() > 0 {
 			if l := st.gasFeeCap.BitLen(); l > 256 {
@@ -475,12 +470,6 @@
 			return ErrGasPriceDoesNotExceedMinimum
 		}
 	}
-
-	// // Make sure the sender is an EOA
-	// if codeHash := st.state.GetCodeHash(st.msg.From()); codeHash != emptyCodeHash && codeHash != (common.Hash{}) {
-	// 	return fmt.Errorf("%w: address %v, codehash: %s", ErrSenderNoEOA,
-	// 		st.msg.From().Hex(), codeHash)
-	// }
 
 	return nil
 
