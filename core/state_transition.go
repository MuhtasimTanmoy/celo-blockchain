// Copyright 2014 The go-ethereum Authors
// This file is part of the go-ethereum library.
//
// The go-ethereum library is free software: you can redistribute it and/or modify
// it under the terms of the GNU Lesser General Public License as published by
// the Free Software Foundation, either version 3 of the License, or
// (at your option) any later version.
//
// The go-ethereum library is distributed in the hope that it will be useful,
// but WITHOUT ANY WARRANTY; without even the implied warranty of
// MERCHANTABILITY or FITNESS FOR A PARTICULAR PURPOSE. See the
// GNU Lesser General Public License for more details.
//
// You should have received a copy of the GNU Lesser General Public License
// along with the go-ethereum library. If not, see <http://www.gnu.org/licenses/>.

package core

import (
	"fmt"
	"math"
	"math/big"

	"github.com/celo-org/celo-blockchain/common"
	"github.com/celo-org/celo-blockchain/contracts"
	"github.com/celo-org/celo-blockchain/contracts/blockchain_parameters"
	"github.com/celo-org/celo-blockchain/contracts/config"
	"github.com/celo-org/celo-blockchain/contracts/currency"
	"github.com/celo-org/celo-blockchain/contracts/erc20gas"
	"github.com/celo-org/celo-blockchain/core/types"
	"github.com/celo-org/celo-blockchain/core/vm"
	"github.com/celo-org/celo-blockchain/core/vm/vmcontext"
	gpm "github.com/celo-org/celo-blockchain/eth/gasprice"
	"github.com/celo-org/celo-blockchain/log"
	"github.com/celo-org/celo-blockchain/params"
	// cmath "github.com/celo-org/celo-blockchain/common/math"
)

// Used for EOA  Check
// var emptyCodeHash = crypto.Keccak256Hash(nil)

/*
The State Transitioning Model

A state transition is a change made when a transaction is applied to the current world state
The state transitioning model does all the necessary work to work out a valid new state root.

1) Nonce handling
2) Pre pay gas
3) Create a new state object if the recipient is \0*32
4) Value transfer
== If contract creation ==
  4a) Attempt to run transaction data
  4b) If valid, use result as code for the new state object
== end ==
5) Run Script section
6) Derive new state root
*/
type StateTransition struct {
	gp              *GasPool
	msg             Message
	gas             uint64
	gasPrice        *big.Int
	gasFeeCap       *big.Int
	gasTipCap       *big.Int
	initialGas      uint64
	value           *big.Int
	data            []byte
	state           vm.StateDB
	evm             *vm.EVM
	vmRunner        vm.EVMRunner
	gasPriceMinimum *big.Int
	sysCtx          *SysContractCallCtx
}

// Message represents a message sent to a contract.
type Message interface {
	From() common.Address
	To() *common.Address

	GasPrice() *big.Int
	GasFeeCap() *big.Int
	GasTipCap() *big.Int
	Gas() uint64

	// FeeCurrency specifies the currency for gas and gateway fees.
	// nil correspond to Celo Gold (native currency).
	// All other values should correspond to ERC20 contract addresses extended to be compatible with gas payments.
	FeeCurrency() *common.Address
	GatewayFeeRecipient() *common.Address
	GatewayFee() *big.Int
	Value() *big.Int

	Nonce() uint64
	IsFake() bool
	Data() []byte
	AccessList() types.AccessList

	// Whether this transaction omitted the 3 Celo-only fields (FeeCurrency & co.)
	EthCompatible() bool
}

func CheckEthCompatibility(msg Message) error {
	if msg.EthCompatible() && !(msg.FeeCurrency() == nil && msg.GatewayFeeRecipient() == nil && msg.GatewayFee().Sign() == 0) {
		return types.ErrEthCompatibleTransactionIsntCompatible
	}
	return nil

}

// ExecutionResult includes all output after executing given evm
// message no matter the execution itself is successful or not.
type ExecutionResult struct {
	UsedGas    uint64 // Total used gas but include the refunded gas
	Err        error  // Any error encountered during the execution(listed in core/vm/errors.go)
	ReturnData []byte // Returned data from evm(function result or data supplied with revert opcode)
}

// Unwrap returns the internal evm error which allows us for further
// analysis outside.
func (result *ExecutionResult) Unwrap() error {
	return result.Err
}

// Failed returns the indicator whether the execution is successful or not
func (result *ExecutionResult) Failed() bool { return result.Err != nil }

// Return is a helper function to help caller distinguish between revert reason
// and function return. Return returns the data after execution if no error occurs.
func (result *ExecutionResult) Return() []byte {
	if result.Err != nil {
		return nil
	}
	return common.CopyBytes(result.ReturnData)
}

// Revert returns the concrete revert reason if the execution is aborted by `REVERT`
// opcode. Note the reason can be nil if no data supplied with revert opcode.
func (result *ExecutionResult) Revert() []byte {
	if result.Err != vm.ErrExecutionReverted {
		return nil
	}
	return common.CopyBytes(result.ReturnData)
}

// IntrinsicGas computes the 'intrinsic gas' for a message with the given data.
func IntrinsicGas(data []byte, accessList types.AccessList, isContractCreation bool, feeCurrency *common.Address, gasForAlternativeCurrency uint64, isEIP2028 bool) (uint64, error) {
	// Set the starting gas for the raw transaction
	var gas uint64
	if isContractCreation {
		gas = params.TxGasContractCreation
	} else {
		gas = params.TxGas
	}
	// Bump the required gas by the amount of transactional data
	if len(data) > 0 {
		// Zero and non-zero bytes are priced differently
		var nz uint64
		for _, byt := range data {
			if byt != 0 {
				nz++
			}
		}
		// Make sure we don't exceed uint64 for all data combinations
		nonZeroGas := params.TxDataNonZeroGasFrontier
		if isEIP2028 {
			nonZeroGas = params.TxDataNonZeroGasEIP2028
		}

		if (math.MaxUint64-gas)/nonZeroGas < nz {
			log.Debug("IntrinsicGas", "gas uint overflow")
			return 0, ErrGasUintOverflow
		}
		gas += nz * nonZeroGas

		z := uint64(len(data)) - nz
		if (math.MaxUint64-gas)/params.TxDataZeroGas < z {
			log.Debug("IntrinsicGas", "gas uint overflow")
			return 0, ErrGasUintOverflow
		}
		gas += z * params.TxDataZeroGas
	}

	// This gas is used for charging user for one `debitFrom` transaction to deduct their balance in
	// non-native currency and two `creditTo` transactions, one covers for the  miner fee in
	// non-native currency at the end and the other covers for the user refund at the end.
	// A user might or might not have a gas refund at the end and even if they do the gas refund might
	// be smaller than maxGasForDebitAndCreditTransactions. We still decide to deduct and do the refund
	// since it makes the mining fee more consistent with respect to the gas fee. Otherwise, we would
	// have to expect the user to estimate the mining fee right or else end up losing
	// min(gas sent - gas charged, maxGasForDebitAndCreditTransactions) extra.
	// In this case, however, the user always ends up paying maxGasForDebitAndCreditTransactions
	// keeping it consistent.
	if feeCurrency != nil {
		if (math.MaxUint64 - gas) < gasForAlternativeCurrency {
			log.Debug("IntrinsicGas", "gas uint overflow")
			return 0, ErrGasUintOverflow
		}
		gas += gasForAlternativeCurrency
	}

	if accessList != nil {
		gas += uint64(len(accessList)) * params.TxAccessListAddressGas
		gas += uint64(accessList.StorageKeys()) * params.TxAccessListStorageKeyGas
	}
	return gas, nil
}

// NewStateTransition initialises and returns a new state transition object.
func NewStateTransition(evm *vm.EVM, msg Message, gp *GasPool, vmRunner vm.EVMRunner, sysCtx *SysContractCallCtx) *StateTransition {
	var gasPriceMinimum *big.Int
	if evm.ChainConfig().IsEspresso(evm.Context.BlockNumber) {
		gasPriceMinimum = sysCtx.GetGasPriceMinimum(msg.FeeCurrency())
	} else {
<<<<<<< HEAD
		baseFee, _ = gpm.GetBaseFeeForCurrency(vmRunner, msg.FeeCurrency(), nil)
=======
		gasPriceMinimum, _ = gpm.GetGasPriceMinimum(vmRunner, msg.FeeCurrency())
>>>>>>> a72fd91f
	}

	return &StateTransition{
		gp:              gp,
		evm:             evm,
		vmRunner:        vmRunner,
		msg:             msg,
		gasPrice:        msg.GasPrice(),
		gasFeeCap:       msg.GasFeeCap(),
		gasTipCap:       msg.GasTipCap(),
		value:           msg.Value(),
		data:            msg.Data(),
		state:           evm.StateDB,
		gasPriceMinimum: gasPriceMinimum,
		sysCtx:          sysCtx,
	}
}

// ApplyMessage computes the new state by applying the given message
// against the old state within the environment.
//
// ApplyMessage returns the bytes returned by any EVM execution (if it took place),
// the gas used (which includes gas refunds) and an error if it failed. An error always
// indicates a core error meaning that the message would always fail for that particular
// state and would never be accepted within a block.
func ApplyMessage(evm *vm.EVM, msg Message, gp *GasPool, vmRunner vm.EVMRunner, sysCtx *SysContractCallCtx) (*ExecutionResult, error) {
	log.Trace("Applying state transition message", "from", msg.From(), "nonce", msg.Nonce(), "to", msg.To(), "gas price", msg.GasPrice(), "fee currency", msg.FeeCurrency(), "gateway fee recipient", msg.GatewayFeeRecipient(), "gateway fee", msg.GatewayFee(), "gas", msg.Gas(), "value", msg.Value(), "data", msg.Data())
	return NewStateTransition(evm, msg, gp, vmRunner, sysCtx).TransitionDb()
}

<<<<<<< HEAD
=======
// ApplyMessageWithoutGasPriceMinimum applies the given message with the gas price minimum
// set to zero. It's only for use in eth_call and eth_estimateGas, so that they can be used
// with gas price set to zero if the sender doesn't have funds to pay for gas.
// Returns the gas used (which does not include gas refunds) and an error if it failed.
func ApplyMessageWithoutGasPriceMinimum(evm *vm.EVM, msg Message, gp *GasPool, vmRunner vm.EVMRunner, sysCtx *SysContractCallCtx) (*ExecutionResult, error) {
	log.Trace("Applying state transition message without gas price minimum", "from", msg.From(), "nonce", msg.Nonce(), "to", msg.To(), "fee currency", msg.FeeCurrency(), "gateway fee recipient", msg.GatewayFeeRecipient(), "gateway fee", msg.GatewayFee(), "gas limit", msg.Gas(), "value", msg.Value(), "data", msg.Data())
	st := NewStateTransition(evm, msg, gp, vmRunner, sysCtx)
	st.gasPriceMinimum = common.Big0
	return st.TransitionDb()
}

>>>>>>> a72fd91f
// to returns the recipient of the message.
func (st *StateTransition) to() common.Address {
	if st.msg == nil || st.msg.To() == nil /* contract creation */ {
		return common.Address{}
	}
	return *st.msg.To()
}

// payFees deducts gas and gateway fees from sender balance and adds the purchased amount of gas to the state.
func (st *StateTransition) payFees(espresso bool) error {
	var isWhiteListed bool
	if espresso {
		isWhiteListed = st.sysCtx.IsWhitelisted(st.msg.FeeCurrency())
	} else {
		isWhiteListed = currency.IsWhitelisted(st.vmRunner, st.msg.FeeCurrency())
	}
	if !isWhiteListed {
		log.Trace("Fee currency not whitelisted", "fee currency address", st.msg.FeeCurrency())
		return ErrNonWhitelistedFeeCurrency
	}

	if err := st.canPayFee(st.msg.From(), st.msg.FeeCurrency(), espresso); err != nil {
		return err
	}
	if err := st.gp.SubGas(st.msg.Gas()); err != nil {
		return err
	}

	st.initialGas = st.msg.Gas()
	st.gas += st.msg.Gas()
	err := st.debitFee(st.msg.From(), st.msg.FeeCurrency())
	return err
}

// canPayFee checks whether accountOwner's balance can cover transaction fee.
//
// For native token(CELO) as feeCurrency:
//   - Pre-Espresso: it ensures balance >= GasPrice * gas + gatewayFee (1)
//   - Post-Espresso: it ensures balance >= GasFeeCap * gas + value + gatewayFee (2)
// For non-native tokens(cUSD, cEUR, ...) as feeCurrency:
//   - Pre-Espresso: it ensures balance > GasPrice * gas + gatewayFee (3)
//   - Post-Espresso: it ensures balance >= GasFeeCap * gas + gatewayFee (4)
func (st *StateTransition) canPayFee(accountOwner common.Address, feeCurrency *common.Address, espresso bool) error {
	if feeCurrency == nil {
		balance := st.state.GetBalance(st.msg.From())
		if espresso {
			// feeGap = GasFeeCap * gas + value + gatewayFee, as in (2)
			feeGap := new(big.Int).SetUint64(st.msg.Gas())
			feeGap.Mul(feeGap, st.gasFeeCap)
			feeGap.Add(feeGap, st.value)
			if st.msg.GatewayFeeRecipient() != nil {
				feeGap.Add(feeGap, st.msg.GatewayFee())
			}

			if balance.Cmp(feeGap) < 0 {
				return fmt.Errorf("%w: address %v have %v want %v", ErrInsufficientFunds, st.msg.From().Hex(), balance, feeGap)
			}
		} else {
			// effectiveFee = GasPrice * gas + gatewayFee, as in (1)
			effectiveFee := new(big.Int).Mul(new(big.Int).SetUint64(st.msg.Gas()), st.gasPrice)
			if st.msg.GatewayFeeRecipient() != nil {
				effectiveFee.Add(effectiveFee, st.msg.GatewayFee())
			}

			if balance.Cmp(effectiveFee) < 0 {
				return fmt.Errorf("%w: address %v have %v want %v", ErrInsufficientFunds, st.msg.From().Hex(), balance, effectiveFee)
			}
		}
		return nil
	} else {
		balance, err := currency.GetBalanceOf(st.vmRunner, accountOwner, *feeCurrency)
		if err != nil {
			return err
		}
		if espresso {
			// feeGap = GasFeeCap * gas + gatewayFee, as in (4)
			feeGap := new(big.Int).SetUint64(st.msg.Gas())
			feeGap.Mul(feeGap, st.gasFeeCap)
			if st.msg.GatewayFeeRecipient() != nil {
				feeGap.Add(feeGap, st.msg.GatewayFee())
			}
			if balance.Cmp(feeGap) < 0 {
				return fmt.Errorf("%w: address %v have %v want %v", ErrInsufficientFunds, st.msg.From().Hex(), balance, feeGap)
			}
		} else {
			// effectiveFee = GasPrice * gas + gatewayFee, as in (3)
			effectiveFee := new(big.Int).Mul(new(big.Int).SetUint64(st.msg.Gas()), st.gasPrice)
			if st.msg.GatewayFeeRecipient() != nil {
				effectiveFee.Add(effectiveFee, st.msg.GatewayFee())
			}
			if balance.Cmp(effectiveFee) <= 0 {
				return fmt.Errorf("%w: address %v have %v want %v", ErrInsufficientFunds, st.msg.From().Hex(), balance, effectiveFee)
			}
		}
	}
	return nil
}

func (st *StateTransition) debitFee(from common.Address, feeCurrency *common.Address) (err error) {
	effectiveFee := new(big.Int).Mul(new(big.Int).SetUint64(st.msg.Gas()), st.gasPrice)
	// If GatewayFeeRecipient is unspecified, the gateway fee value is ignore and the sender is not charged.
	if st.msg.GatewayFeeRecipient() != nil {
		effectiveFee.Add(effectiveFee, st.msg.GatewayFee())
	}
	log.Trace("Debiting fee", "from", from, "amount", effectiveFee, "feeCurrency", feeCurrency)
	// native currency
	if feeCurrency == nil {
		st.state.SubBalance(from, effectiveFee)
		return nil
	} else {
		return erc20gas.DebitFees(st.evm, from, effectiveFee, feeCurrency)
	}
}

func (st *StateTransition) preCheck() error {
	// Only check transactions that are not fake
	if !st.msg.IsFake() {
		// Make sure this transaction's nonce is correct.
		stNonce := st.state.GetNonce(st.msg.From())
		if msgNonce := st.msg.Nonce(); stNonce < msgNonce {
			return fmt.Errorf("%w: address %v, tx: %d state: %d", ErrNonceTooHigh,
				st.msg.From().Hex(), msgNonce, stNonce)
		} else if stNonce > msgNonce {
			return fmt.Errorf("%w: address %v, tx: %d state: %d", ErrNonceTooLow,
				st.msg.From().Hex(), msgNonce, stNonce)
		}
	}
	// Make sure that transaction gasFeeCap is greater than the baseFee (post london)
	if st.evm.ChainConfig().IsLondon(st.evm.Context.BlockNumber) {
		// Skip the checks if gas fields are zero and baseFee was explicitly disabled (eth_call)
		if !st.evm.Config.NoBaseFee || st.gasFeeCap.BitLen() > 0 || st.gasTipCap.BitLen() > 0 {
			if l := st.gasFeeCap.BitLen(); l > 256 {
				return fmt.Errorf("%w: address %v, maxFeePerGas bit length: %d", ErrFeeCapVeryHigh,
					st.msg.From().Hex(), l)
			}
			if l := st.gasTipCap.BitLen(); l > 256 {
				return fmt.Errorf("%w: address %v, maxPriorityFeePerGas bit length: %d", ErrTipVeryHigh,
					st.msg.From().Hex(), l)
			}
			if st.gasFeeCap.Cmp(st.gasTipCap) < 0 {
				return fmt.Errorf("%w: address %v, maxPriorityFeePerGas: %s, maxFeePerGas: %s", ErrTipAboveFeeCap,
					st.msg.From().Hex(), st.gasTipCap, st.gasFeeCap)
			}
			if st.gasFeeCap.Cmp(st.gasPriceMinimum) < 0 {
				return fmt.Errorf("%w: address %v, maxFeePerGas: %s baseFee: %s", ErrFeeCapTooLow,
					st.msg.From().Hex(), st.gasFeeCap, st.gasPriceMinimum)
			}
		}
	} else { // Make sure this transaction's gas price >= baseFee (pre Espresso)
<<<<<<< HEAD
		if !st.evm.Config.NoBaseFee && st.gasPrice.Cmp(st.baseFee) < 0 {
			log.Debug("Tx gas price is less than minimum", "minimum", st.baseFee, "price", st.gasPrice)
=======
		if st.gasPrice.Cmp(st.gasPriceMinimum) < 0 {
			log.Debug("Tx gas price is less than minimum", "minimum", st.gasPriceMinimum, "price", st.gasPrice)
>>>>>>> a72fd91f
			return ErrGasPriceDoesNotExceedMinimum
		}
	}

	// // Make sure the sender is an EOA
	// if codeHash := st.state.GetCodeHash(st.msg.From()); codeHash != emptyCodeHash && codeHash != (common.Hash{}) {
	// 	return fmt.Errorf("%w: address %v, codehash: %s", ErrSenderNoEOA,
	// 		st.msg.From().Hex(), codeHash)
	// }

	return nil

}

// TransitionDb will transition the state by applying the current message and
// returning the evm execution result with following fields.
//
// - used gas:
//      total gas used (including gas being refunded)
// - returndata:
//      the returned data from evm
// - concrete execution error:
//      various **EVM** error which aborts the execution,
//      e.g. ErrOutOfGas, ErrExecutionReverted
//
// However if any consensus issue encountered, return the error directly with
// nil evm execution result.
func (st *StateTransition) TransitionDb() (*ExecutionResult, error) {
	// First check this message satisfies all consensus rules before
	// applying the message. The rules include these clauses
	//
	// 0. If the message is from an eth-compatible transaction, that we support those
	//    and that none of the non-eth-compatible fields are present
	// 1. the nonce of the message caller is correct
	// 2. the gas price meets the minimum gas price
	// 3. caller has enough balance (in the right currency) to cover transaction fee
	// 4. the amount of gas required is available in the block
	// 5. the purchased gas is enough to cover intrinsic usage
	// 6. there is no overflow when calculating intrinsic gas
	// 7. caller has enough balance to cover asset transfer for **topmost** call

	// Clause 0
	if st.msg.EthCompatible() && !st.evm.ChainConfig().IsDonut(st.evm.Context.BlockNumber) {
		return nil, ErrEthCompatibleTransactionsNotSupported
	}
	if err := CheckEthCompatibility(st.msg); err != nil {
		return nil, err
	}

	// Check clauses 1-2
	if err := st.preCheck(); err != nil {
		return nil, err
	}
	msg := st.msg
	sender := vm.AccountRef(msg.From())
	istanbul := st.evm.ChainConfig().IsIstanbul(st.evm.Context.BlockNumber)
	espresso := st.evm.ChainConfig().IsEspresso(st.evm.Context.BlockNumber)
	contractCreation := msg.To() == nil

	// Calculate intrinsic gas, check clauses 5-6
	gasForAlternativeCurrency := uint64(0)
	// If the fee currency is nil, do not retrieve the intrinsic gas adjustment from the chain state, as it will not be used.
	if msg.FeeCurrency() != nil {
		if espresso {
			gasForAlternativeCurrency = st.sysCtx.GetIntrinsicGasForAlternativeFeeCurrency()
		} else {
			gasForAlternativeCurrency = blockchain_parameters.GetIntrinsicGasForAlternativeFeeCurrencyOrDefault(st.vmRunner)
		}
	}
	gas, err := IntrinsicGas(st.data, st.msg.AccessList(), contractCreation, msg.FeeCurrency(), gasForAlternativeCurrency, istanbul)
	if err != nil {
		return nil, err
	}

	// If the intrinsic gas is more than provided in the tx, return without failing.
	if gas > st.msg.Gas() {
		return nil, fmt.Errorf("%w: have %d, want %d", ErrIntrinsicGas, st.msg.Gas(), gas)
	}
	// Check clauses 3-4, pay the fees (which buys gas), and subtract the intrinsic gas
	err = st.payFees(espresso)
	if err != nil {
		log.Error("Transaction failed to buy gas", "err", err, "gas", gas)
		return nil, err
	}
	st.gas -= gas

	// Check clause 7
	if msg.Value().Sign() > 0 && !st.evm.Context.CanTransfer(st.state, msg.From(), msg.Value()) {
		return nil, fmt.Errorf("%w: address %v", ErrInsufficientFundsForTransfer, msg.From().Hex())
	}

	// Set up the initial access list.
	if rules := st.evm.ChainConfig().Rules(st.evm.Context.BlockNumber); rules.IsBerlin {
		st.state.PrepareAccessList(msg.From(), msg.To(), vm.ActivePrecompiles(rules), msg.AccessList())
	}
	var (
		ret   []byte
		vmerr error // vm errors do not effect consensus and are therefore not assigned to err
	)
	if contractCreation {
		ret, _, st.gas, vmerr = st.evm.Create(sender, st.data, st.gas, st.value)
	} else {
		// Increment the nonce for the next transaction
		st.state.SetNonce(msg.From(), st.state.GetNonce(sender.Address())+1)
		ret, st.gas, vmerr = st.evm.Call(sender, st.to(), st.data, st.gas, st.value)
	}

	if !espresso {
		// Before EIP-3529: refunds were capped to gasUsed / 2
		st.refundGas(params.RefundQuotient)
	} else {
		// After EIP-3529: refunds are capped to gasUsed / 5
		st.refundGas(params.RefundQuotientEIP3529)
	}

	err = st.distributeTxFees()
	if err != nil {
		return nil, err
	}
	return &ExecutionResult{
		UsedGas:    st.gasUsed(),
		Err:        vmerr,
		ReturnData: ret,
	}, nil
}

// distributeTxFees calculates the amounts and recipients of transaction fees and credits the accounts.
func (st *StateTransition) distributeTxFees() error {
	// Run only primary evm.Call() with tracer
	if st.evm.GetDebug() {
		st.evm.SetDebug(false)
		defer func() { st.evm.SetDebug(true) }()
	}

	// Determine the refund and transaction fee to be distributed.
	refund := new(big.Int).Mul(new(big.Int).SetUint64(st.gas), st.gasPrice)
	gasUsed := new(big.Int).SetUint64(st.gasUsed())
	totalTxFee := new(big.Int).Mul(gasUsed, st.gasPrice)
	from := st.msg.From()

	// Divide the transaction into a base (the minimum transaction fee) and tip (any extra, or min(max tip, feecap - GPM) if espresso).
	baseTxFee := new(big.Int).Mul(gasUsed, st.gasPriceMinimum)
	// No need to do effectiveTip calculation, because st.gasPrice == effectiveGasPrice, and effectiveTip = effectiveGasPrice - baseTxFee
	tipTxFee := new(big.Int).Sub(totalTxFee, baseTxFee)

	feeCurrency := st.msg.FeeCurrency()

	gatewayFeeRecipient := st.msg.GatewayFeeRecipient()
	if gatewayFeeRecipient == nil {
		gatewayFeeRecipient = &common.ZeroAddress
	}

	caller := &vmcontext.SharedEVMRunner{EVM: st.evm}
	var contractId [32]byte
	if st.evm.ChainConfig().IsGingerbread(st.evm.Context.BlockNumber) {
		contractId = config.FeeHandlerId
	} else {
		contractId = config.GovernanceRegistryId
	}
	feeHandlerAddress, err := contracts.GetRegisteredAddress(caller, contractId)
	if err != nil {
		if err != contracts.ErrSmartContractNotDeployed && err != contracts.ErrRegistryContractNotDeployed {
			return err
		}
		log.Trace("Cannot credit gas fee to FeeHandler: refunding fee to sender", "error", err, "fee", baseTxFee)
		feeHandlerAddress = common.ZeroAddress
		refund.Add(refund, baseTxFee)
		baseTxFee = new(big.Int)
	}

	log.Trace("distributeTxFees", "from", from, "refund", refund, "feeCurrency", st.msg.FeeCurrency(),
		"gatewayFeeRecipient", *gatewayFeeRecipient, "gatewayFee", st.msg.GatewayFee(),
		"coinbaseFeeRecipient", st.evm.Context.Coinbase, "coinbaseFee", tipTxFee,
		"feeHandler", feeHandlerAddress, "communityFundFee", baseTxFee)
	if feeCurrency == nil {
		if gatewayFeeRecipient != &common.ZeroAddress {
			st.state.AddBalance(*gatewayFeeRecipient, st.msg.GatewayFee())
		}
		if feeHandlerAddress != common.ZeroAddress {
			st.state.AddBalance(feeHandlerAddress, baseTxFee)
		}
		st.state.AddBalance(st.evm.Context.Coinbase, tipTxFee)
		st.state.AddBalance(from, refund)
	} else {
		if err = erc20gas.CreditFees(st.evm, from, st.evm.Context.Coinbase, gatewayFeeRecipient, feeHandlerAddress, refund, tipTxFee, st.msg.GatewayFee(), baseTxFee, feeCurrency); err != nil {
			log.Error("Error crediting", "from", from, "coinbase", st.evm.Context.Coinbase, "gateway", gatewayFeeRecipient, "feeHandler", feeHandlerAddress)
			return err
		}

	}
	return nil
}

// refundGas adds unused gas back the state transition and gas pool.
func (st *StateTransition) refundGas(refundQuotient uint64) {
	// Apply refund counter, capped to a refund quotient
	refund := st.gasUsed() / refundQuotient
	if refund > st.state.GetRefund() {
		refund = st.state.GetRefund()
	}

	st.gas += refund
	// Also return remaining gas to the block gas counter so it is
	// available for the next transaction.
	st.gp.AddGas(st.gas)
}

// gasUsed returns the amount of gas used up by the state transition.
func (st *StateTransition) gasUsed() uint64 {
	return st.initialGas - st.gas
}<|MERGE_RESOLUTION|>--- conflicted
+++ resolved
@@ -212,11 +212,7 @@
 	if evm.ChainConfig().IsEspresso(evm.Context.BlockNumber) {
 		gasPriceMinimum = sysCtx.GetGasPriceMinimum(msg.FeeCurrency())
 	} else {
-<<<<<<< HEAD
-		baseFee, _ = gpm.GetBaseFeeForCurrency(vmRunner, msg.FeeCurrency(), nil)
-=======
-		gasPriceMinimum, _ = gpm.GetGasPriceMinimum(vmRunner, msg.FeeCurrency())
->>>>>>> a72fd91f
+		gasPriceMinimum, _ = gpm.GetBaseFeeForCurrency(vmRunner, msg.FeeCurrency(), nil)
 	}
 
 	return &StateTransition{
@@ -247,20 +243,6 @@
 	return NewStateTransition(evm, msg, gp, vmRunner, sysCtx).TransitionDb()
 }
 
-<<<<<<< HEAD
-=======
-// ApplyMessageWithoutGasPriceMinimum applies the given message with the gas price minimum
-// set to zero. It's only for use in eth_call and eth_estimateGas, so that they can be used
-// with gas price set to zero if the sender doesn't have funds to pay for gas.
-// Returns the gas used (which does not include gas refunds) and an error if it failed.
-func ApplyMessageWithoutGasPriceMinimum(evm *vm.EVM, msg Message, gp *GasPool, vmRunner vm.EVMRunner, sysCtx *SysContractCallCtx) (*ExecutionResult, error) {
-	log.Trace("Applying state transition message without gas price minimum", "from", msg.From(), "nonce", msg.Nonce(), "to", msg.To(), "fee currency", msg.FeeCurrency(), "gateway fee recipient", msg.GatewayFeeRecipient(), "gateway fee", msg.GatewayFee(), "gas limit", msg.Gas(), "value", msg.Value(), "data", msg.Data())
-	st := NewStateTransition(evm, msg, gp, vmRunner, sysCtx)
-	st.gasPriceMinimum = common.Big0
-	return st.TransitionDb()
-}
-
->>>>>>> a72fd91f
 // to returns the recipient of the message.
 func (st *StateTransition) to() common.Address {
 	if st.msg == nil || st.msg.To() == nil /* contract creation */ {
@@ -410,13 +392,8 @@
 			}
 		}
 	} else { // Make sure this transaction's gas price >= baseFee (pre Espresso)
-<<<<<<< HEAD
-		if !st.evm.Config.NoBaseFee && st.gasPrice.Cmp(st.baseFee) < 0 {
-			log.Debug("Tx gas price is less than minimum", "minimum", st.baseFee, "price", st.gasPrice)
-=======
-		if st.gasPrice.Cmp(st.gasPriceMinimum) < 0 {
+		if !st.evm.Config.NoBaseFee && st.gasPrice.Cmp(st.gasPriceMinimum) < 0 {
 			log.Debug("Tx gas price is less than minimum", "minimum", st.gasPriceMinimum, "price", st.gasPrice)
->>>>>>> a72fd91f
 			return ErrGasPriceDoesNotExceedMinimum
 		}
 	}
