// Copyright 2019 The go-ethereum Authors
// This file is part of the go-ethereum library.
//
// The go-ethereum library is free software: you can redistribute it and/or modify
// it under the terms of the GNU Lesser General Public License as published by
// the Free Software Foundation, either version 3 of the License, or
// (at your option) any later version.
//
// The go-ethereum library is distributed in the hope that it will be useful,
// but WITHOUT ANY WARRANTY; without even the implied warranty of
// MERCHANTABILITY or FITNESS FOR A PARTICULAR PURPOSE. See the
// GNU Lesser General Public License for more details.
//
// You should have received a copy of the GNU Lesser General Public License
// along with the go-ethereum library. If not, see <http://www.gnu.org/licenses/>.

package rawdb

import (
	"errors"
	"fmt"
	"math"
	"os"
	"path/filepath"
	"sync/atomic"
	"time"

	"github.com/celo-org/celo-blockchain/common"
	"github.com/celo-org/celo-blockchain/ethdb"
	"github.com/celo-org/celo-blockchain/log"
	"github.com/celo-org/celo-blockchain/metrics"
	"github.com/celo-org/celo-blockchain/params"
	"github.com/prometheus/tsdb/fileutil"
)

var (
	// errUnknownTable is returned if the user attempts to read from a table that is
	// not tracked by the freezer.
	errUnknownTable = errors.New("unknown table")

	// errOutOrderInsertion is returned if the user attempts to inject out-of-order
	// binary blobs into the freezer.
	errOutOrderInsertion = errors.New("the append operation is out-order")

	// errSymlinkDatadir is returned if the ancient directory specified by user
	// is a symbolic link.
	errSymlinkDatadir = errors.New("symbolic link datadir is not supported")
)

const (
	// freezerRecheckInterval is the frequency to check the key-value database for
	// chain progression that might permit new blocks to be frozen into immutable
	// storage.
	freezerRecheckInterval = time.Minute

	// freezerBatchLimit is the maximum number of blocks to freeze in one batch
	// before doing an fsync and deleting it from the key-value store.
	freezerBatchLimit = 30000
)

// freezer is an memory mapped append-only database to store immutable chain data
// into flat files:
//
// - The append only nature ensures that disk writes are minimized.
// - The memory mapping ensures we can max out system memory for caching without
//   reserving it for go-ethereum. This would also reduce the memory requirements
//   of Geth, and thus also GC overhead.
type freezer struct {
	// WARNING: The `frozen` field is accessed atomically. On 32 bit platforms, only
	// 64-bit aligned fields can be atomic. The struct is guaranteed to be so aligned,
	// so take advantage of that (https://golang.org/pkg/sync/atomic/#pkg-note-BUG).
	frozen    uint64 // Number of blocks already frozen
	threshold uint64 // Number of recent blocks not to freeze (params.FullImmutabilityThreshold apart from tests)

	tables       map[string]*freezerTable // Data tables for storing everything
	instanceLock fileutil.Releaser        // File-system lock to prevent double opens
<<<<<<< HEAD

	trigger chan chan struct{} // Manual blocking freeze trigger, test determinism

	quit chan struct{}
=======
	quit         chan struct{}
>>>>>>> 069a7e1f
}

// newFreezer creates a chain freezer that moves ancient chain data into
// append-only flat file containers.
func newFreezer(datadir string, namespace string) (*freezer, error) {
	// Create the initial freezer object
	var (
		readMeter  = metrics.NewRegisteredMeter(namespace+"ancient/read", nil)
		writeMeter = metrics.NewRegisteredMeter(namespace+"ancient/write", nil)
		sizeGauge  = metrics.NewRegisteredGauge(namespace+"ancient/size", nil)
	)
	// Ensure the datadir is not a symbolic link if it exists.
	if info, err := os.Lstat(datadir); !os.IsNotExist(err) {
		if info.Mode()&os.ModeSymlink != 0 {
			log.Warn("Symbolic link ancient database is not supported", "path", datadir)
			return nil, errSymlinkDatadir
		}
	}
	// Leveldb uses LOCK as the filelock filename. To prevent the
	// name collision, we use FLOCK as the lock name.
	lock, _, err := fileutil.Flock(filepath.Join(datadir, "FLOCK"))
	if err != nil {
		return nil, err
	}
	// Open all the supported data tables
	freezer := &freezer{
		threshold:    params.FullImmutabilityThreshold,
		tables:       make(map[string]*freezerTable),
		instanceLock: lock,
<<<<<<< HEAD
		trigger:      make(chan chan struct{}),
=======
>>>>>>> 069a7e1f
		quit:         make(chan struct{}),
	}
	for name, disableSnappy := range freezerNoSnappy {
		table, err := newTable(datadir, name, readMeter, writeMeter, sizeGauge, disableSnappy)
		if err != nil {
			for _, table := range freezer.tables {
				table.Close()
			}
			lock.Release()
			return nil, err
		}
		freezer.tables[name] = table
	}
	if err := freezer.repair(); err != nil {
		for _, table := range freezer.tables {
			table.Close()
		}
		lock.Release()
		return nil, err
	}
	log.Info("Opened ancient database", "database", datadir)
	return freezer, nil
}

// Close terminates the chain freezer, unmapping all the data files.
func (f *freezer) Close() error {
	f.quit <- struct{}{}
	var errs []error
	for _, table := range f.tables {
		if err := table.Close(); err != nil {
			errs = append(errs, err)
		}
	}
	if err := f.instanceLock.Release(); err != nil {
		errs = append(errs, err)
	}
	if errs != nil {
		return fmt.Errorf("%v", errs)
	}
	return nil
}

// HasAncient returns an indicator whether the specified ancient data exists
// in the freezer.
func (f *freezer) HasAncient(kind string, number uint64) (bool, error) {
	if table := f.tables[kind]; table != nil {
		return table.has(number), nil
	}
	return false, nil
}

// Ancient retrieves an ancient binary blob from the append-only immutable files.
func (f *freezer) Ancient(kind string, number uint64) ([]byte, error) {
	if table := f.tables[kind]; table != nil {
		return table.Retrieve(number)
	}
	return nil, errUnknownTable
}

// Ancients returns the length of the frozen items.
func (f *freezer) Ancients() (uint64, error) {
	return atomic.LoadUint64(&f.frozen), nil
}

// AncientSize returns the ancient size of the specified category.
func (f *freezer) AncientSize(kind string) (uint64, error) {
	if table := f.tables[kind]; table != nil {
		return table.size()
	}
	return 0, errUnknownTable
}

// AppendAncient injects all binary blobs belong to block at the end of the
// append-only immutable table files.
//
// Notably, this function is lock free but kind of thread-safe. All out-of-order
// injection will be rejected. But if two injections with same number happen at
// the same time, we can get into the trouble.
func (f *freezer) AppendAncient(number uint64, hash, header, body, receipts, td []byte) (err error) {
	// Ensure the binary blobs we are appending is continuous with freezer.
	if atomic.LoadUint64(&f.frozen) != number {
		return errOutOrderInsertion
	}
	// Rollback all inserted data if any insertion below failed to ensure
	// the tables won't out of sync.
	defer func() {
		if err != nil {
			rerr := f.repair()
			if rerr != nil {
				log.Crit("Failed to repair freezer", "err", rerr)
			}
			log.Info("Append ancient failed", "number", number, "err", err)
		}
	}()
	// Inject all the components into the relevant data tables
	if err := f.tables[freezerHashTable].Append(f.frozen, hash[:]); err != nil {
		log.Error("Failed to append ancient hash", "number", f.frozen, "hash", hash, "err", err)
		return err
	}
	if err := f.tables[freezerHeaderTable].Append(f.frozen, header); err != nil {
		log.Error("Failed to append ancient header", "number", f.frozen, "hash", hash, "err", err)
		return err
	}
	if err := f.tables[freezerBodiesTable].Append(f.frozen, body); err != nil {
		log.Error("Failed to append ancient body", "number", f.frozen, "hash", hash, "err", err)
		return err
	}
	if err := f.tables[freezerReceiptTable].Append(f.frozen, receipts); err != nil {
		log.Error("Failed to append ancient receipts", "number", f.frozen, "hash", hash, "err", err)
		return err
	}
	if err := f.tables[freezerDifficultyTable].Append(f.frozen, td); err != nil {
		log.Error("Failed to append ancient difficulty", "number", f.frozen, "hash", hash, "err", err)
		return err
	}
	atomic.AddUint64(&f.frozen, 1) // Only modify atomically
	return nil
}

// Truncate discards any recent data above the provided threshold number.
func (f *freezer) TruncateAncients(items uint64) error {
	if atomic.LoadUint64(&f.frozen) <= items {
		return nil
	}
	for _, table := range f.tables {
		if err := table.truncate(items); err != nil {
			return err
		}
	}
	atomic.StoreUint64(&f.frozen, items)
	return nil
}

// sync flushes all data tables to disk.
func (f *freezer) Sync() error {
	var errs []error
	for _, table := range f.tables {
		if err := table.Sync(); err != nil {
			errs = append(errs, err)
		}
	}
	if errs != nil {
		return fmt.Errorf("%v", errs)
	}
	return nil
}

// freeze is a background thread that periodically checks the blockchain for any
// import progress and moves ancient data from the fast database into the freezer.
//
// This functionality is deliberately broken off from block importing to avoid
// incurring additional data shuffling delays on block propagation.
func (f *freezer) freeze(db ethdb.KeyValueStore) {
	nfdb := &nofreezedb{KeyValueStore: db}

<<<<<<< HEAD
	var (
		backoff   bool
		triggered chan struct{} // Used in tests
	)
=======
	backoff := false
>>>>>>> 069a7e1f
	for {
		select {
		case <-f.quit:
			log.Info("Freezer shutting down")
			return
		default:
		}
		if backoff {
<<<<<<< HEAD
			// If we were doing a manual trigger, notify it
			if triggered != nil {
				triggered <- struct{}{}
				triggered = nil
			}
			select {
			case <-time.NewTimer(freezerRecheckInterval).C:
				backoff = false
			case triggered = <-f.trigger:
				backoff = false
=======
			select {
			case <-time.NewTimer(freezerRecheckInterval).C:
				backoff = false
>>>>>>> 069a7e1f
			case <-f.quit:
				return
			}
		}
		// Retrieve the freezing threshold.
		hash := ReadHeadBlockHash(nfdb)
		if hash == (common.Hash{}) {
			log.Debug("Current full block hash unavailable") // new chain, empty database
			backoff = true
			continue
		}
		number := ReadHeaderNumber(nfdb, hash)
		threshold := atomic.LoadUint64(&f.threshold)

		switch {
		case number == nil:
			log.Error("Current full block number unavailable", "hash", hash)
			backoff = true
			continue

<<<<<<< HEAD
		case *number < threshold:
			log.Debug("Current full block not old enough", "number", *number, "hash", hash, "delay", threshold)
=======
		case *number < params.ImmutabilityThreshold:
			log.Debug("Current full block not old enough", "number", *number, "hash", hash, "delay", params.ImmutabilityThreshold)
>>>>>>> 069a7e1f
			backoff = true
			continue

		case *number-threshold <= f.frozen:
			log.Debug("Ancient blocks frozen already", "number", *number, "hash", hash, "frozen", f.frozen)
			backoff = true
			continue
		}
		head := ReadHeader(nfdb, hash, *number)
		if head == nil {
			log.Error("Current full block unavailable", "number", *number, "hash", hash)
			backoff = true
			continue
		}
		// Seems we have data ready to be frozen, process in usable batches
		limit := *number - threshold
		if limit-f.frozen > freezerBatchLimit {
			limit = f.frozen + freezerBatchLimit
		}
		var (
			start    = time.Now()
			first    = f.frozen
			ancients = make([]common.Hash, 0, limit)
		)
		for f.frozen <= limit {
			// Retrieves all the components of the canonical block
			hash := ReadCanonicalHash(nfdb, f.frozen)
			if hash == (common.Hash{}) {
				log.Error("Canonical hash missing, can't freeze", "number", f.frozen)
				break
			}
			header := ReadHeaderRLP(nfdb, hash, f.frozen)
			if len(header) == 0 {
				log.Error("Block header missing, can't freeze", "number", f.frozen, "hash", hash)
				break
			}
			body := ReadBodyRLP(nfdb, hash, f.frozen)
			if len(body) == 0 {
				log.Error("Block body missing, can't freeze", "number", f.frozen, "hash", hash)
				break
			}
			receipts := ReadReceiptsRLP(nfdb, hash, f.frozen)
			if len(receipts) == 0 {
				log.Error("Block receipts missing, can't freeze", "number", f.frozen, "hash", hash)
				break
			}
			td := ReadTdRLP(nfdb, hash, f.frozen)
			if len(td) == 0 {
				log.Error("Total difficulty missing, can't freeze", "number", f.frozen, "hash", hash)
				break
			}
			log.Trace("Deep froze ancient block", "number", f.frozen, "hash", hash)
			// Inject all the components into the relevant data tables
			if err := f.AppendAncient(f.frozen, hash[:], header, body, receipts, td); err != nil {
				break
			}
			ancients = append(ancients, hash)
		}
		// Batch of blocks have been frozen, flush them before wiping from leveldb
		if err := f.Sync(); err != nil {
			log.Crit("Failed to flush frozen tables", "err", err)
		}
		// Wipe out all data from the active database
		batch := db.NewBatch()
		for i := 0; i < len(ancients); i++ {
			// Always keep the genesis block in active database
			if first+uint64(i) != 0 {
				DeleteBlockWithoutNumber(batch, ancients[i], first+uint64(i))
				DeleteCanonicalHash(batch, first+uint64(i))
			}
		}
		if err := batch.Write(); err != nil {
			log.Crit("Failed to delete frozen canonical blocks", "err", err)
		}
		batch.Reset()

		// Wipe out side chains also and track dangling side chians
		var dangling []common.Hash
		for number := first; number < f.frozen; number++ {
			// Always keep the genesis block in active database
			if number != 0 {
				dangling = ReadAllHashes(db, number)
				for _, hash := range dangling {
					log.Trace("Deleting side chain", "number", number, "hash", hash)
					DeleteBlock(batch, hash, number)
				}
			}
		}
		if err := batch.Write(); err != nil {
			log.Crit("Failed to delete frozen side blocks", "err", err)
		}
		batch.Reset()

		// Step into the future and delete and dangling side chains
		if f.frozen > 0 {
			tip := f.frozen
			for len(dangling) > 0 {
				drop := make(map[common.Hash]struct{})
				for _, hash := range dangling {
					log.Debug("Dangling parent from freezer", "number", tip-1, "hash", hash)
					drop[hash] = struct{}{}
				}
				children := ReadAllHashes(db, tip)
				for i := 0; i < len(children); i++ {
					// Dig up the child and ensure it's dangling
					child := ReadHeader(nfdb, children[i], tip)
					if child == nil {
						log.Error("Missing dangling header", "number", tip, "hash", children[i])
						continue
					}
					if _, ok := drop[child.ParentHash]; !ok {
						children = append(children[:i], children[i+1:]...)
						i--
						continue
					}
					// Delete all block data associated with the child
					log.Debug("Deleting dangling block", "number", tip, "hash", children[i], "parent", child.ParentHash)
					DeleteBlock(batch, children[i], tip)
				}
				dangling = children
				tip++
			}
			if err := batch.Write(); err != nil {
				log.Crit("Failed to delete dangling side blocks", "err", err)
			}
		}
		// Log something friendly for the user
		context := []interface{}{
			"blocks", f.frozen - first, "elapsed", common.PrettyDuration(time.Since(start)), "number", f.frozen - 1,
		}
		if n := len(ancients); n > 0 {
			context = append(context, []interface{}{"hash", ancients[n-1]}...)
		}
		log.Info("Deep froze chain segment", context...)

		// Avoid database thrashing with tiny writes
		if f.frozen-first < freezerBatchLimit {
			backoff = true
		}
	}
}

// repair truncates all data tables to the same length.
func (f *freezer) repair() error {
	min := uint64(math.MaxUint64)
	for _, table := range f.tables {
		items := atomic.LoadUint64(&table.items)
		if min > items {
			min = items
		}
	}
	for _, table := range f.tables {
		if err := table.truncate(min); err != nil {
			return err
		}
	}
	atomic.StoreUint64(&f.frozen, min)
	return nil
}<|MERGE_RESOLUTION|>--- conflicted
+++ resolved
@@ -74,14 +74,10 @@
 
 	tables       map[string]*freezerTable // Data tables for storing everything
 	instanceLock fileutil.Releaser        // File-system lock to prevent double opens
-<<<<<<< HEAD
 
 	trigger chan chan struct{} // Manual blocking freeze trigger, test determinism
 
 	quit chan struct{}
-=======
-	quit         chan struct{}
->>>>>>> 069a7e1f
 }
 
 // newFreezer creates a chain freezer that moves ancient chain data into
@@ -111,10 +107,7 @@
 		threshold:    params.FullImmutabilityThreshold,
 		tables:       make(map[string]*freezerTable),
 		instanceLock: lock,
-<<<<<<< HEAD
 		trigger:      make(chan chan struct{}),
-=======
->>>>>>> 069a7e1f
 		quit:         make(chan struct{}),
 	}
 	for name, disableSnappy := range freezerNoSnappy {
@@ -270,14 +263,10 @@
 func (f *freezer) freeze(db ethdb.KeyValueStore) {
 	nfdb := &nofreezedb{KeyValueStore: db}
 
-<<<<<<< HEAD
 	var (
 		backoff   bool
 		triggered chan struct{} // Used in tests
 	)
-=======
-	backoff := false
->>>>>>> 069a7e1f
 	for {
 		select {
 		case <-f.quit:
@@ -286,7 +275,6 @@
 		default:
 		}
 		if backoff {
-<<<<<<< HEAD
 			// If we were doing a manual trigger, notify it
 			if triggered != nil {
 				triggered <- struct{}{}
@@ -297,11 +285,6 @@
 				backoff = false
 			case triggered = <-f.trigger:
 				backoff = false
-=======
-			select {
-			case <-time.NewTimer(freezerRecheckInterval).C:
-				backoff = false
->>>>>>> 069a7e1f
 			case <-f.quit:
 				return
 			}
@@ -322,13 +305,8 @@
 			backoff = true
 			continue
 
-<<<<<<< HEAD
 		case *number < threshold:
 			log.Debug("Current full block not old enough", "number", *number, "hash", hash, "delay", threshold)
-=======
-		case *number < params.ImmutabilityThreshold:
-			log.Debug("Current full block not old enough", "number", *number, "hash", hash, "delay", params.ImmutabilityThreshold)
->>>>>>> 069a7e1f
 			backoff = true
 			continue
 
