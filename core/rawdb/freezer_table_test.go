// Copyright 2019 The go-ethereum Authors
// This file is part of the go-ethereum library.
//
// The go-ethereum library is free software: you can redistribute it and/or modify
// it under the terms of the GNU Lesser General Public License as published by
// the Free Software Foundation, either version 3 of the License, or
// (at your option) any later version.
//
// The go-ethereum library is distributed in the hope that it will be useful,
// but WITHOUT ANY WARRANTY; without even the implied warranty of
// MERCHANTABILITY or FITNESS FOR A PARTICULAR PURPOSE. See the
// GNU Lesser General Public License for more details.
//
// You should have received a copy of the GNU Lesser General Public License
// along with the go-ethereum library. If not, see <http://www.gnu.org/licenses/>.

package rawdb

import (
	"bytes"
	"fmt"
	"math/rand"
	"os"
	"path/filepath"
	"testing"
	"time"

<<<<<<< HEAD
	"github.com/celo-org/celo-blockchain/common/fdlimit"
	"github.com/celo-org/celo-blockchain/metrics"
=======
	"github.com/ethereum/go-ethereum/metrics"
	"github.com/stretchr/testify/require"
>>>>>>> 794c6133
)

func init() {
	rand.Seed(time.Now().Unix())
	max, _ := fdlimit.Maximum()
	fdlimit.Raise(uint64(max))
}

// TestFreezerBasics test initializing a freezertable from scratch, writing to the table,
// and reading it back.
func TestFreezerBasics(t *testing.T) {
	t.Parallel()
	// set cutoff at 50 bytes
	f, err := newTable(os.TempDir(),
		fmt.Sprintf("unittest-%d", rand.Uint64()),
		metrics.NewMeter(), metrics.NewMeter(), metrics.NewGauge(), 50, true)
	if err != nil {
		t.Fatal(err)
	}
	defer f.Close()

	// Write 15 bytes 255 times, results in 85 files
	writeChunks(t, f, 255, 15)

	//print(t, f, 0)
	//print(t, f, 1)
	//print(t, f, 2)
	//
	//db[0] =  000000000000000000000000000000
	//db[1] =  010101010101010101010101010101
	//db[2] =  020202020202020202020202020202

	for y := 0; y < 255; y++ {
		exp := getChunk(15, y)
		got, err := f.Retrieve(uint64(y))
		if err != nil {
			t.Fatalf("reading item %d: %v", y, err)
		}
		if !bytes.Equal(got, exp) {
			t.Fatalf("test %d, got \n%x != \n%x", y, got, exp)
		}
	}
	// Check that we cannot read too far
	_, err = f.Retrieve(uint64(255))
	if err != errOutOfBounds {
		t.Fatal(err)
	}
}

// TestFreezerBasicsClosing tests same as TestFreezerBasics, but also closes and reopens the freezer between
// every operation
func TestFreezerBasicsClosing(t *testing.T) {
	t.Parallel()
	// set cutoff at 50 bytes
	var (
		fname      = fmt.Sprintf("basics-close-%d", rand.Uint64())
		rm, wm, sg = metrics.NewMeter(), metrics.NewMeter(), metrics.NewGauge()
		f          *freezerTable
		err        error
	)
	f, err = newTable(os.TempDir(), fname, rm, wm, sg, 50, true)
	if err != nil {
		t.Fatal(err)
	}

	// Write 15 bytes 255 times, results in 85 files.
	// In-between writes, the table is closed and re-opened.
	for x := 0; x < 255; x++ {
		data := getChunk(15, x)
<<<<<<< HEAD
		f.Append(uint64(x), data)
		err = f.Close()
		if err != nil {
			t.Fatal(err)
		}
		f, err = newCustomTable(os.TempDir(), fname, rm, wm, sg, 50, true)
=======
		batch := f.newBatch()
		require.NoError(t, batch.AppendRaw(uint64(x), data))
		require.NoError(t, batch.commit())
		f.Close()

		f, err = newTable(os.TempDir(), fname, rm, wm, sg, 50, true)
>>>>>>> 794c6133
		if err != nil {
			t.Fatal(err)
		}
	}
	defer f.Close()

	for y := 0; y < 255; y++ {
		exp := getChunk(15, y)
		got, err := f.Retrieve(uint64(y))
		if err != nil {
			t.Fatal(err)
		}
		if !bytes.Equal(got, exp) {
			t.Fatalf("test %d, got \n%x != \n%x", y, got, exp)
		}
<<<<<<< HEAD
		err = f.Close()
		if err != nil {
			t.Fatal(err)
		}
		f, err = newCustomTable(os.TempDir(), fname, rm, wm, sg, 50, true)
=======
		f.Close()
		f, err = newTable(os.TempDir(), fname, rm, wm, sg, 50, true)
>>>>>>> 794c6133
		if err != nil {
			t.Fatal(err)
		}
	}
}

// TestFreezerRepairDanglingHead tests that we can recover if index entries are removed
func TestFreezerRepairDanglingHead(t *testing.T) {
	t.Parallel()
	rm, wm, sg := metrics.NewMeter(), metrics.NewMeter(), metrics.NewGauge()
	fname := fmt.Sprintf("dangling_headtest-%d", rand.Uint64())

	// Fill table
	{
		f, err := newTable(os.TempDir(), fname, rm, wm, sg, 50, true)
		if err != nil {
			t.Fatal(err)
		}
		// Write 15 bytes 255 times
		writeChunks(t, f, 255, 15)

		// The last item should be there
		if _, err = f.Retrieve(0xfe); err != nil {
			t.Fatal(err)
		}
		f.Close()
	}

	// open the index
	idxFile, err := os.OpenFile(filepath.Join(os.TempDir(), fmt.Sprintf("%s.ridx", fname)), os.O_RDWR, 0644)
	if err != nil {
		t.Fatalf("Failed to open index file: %v", err)
	}
	// Remove 4 bytes
	stat, err := idxFile.Stat()
	if err != nil {
		t.Fatalf("Failed to stat index file: %v", err)
	}
	idxFile.Truncate(stat.Size() - 4)
	idxFile.Close()

	// Now open it again
	{
		f, err := newTable(os.TempDir(), fname, rm, wm, sg, 50, true)
		if err != nil {
			t.Fatal(err)
		}
		// The last item should be missing
		if _, err = f.Retrieve(0xff); err == nil {
			t.Errorf("Expected error for missing index entry")
		}
		// The one before should still be there
		if _, err = f.Retrieve(0xfd); err != nil {
			t.Fatalf("Expected no error, got %v", err)
		}
	}
}

// TestFreezerRepairDanglingHeadLarge tests that we can recover if very many index entries are removed
func TestFreezerRepairDanglingHeadLarge(t *testing.T) {
	t.Parallel()
	rm, wm, sg := metrics.NewMeter(), metrics.NewMeter(), metrics.NewGauge()
	fname := fmt.Sprintf("dangling_headtest-%d", rand.Uint64())

	// Fill a table and close it
	{
		f, err := newTable(os.TempDir(), fname, rm, wm, sg, 50, true)
		if err != nil {
			t.Fatal(err)
		}
		// Write 15 bytes 255 times
		writeChunks(t, f, 255, 15)

		// The last item should be there
		if _, err = f.Retrieve(f.items - 1); err != nil {
			t.Fatal(err)
		}
		f.Close()
	}

	// open the index
	idxFile, err := os.OpenFile(filepath.Join(os.TempDir(), fmt.Sprintf("%s.ridx", fname)), os.O_RDWR, 0644)
	if err != nil {
		t.Fatalf("Failed to open index file: %v", err)
	}
	// Remove everything but the first item, and leave data unaligned
	// 0-indexEntry, 1-indexEntry, corrupt-indexEntry
	idxFile.Truncate(indexEntrySize + indexEntrySize + indexEntrySize/2)
	idxFile.Close()

	// Now open it again
	{
		f, err := newTable(os.TempDir(), fname, rm, wm, sg, 50, true)
		if err != nil {
			t.Fatal(err)
		}
		// The first item should be there
		if _, err = f.Retrieve(0); err != nil {
			t.Fatal(err)
		}
		// The second item should be missing
		if _, err = f.Retrieve(1); err == nil {
			t.Errorf("Expected error for missing index entry")
		}
		// We should now be able to store items again, from item = 1
		batch := f.newBatch()
		for x := 1; x < 0xff; x++ {
			require.NoError(t, batch.AppendRaw(uint64(x), getChunk(15, ^x)))
		}
		require.NoError(t, batch.commit())
		f.Close()
	}

	// And if we open it, we should now be able to read all of them (new values)
	{
<<<<<<< HEAD
		f, err := newCustomTable(os.TempDir(), fname, rm, wm, sg, 50, true)
		if err != nil {
			t.Fatal(err)
		}
=======
		f, _ := newTable(os.TempDir(), fname, rm, wm, sg, 50, true)
>>>>>>> 794c6133
		for y := 1; y < 255; y++ {
			exp := getChunk(15, ^y)
			got, err := f.Retrieve(uint64(y))
			if err != nil {
				t.Fatal(err)
			}
			if !bytes.Equal(got, exp) {
				t.Fatalf("test %d, got \n%x != \n%x", y, got, exp)
			}
		}
	}
}

// TestSnappyDetection tests that we fail to open a snappy database and vice versa
func TestSnappyDetection(t *testing.T) {
	t.Parallel()
	rm, wm, sg := metrics.NewMeter(), metrics.NewMeter(), metrics.NewGauge()
	fname := fmt.Sprintf("snappytest-%d", rand.Uint64())

	// Open with snappy
	{
		f, err := newTable(os.TempDir(), fname, rm, wm, sg, 50, true)
		if err != nil {
			t.Fatal(err)
		}
		// Write 15 bytes 255 times
		writeChunks(t, f, 255, 15)
		f.Close()
	}

	// Open without snappy
	{
		f, err := newTable(os.TempDir(), fname, rm, wm, sg, 50, false)
		if err != nil {
			t.Fatal(err)
		}
		if _, err = f.Retrieve(0); err == nil {
			f.Close()
			t.Fatalf("expected empty table")
		}
	}

	// Open with snappy
	{
		f, err := newTable(os.TempDir(), fname, rm, wm, sg, 50, true)
		if err != nil {
			t.Fatal(err)
		}
		// There should be 255 items
		if _, err = f.Retrieve(0xfe); err != nil {
			f.Close()
			t.Fatalf("expected no error, got %v", err)
		}
	}
}

func assertFileSize(f string, size int64) error {
	stat, err := os.Stat(f)
	if err != nil {
		return err
	}
	if stat.Size() != size {
		return fmt.Errorf("error, expected size %d, got %d", size, stat.Size())
	}
	return nil
}

// TestFreezerRepairDanglingIndex checks that if the index has more entries than there are data,
// the index is repaired
func TestFreezerRepairDanglingIndex(t *testing.T) {
	t.Parallel()
	rm, wm, sg := metrics.NewMeter(), metrics.NewMeter(), metrics.NewGauge()
	fname := fmt.Sprintf("dangling_indextest-%d", rand.Uint64())

	// Fill a table and close it
	{
		f, err := newTable(os.TempDir(), fname, rm, wm, sg, 50, true)
		if err != nil {
			t.Fatal(err)
		}
		// Write 15 bytes 9 times : 150 bytes
		writeChunks(t, f, 9, 15)

		// The last item should be there
		if _, err = f.Retrieve(f.items - 1); err != nil {
			f.Close()
			t.Fatal(err)
		}
		f.Close()
		// File sizes should be 45, 45, 45 : items[3, 3, 3)
	}

	// Crop third file
	fileToCrop := filepath.Join(os.TempDir(), fmt.Sprintf("%s.0002.rdat", fname))
	// Truncate third file: 45 ,45, 20
	{
		if err := assertFileSize(fileToCrop, 45); err != nil {
			t.Fatal(err)
		}
		file, err := os.OpenFile(fileToCrop, os.O_RDWR, 0644)
		if err != nil {
			t.Fatal(err)
		}
		file.Truncate(20)
		file.Close()
	}

	// Open db it again
	// It should restore the file(s) to
	// 45, 45, 15
	// with 3+3+1 items
	{
		f, err := newTable(os.TempDir(), fname, rm, wm, sg, 50, true)
		if err != nil {
			t.Fatal(err)
		}
		defer f.Close()
		if f.items != 7 {
			t.Fatalf("expected %d items, got %d", 7, f.items)
		}
		if err := assertFileSize(fileToCrop, 15); err != nil {
			t.Fatal(err)
		}
	}
}

func TestFreezerTruncate(t *testing.T) {
	t.Parallel()
	rm, wm, sg := metrics.NewMeter(), metrics.NewMeter(), metrics.NewGauge()
	fname := fmt.Sprintf("truncation-%d", rand.Uint64())

	// Fill table
	{
		f, err := newTable(os.TempDir(), fname, rm, wm, sg, 50, true)
		if err != nil {
			t.Fatal(err)
		}
		// Write 15 bytes 30 times
		writeChunks(t, f, 30, 15)

		// The last item should be there
		if _, err = f.Retrieve(f.items - 1); err != nil {
			t.Fatal(err)
		}
		f.Close()
	}

	// Reopen, truncate
	{
		f, err := newTable(os.TempDir(), fname, rm, wm, sg, 50, true)
		if err != nil {
			t.Fatal(err)
		}
		defer f.Close()
		f.truncate(10) // 150 bytes
		if f.items != 10 {
			t.Fatalf("expected %d items, got %d", 10, f.items)
		}
		// 45, 45, 45, 15 -- bytes should be 15
		if f.headBytes != 15 {
			t.Fatalf("expected %d bytes, got %d", 15, f.headBytes)
		}
	}
}

// TestFreezerRepairFirstFile tests a head file with the very first item only half-written.
// That will rewind the index, and _should_ truncate the head file
func TestFreezerRepairFirstFile(t *testing.T) {
	t.Parallel()
	rm, wm, sg := metrics.NewMeter(), metrics.NewMeter(), metrics.NewGauge()
	fname := fmt.Sprintf("truncationfirst-%d", rand.Uint64())

	// Fill table
	{
		f, err := newTable(os.TempDir(), fname, rm, wm, sg, 50, true)
		if err != nil {
			t.Fatal(err)
		}
		// Write 80 bytes, splitting out into two files
		batch := f.newBatch()
		require.NoError(t, batch.AppendRaw(0, getChunk(40, 0xFF)))
		require.NoError(t, batch.AppendRaw(1, getChunk(40, 0xEE)))
		require.NoError(t, batch.commit())

		// The last item should be there
		if _, err = f.Retrieve(1); err != nil {
			t.Fatal(err)
		}
		f.Close()
	}

	// Truncate the file in half
	fileToCrop := filepath.Join(os.TempDir(), fmt.Sprintf("%s.0001.rdat", fname))
	{
		if err := assertFileSize(fileToCrop, 40); err != nil {
			t.Fatal(err)
		}
		file, err := os.OpenFile(fileToCrop, os.O_RDWR, 0644)
		if err != nil {
			t.Fatal(err)
		}
		file.Truncate(20)
		file.Close()
	}

	// Reopen
	{
		f, err := newTable(os.TempDir(), fname, rm, wm, sg, 50, true)
		if err != nil {
			t.Fatal(err)
		}
		if f.items != 1 {
			f.Close()
			t.Fatalf("expected %d items, got %d", 0, f.items)
		}

		// Write 40 bytes
		batch := f.newBatch()
		require.NoError(t, batch.AppendRaw(1, getChunk(40, 0xDD)))
		require.NoError(t, batch.commit())

		f.Close()

		// Should have been truncated down to zero and then 40 written
		if err := assertFileSize(fileToCrop, 40); err != nil {
			t.Fatal(err)
		}
	}
}

// TestFreezerReadAndTruncate tests:
// - we have a table open
// - do some reads, so files are open in readonly
// - truncate so those files are 'removed'
// - check that we did not keep the rdonly file descriptors
func TestFreezerReadAndTruncate(t *testing.T) {
	t.Parallel()
	rm, wm, sg := metrics.NewMeter(), metrics.NewMeter(), metrics.NewGauge()
	fname := fmt.Sprintf("read_truncate-%d", rand.Uint64())

	// Fill table
	{
		f, err := newTable(os.TempDir(), fname, rm, wm, sg, 50, true)
		if err != nil {
			t.Fatal(err)
		}
		// Write 15 bytes 30 times
		writeChunks(t, f, 30, 15)

		// The last item should be there
		if _, err = f.Retrieve(f.items - 1); err != nil {
			t.Fatal(err)
		}
		f.Close()
	}

	// Reopen and read all files
	{
		f, err := newTable(os.TempDir(), fname, rm, wm, sg, 50, true)
		if err != nil {
			t.Fatal(err)
		}
		if f.items != 30 {
			f.Close()
			t.Fatalf("expected %d items, got %d", 0, f.items)
		}
		for y := byte(0); y < 30; y++ {
			f.Retrieve(uint64(y))
		}

		// Now, truncate back to zero
		f.truncate(0)

		// Write the data again
		batch := f.newBatch()
		for x := 0; x < 30; x++ {
			require.NoError(t, batch.AppendRaw(uint64(x), getChunk(15, ^x)))
		}
		require.NoError(t, batch.commit())
		f.Close()
	}
}

func TestFreezerOffset(t *testing.T) {
	t.Parallel()
	rm, wm, sg := metrics.NewMeter(), metrics.NewMeter(), metrics.NewGauge()
	fname := fmt.Sprintf("offset-%d", rand.Uint64())

	// Fill table
	{
		f, err := newTable(os.TempDir(), fname, rm, wm, sg, 40, true)
		if err != nil {
			t.Fatal(err)
		}

		// Write 6 x 20 bytes, splitting out into three files
		batch := f.newBatch()
		require.NoError(t, batch.AppendRaw(0, getChunk(20, 0xFF)))
		require.NoError(t, batch.AppendRaw(1, getChunk(20, 0xEE)))

		require.NoError(t, batch.AppendRaw(2, getChunk(20, 0xdd)))
		require.NoError(t, batch.AppendRaw(3, getChunk(20, 0xcc)))

		require.NoError(t, batch.AppendRaw(4, getChunk(20, 0xbb)))
		require.NoError(t, batch.AppendRaw(5, getChunk(20, 0xaa)))
		require.NoError(t, batch.commit())

		t.Log(f.dumpIndexString(0, 100))
		f.Close()
	}

	// Now crop it.
	{
		// delete files 0 and 1
		for i := 0; i < 2; i++ {
			p := filepath.Join(os.TempDir(), fmt.Sprintf("%v.%04d.rdat", fname, i))
			if err := os.Remove(p); err != nil {
				t.Fatal(err)
			}
		}
		// Read the index file
		p := filepath.Join(os.TempDir(), fmt.Sprintf("%v.ridx", fname))
		indexFile, err := os.OpenFile(p, os.O_RDWR, 0644)
		if err != nil {
			t.Fatal(err)
		}
		indexBuf := make([]byte, 7*indexEntrySize)
		indexFile.Read(indexBuf)

		// Update the index file, so that we store
		// [ file = 2, offset = 4 ] at index zero

		tailId := uint32(2)     // First file is 2
		itemOffset := uint32(4) // We have removed four items
		zeroIndex := indexEntry{
			filenum: tailId,
			offset:  itemOffset,
		}
		buf := zeroIndex.append(nil)
		// Overwrite index zero
		copy(indexBuf, buf)
		// Remove the four next indices by overwriting
		copy(indexBuf[indexEntrySize:], indexBuf[indexEntrySize*5:])
		indexFile.WriteAt(indexBuf, 0)
		// Need to truncate the moved index items
		indexFile.Truncate(indexEntrySize * (1 + 2))
		indexFile.Close()
	}

	// Now open again
	{
		f, err := newTable(os.TempDir(), fname, rm, wm, sg, 40, true)
		if err != nil {
			t.Fatal(err)
		}
		defer f.Close()
		t.Log(f.dumpIndexString(0, 100))

		// It should allow writing item 6.
		batch := f.newBatch()
		require.NoError(t, batch.AppendRaw(6, getChunk(20, 0x99)))
		require.NoError(t, batch.commit())

		checkRetrieveError(t, f, map[uint64]error{
			0: errOutOfBounds,
			1: errOutOfBounds,
			2: errOutOfBounds,
			3: errOutOfBounds,
		})
		checkRetrieve(t, f, map[uint64][]byte{
			4: getChunk(20, 0xbb),
			5: getChunk(20, 0xaa),
			6: getChunk(20, 0x99),
		})
	}

	// Edit the index again, with a much larger initial offset of 1M.
	{
		// Read the index file
		p := filepath.Join(os.TempDir(), fmt.Sprintf("%v.ridx", fname))
		indexFile, err := os.OpenFile(p, os.O_RDWR, 0644)
		if err != nil {
			t.Fatal(err)
		}
		indexBuf := make([]byte, 3*indexEntrySize)
		indexFile.Read(indexBuf)

		// Update the index file, so that we store
		// [ file = 2, offset = 1M ] at index zero

		tailId := uint32(2)           // First file is 2
		itemOffset := uint32(1000000) // We have removed 1M items
		zeroIndex := indexEntry{
			offset:  itemOffset,
			filenum: tailId,
		}
		buf := zeroIndex.append(nil)
		// Overwrite index zero
		copy(indexBuf, buf)
		indexFile.WriteAt(indexBuf, 0)
		indexFile.Close()
	}

	// Check that existing items have been moved to index 1M.
	{
		f, err := newTable(os.TempDir(), fname, rm, wm, sg, 40, true)
		if err != nil {
			t.Fatal(err)
		}
		defer f.Close()
		t.Log(f.dumpIndexString(0, 100))

		checkRetrieveError(t, f, map[uint64]error{
			0:      errOutOfBounds,
			1:      errOutOfBounds,
			2:      errOutOfBounds,
			3:      errOutOfBounds,
			999999: errOutOfBounds,
		})
		checkRetrieve(t, f, map[uint64][]byte{
			1000000: getChunk(20, 0xbb),
			1000001: getChunk(20, 0xaa),
		})
	}
}

func checkRetrieve(t *testing.T, f *freezerTable, items map[uint64][]byte) {
	t.Helper()

	for item, wantBytes := range items {
		value, err := f.Retrieve(item)
		if err != nil {
			t.Fatalf("can't get expected item %d: %v", item, err)
		}
		if !bytes.Equal(value, wantBytes) {
			t.Fatalf("item %d has wrong value %x (want %x)", item, value, wantBytes)
		}
	}
}

func checkRetrieveError(t *testing.T, f *freezerTable, items map[uint64]error) {
	t.Helper()

	for item, wantError := range items {
		value, err := f.Retrieve(item)
		if err == nil {
			t.Fatalf("unexpected value %x for item %d, want error %v", item, value, wantError)
		}
		if err != wantError {
			t.Fatalf("wrong error for item %d: %v", item, err)
		}
	}
}

// Gets a chunk of data, filled with 'b'
func getChunk(size int, b int) []byte {
	data := make([]byte, size)
	for i := range data {
		data[i] = byte(b)
	}
	return data
}

// TODO (?)
// - test that if we remove several head-files, aswell as data last data-file,
//   the index is truncated accordingly
// Right now, the freezer would fail on these conditions:
// 1. have data files d0, d1, d2, d3
// 2. remove d2,d3
//
// However, all 'normal' failure modes arising due to failing to sync() or save a file
// should be handled already, and the case described above can only (?) happen if an
// external process/user deletes files from the filesystem.

func writeChunks(t *testing.T, ft *freezerTable, n int, length int) {
	t.Helper()

	batch := ft.newBatch()
	for i := 0; i < n; i++ {
		if err := batch.AppendRaw(uint64(i), getChunk(length, i)); err != nil {
			t.Fatalf("AppendRaw(%d, ...) returned error: %v", i, err)
		}
	}
	if err := batch.commit(); err != nil {
		t.Fatalf("Commit returned error: %v", err)
	}
}

// TestSequentialRead does some basic tests on the RetrieveItems.
func TestSequentialRead(t *testing.T) {
	rm, wm, sg := metrics.NewMeter(), metrics.NewMeter(), metrics.NewGauge()
	fname := fmt.Sprintf("batchread-%d", rand.Uint64())
	{ // Fill table
		f, err := newTable(os.TempDir(), fname, rm, wm, sg, 50, true)
		if err != nil {
			t.Fatal(err)
		}
		// Write 15 bytes 30 times
		writeChunks(t, f, 30, 15)
		f.DumpIndex(0, 30)
		f.Close()
	}
	{ // Open it, iterate, verify iteration
		f, err := newTable(os.TempDir(), fname, rm, wm, sg, 50, true)
		if err != nil {
			t.Fatal(err)
		}
		items, err := f.RetrieveItems(0, 10000, 100000)
		if err != nil {
			t.Fatal(err)
		}
		if have, want := len(items), 30; have != want {
			t.Fatalf("want %d items, have %d ", want, have)
		}
		for i, have := range items {
			want := getChunk(15, i)
			if !bytes.Equal(want, have) {
				t.Fatalf("data corruption: have\n%x\n, want \n%x\n", have, want)
			}
		}
		f.Close()
	}
	{ // Open it, iterate, verify byte limit. The byte limit is less than item
		// size, so each lookup should only return one item
		f, err := newTable(os.TempDir(), fname, rm, wm, sg, 40, true)
		if err != nil {
			t.Fatal(err)
		}
		items, err := f.RetrieveItems(0, 10000, 10)
		if err != nil {
			t.Fatal(err)
		}
		if have, want := len(items), 1; have != want {
			t.Fatalf("want %d items, have %d ", want, have)
		}
		for i, have := range items {
			want := getChunk(15, i)
			if !bytes.Equal(want, have) {
				t.Fatalf("data corruption: have\n%x\n, want \n%x\n", have, want)
			}
		}
		f.Close()
	}
}

// TestSequentialReadByteLimit does some more advanced tests on batch reads.
// These tests check that when the byte limit hits, we correctly abort in time,
// but also properly do all the deferred reads for the previous data, regardless
// of whether the data crosses a file boundary or not.
func TestSequentialReadByteLimit(t *testing.T) {
	rm, wm, sg := metrics.NewMeter(), metrics.NewMeter(), metrics.NewGauge()
	fname := fmt.Sprintf("batchread-2-%d", rand.Uint64())
	{ // Fill table
		f, err := newTable(os.TempDir(), fname, rm, wm, sg, 100, true)
		if err != nil {
			t.Fatal(err)
		}
		// Write 10 bytes 30 times,
		// Splitting it at every 100 bytes (10 items)
		writeChunks(t, f, 30, 10)
		f.Close()
	}
	for i, tc := range []struct {
		items uint64
		limit uint64
		want  int
	}{
		{9, 89, 8},
		{10, 99, 9},
		{11, 109, 10},
		{100, 89, 8},
		{100, 99, 9},
		{100, 109, 10},
	} {
		{
			f, err := newTable(os.TempDir(), fname, rm, wm, sg, 100, true)
			if err != nil {
				t.Fatal(err)
			}
			items, err := f.RetrieveItems(0, tc.items, tc.limit)
			if err != nil {
				t.Fatal(err)
			}
			if have, want := len(items), tc.want; have != want {
				t.Fatalf("test %d: want %d items, have %d ", i, want, have)
			}
			for ii, have := range items {
				want := getChunk(10, ii)
				if !bytes.Equal(want, have) {
					t.Fatalf("test %d: data corruption item %d: have\n%x\n, want \n%x\n", i, ii, have, want)
				}
			}
			f.Close()
		}
	}
}<|MERGE_RESOLUTION|>--- conflicted
+++ resolved
@@ -25,13 +25,9 @@
 	"testing"
 	"time"
 
-<<<<<<< HEAD
 	"github.com/celo-org/celo-blockchain/common/fdlimit"
 	"github.com/celo-org/celo-blockchain/metrics"
-=======
-	"github.com/ethereum/go-ethereum/metrics"
 	"github.com/stretchr/testify/require"
->>>>>>> 794c6133
 )
 
 func init() {
@@ -101,21 +97,15 @@
 	// In-between writes, the table is closed and re-opened.
 	for x := 0; x < 255; x++ {
 		data := getChunk(15, x)
-<<<<<<< HEAD
-		f.Append(uint64(x), data)
-		err = f.Close()
-		if err != nil {
-			t.Fatal(err)
-		}
-		f, err = newCustomTable(os.TempDir(), fname, rm, wm, sg, 50, true)
-=======
 		batch := f.newBatch()
 		require.NoError(t, batch.AppendRaw(uint64(x), data))
 		require.NoError(t, batch.commit())
-		f.Close()
+		err = f.Close()
+		if err != nil {
+			t.Fatal(err)
+		}
 
 		f, err = newTable(os.TempDir(), fname, rm, wm, sg, 50, true)
->>>>>>> 794c6133
 		if err != nil {
 			t.Fatal(err)
 		}
@@ -131,16 +121,11 @@
 		if !bytes.Equal(got, exp) {
 			t.Fatalf("test %d, got \n%x != \n%x", y, got, exp)
 		}
-<<<<<<< HEAD
 		err = f.Close()
 		if err != nil {
 			t.Fatal(err)
 		}
-		f, err = newCustomTable(os.TempDir(), fname, rm, wm, sg, 50, true)
-=======
-		f.Close()
 		f, err = newTable(os.TempDir(), fname, rm, wm, sg, 50, true)
->>>>>>> 794c6133
 		if err != nil {
 			t.Fatal(err)
 		}
@@ -256,14 +241,10 @@
 
 	// And if we open it, we should now be able to read all of them (new values)
 	{
-<<<<<<< HEAD
-		f, err := newCustomTable(os.TempDir(), fname, rm, wm, sg, 50, true)
-		if err != nil {
-			t.Fatal(err)
-		}
-=======
 		f, _ := newTable(os.TempDir(), fname, rm, wm, sg, 50, true)
->>>>>>> 794c6133
+		if err != nil {
+			t.Fatal(err)
+		}
 		for y := 1; y < 255; y++ {
 			exp := getChunk(15, ^y)
 			got, err := f.Retrieve(uint64(y))
