--- conflicted
+++ resolved
@@ -63,13 +63,8 @@
 			ConstantinopleBlock: new(big.Int),
 			PetersburgBlock:     new(big.Int),
 			IstanbulBlock:       new(big.Int),
-<<<<<<< HEAD
 			ChurritoBlock:       new(big.Int),
 			DonutBlock:          new(big.Int),
-=======
-			MuirGlacierBlock:    new(big.Int),
-			YoloV2Block:         nil,
->>>>>>> e7872729
 		}
 	}
 	if cfg.Time == nil {
@@ -113,13 +108,6 @@
 		vmenv   = NewEnv(cfg)
 		sender  = vm.AccountRef(cfg.Origin)
 	)
-	if cfg.ChainConfig.IsYoloV2(vmenv.Context.BlockNumber) {
-		cfg.State.AddAddressToAccessList(cfg.Origin)
-		cfg.State.AddAddressToAccessList(address)
-		for _, addr := range vmenv.ActivePrecompiles() {
-			cfg.State.AddAddressToAccessList(addr)
-		}
-	}
 	cfg.State.CreateAccount(address)
 	// set the receiver's (the executing contract) code for execution.
 	cfg.State.SetCode(address, code)
@@ -149,12 +137,6 @@
 		vmenv  = NewEnv(cfg)
 		sender = vm.AccountRef(cfg.Origin)
 	)
-	if cfg.ChainConfig.IsYoloV2(vmenv.Context.BlockNumber) {
-		cfg.State.AddAddressToAccessList(cfg.Origin)
-		for _, addr := range vmenv.ActivePrecompiles() {
-			cfg.State.AddAddressToAccessList(addr)
-		}
-	}
 
 	// Call the code with the given configuration.
 	code, address, leftOverGas, err := vmenv.Create(
@@ -177,13 +159,6 @@
 	vmenv := NewEnv(cfg)
 
 	sender := cfg.State.GetOrNewStateObject(cfg.Origin)
-	if cfg.ChainConfig.IsYoloV2(vmenv.Context.BlockNumber) {
-		cfg.State.AddAddressToAccessList(cfg.Origin)
-		cfg.State.AddAddressToAccessList(address)
-		for _, addr := range vmenv.ActivePrecompiles() {
-			cfg.State.AddAddressToAccessList(addr)
-		}
-	}
 
 	// Call the code with the given configuration.
 	ret, leftOverGas, err := vmenv.Call(
