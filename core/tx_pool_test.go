// Copyright 2015 The go-ethereum Authors
// This file is part of the go-ethereum library.
//
// The go-ethereum library is free software: you can redistribute it and/or modify
// it under the terms of the GNU Lesser General Public License as published by
// the Free Software Foundation, either version 3 of the License, or
// (at your option) any later version.
//
// The go-ethereum library is distributed in the hope that it will be useful,
// but WITHOUT ANY WARRANTY; without even the implied warranty of
// MERCHANTABILITY or FITNESS FOR A PARTICULAR PURPOSE. See the
// GNU Lesser General Public License for more details.
//
// You should have received a copy of the GNU Lesser General Public License
// along with the go-ethereum library. If not, see <http://www.gnu.org/licenses/>.

package core

import (
	"crypto/ecdsa"
	"errors"
	"fmt"
	"io/ioutil"
	"math/big"
	"math/rand"
	"os"
	"testing"
	"time"

	"github.com/celo-org/celo-blockchain/common"
	"github.com/celo-org/celo-blockchain/consensus"
	mockEngine "github.com/celo-org/celo-blockchain/consensus/consensustest"
	"github.com/celo-org/celo-blockchain/contracts/testutil"
	"github.com/celo-org/celo-blockchain/core/rawdb"
	"github.com/celo-org/celo-blockchain/core/state"
	"github.com/celo-org/celo-blockchain/core/types"
	"github.com/celo-org/celo-blockchain/core/vm"
	"github.com/celo-org/celo-blockchain/crypto"
	"github.com/celo-org/celo-blockchain/event"
	"github.com/celo-org/celo-blockchain/params"
)

var (
	// testTxPoolConfig is a transaction pool configuration without stateful disk
	// sideeffects used during testing.
	testTxPoolConfig TxPoolConfig
	// eip155Signer to use for generating replay-protected transactions
	eip155Signer = types.NewEIP155Signer(params.TestChainConfig.ChainID)
)

func init() {
	testTxPoolConfig = DefaultTxPoolConfig
	testTxPoolConfig.Journal = ""
}

type testBlockChain struct {
	statedb       *state.StateDB
	gasLimit      uint64
	chainHeadFeed *event.Feed
	celoMock      testutil.CeloMock
}

func newTestBlockchain() *testBlockChain {
	statedb, _ := state.New(common.Hash{}, state.NewDatabase(rawdb.NewMemoryDatabase()), nil)
	return &testBlockChain{
		statedb:  statedb,
		gasLimit: 1000000,

		chainHeadFeed: new(event.Feed),
		celoMock:      testutil.NewCeloMock(),
	}
}

func (bc *testBlockChain) CurrentBlock() *types.Block {
	return types.NewBlock(&types.Header{}, nil, nil, nil)
}

func (bc *testBlockChain) GetBlock(hash common.Hash, number uint64) *types.Block {
	return bc.CurrentBlock()
}

func (bc *testBlockChain) StateAt(common.Hash) (*state.StateDB, error) {
	return bc.statedb, nil
}

func (bc *testBlockChain) SubscribeChainHeadEvent(ch chan<- ChainHeadEvent) event.Subscription {
	return bc.chainHeadFeed.Subscribe(ch)
}

func (bc *testBlockChain) Engine() consensus.Engine {
	return mockEngine.NewFaker()
}

func (bc *testBlockChain) GetHeader(common.Hash, uint64) *types.Header {
	return nil
}

func (bc *testBlockChain) NewEVMRunner(header *types.Header, state vm.StateDB) vm.EVMRunner {
	return bc.celoMock.Runner
}

func (bc *testBlockChain) GetVMConfig() *vm.Config {
	return nil
}

func transaction(nonce uint64, gaslimit uint64, key *ecdsa.PrivateKey) *types.Transaction {
	return pricedTransaction(nonce, gaslimit, big.NewInt(1), key)
}

func pricedTransaction(nonce uint64, gaslimit uint64, gasprice *big.Int, key *ecdsa.PrivateKey) *types.Transaction {
	tx, _ := types.SignTx(types.NewTransaction(nonce, common.Address{}, big.NewInt(100), gaslimit, gasprice, nil, nil, nil, nil), types.HomesteadSigner{}, key)
	return tx
}

func lesTransaction(nonce uint64, gaslimit uint64, gatewayFee *big.Int, key *ecdsa.PrivateKey) *types.Transaction {
	tx, _ := types.SignTx(types.NewTransaction(nonce, common.Address{}, big.NewInt(100), gaslimit, big.NewInt(1), nil, &common.Address{}, gatewayFee, nil), types.HomesteadSigner{}, key)
	return tx
}

func pricedDataTransaction(nonce uint64, gaslimit uint64, gasprice *big.Int, key *ecdsa.PrivateKey, bytes uint64) *types.Transaction {
	data := make([]byte, bytes)
	rand.Read(data)

	tx, _ := types.SignTx(types.NewTransaction(nonce, common.Address{}, big.NewInt(0), gaslimit, gasprice, nil, nil, nil, data), types.HomesteadSigner{}, key)
	return tx
}

func protectedTransaction(nonce uint64, gaslimit uint64, key *ecdsa.PrivateKey) *types.Transaction {
	tx, _ := types.SignTx(types.NewTransaction(nonce, common.Address{}, big.NewInt(100), gaslimit, big.NewInt(1), nil, nil, nil, nil), eip155Signer, key)
	return tx
}

func setupTxPool() (*TxPool, *ecdsa.PrivateKey) {

	blockchain := newTestBlockchain()
	// blockchain := &testBlockChain{statedb, 10000000, new(event.Feed), testutil.NewCeloMock()}

	key, _ := crypto.GenerateKey()
	pool := NewTxPool(testTxPoolConfig, params.TestChainConfig, blockchain)

	return pool, key
}

// validateTxPoolInternals checks various consistency invariants within the pool.
func validateTxPoolInternals(pool *TxPool) error {
	pool.mu.RLock()
	defer pool.mu.RUnlock()

	// Ensure the total transaction set is consistent with pending + queued
	pending, queued := pool.stats()
	if total := pool.all.Count(); total != pending+queued {
		return fmt.Errorf("total transaction count %d != %d pending + %d queued", total, pending, queued)
	}
	if priced := pool.priced.Len() - pool.priced.stales; priced != pending+queued {
		return fmt.Errorf("total priced transaction count %d != %d pending + %d queued", priced, pending, queued)
	}
<<<<<<< HEAD
=======
	if queued != len(pool.queuedTs) {
		return fmt.Errorf("total queued transaction count %d != %d queuedTs length", queued, len(pool.queuedTs))
	}
>>>>>>> c3744474

	// Ensure the next nonce to assign is the correct one
	for addr, txs := range pool.pending {
		// Find the last transaction
		var last uint64
		for nonce := range txs.txs.items {
			if last < nonce {
				last = nonce
			}
		}
		if nonce := pool.pendingNonces.get(addr); nonce != last+1 {
			return fmt.Errorf("pending nonce mismatch: have %v, want %v", nonce, last+1)
		}
	}
	return nil
}

// validateEvents checks that the correct number of transaction addition events
// were fired on the pool's event feed.
func validateEvents(events chan NewTxsEvent, count int) error {
	var received []*types.Transaction

	for len(received) < count {
		select {
		case ev := <-events:
			received = append(received, ev.Txs...)
		case <-time.After(time.Second):
			return fmt.Errorf("event #%d not fired", len(received))
		}
	}
	if len(received) > count {
		return fmt.Errorf("more than %d events fired: %v", count, received[count:])
	}
	select {
	case ev := <-events:
		return fmt.Errorf("more than %d events fired: %v", count, ev.Txs)

	case <-time.After(50 * time.Millisecond):
		// This branch should be "default", but it's a data race between goroutines,
		// reading the event channel and pushing into it, so better wait a bit ensuring
		// really nothing gets injected.
	}
	return nil
}

func deriveSender(tx *types.Transaction) (common.Address, error) {
	return types.Sender(types.HomesteadSigner{}, tx)
}

type testChain struct {
	*testBlockChain
	address common.Address
	trigger *bool
}

// testChain.State() is used multiple times to reset the pending state.
// when simulate is true it will create a state that indicates
// that tx0 and tx1 are included in the chain.
func (c *testChain) State() (*state.StateDB, error) {
	// delay "state change" by one. The tx pool fetches the
	// state multiple times and by delaying it a bit we simulate
	// a state change between those fetches.
	stdb := c.statedb
	if *c.trigger {
		c.statedb, _ = state.New(common.Hash{}, state.NewDatabase(rawdb.NewMemoryDatabase()), nil)
		// simulate that the new head block included tx0 and tx1
		c.statedb.SetNonce(c.address, 2)
		c.statedb.SetBalance(c.address, new(big.Int).SetUint64(params.Ether))
		*c.trigger = false
	}
	return stdb, nil
}

// This test simulates a scenario where a new block is imported during a
// state reset and tests whether the pending state is in sync with the
// block head event that initiated the resetState().
func TestStateChangeDuringTransactionPoolReset(t *testing.T) {
	t.Parallel()

	var (
		key, _  = crypto.GenerateKey()
		address = crypto.PubkeyToAddress(key.PublicKey)

		trigger = false
	)

	// blockchain := &testChain{&testBlockChain{statedb, 1000000000, new(event.Feed), testutil.NewCeloMock()}, address, &trigger}
	blockchain := &testChain{newTestBlockchain(), address, &trigger}

	// setup pool with 2 transaction in it
	blockchain.testBlockChain.statedb.SetBalance(address, new(big.Int).SetUint64(params.Ether))

	tx0 := transaction(0, 100000, key)
	tx1 := transaction(1, 100000, key)

	pool := NewTxPool(testTxPoolConfig, params.TestChainConfig, blockchain)
	defer pool.Stop()

	nonce := pool.Nonce(address)
	if nonce != 0 {
		t.Fatalf("Invalid nonce, want 0, got %d", nonce)
	}

	pool.AddRemotesSync([]*types.Transaction{tx0, tx1})

	nonce = pool.Nonce(address)
	if nonce != 2 {
		t.Fatalf("Invalid nonce, want 2, got %d", nonce)
	}

	// trigger state change in the background
	trigger = true
	<-pool.requestReset(nil, nil)

	_, err := pool.Pending()
	if err != nil {
		t.Fatalf("Could not fetch pending transactions: %v", err)
	}
	nonce = pool.Nonce(address)
	if nonce != 2 {
		t.Fatalf("Invalid nonce, want 2, got %d", nonce)
	}
}

func TestInvalidTransactions(t *testing.T) {
	t.Parallel()

	pool, key := setupTxPool()
	defer pool.Stop()

	tx := transaction(0, 100, key)
	from, _ := deriveSender(tx)

	// Should observe insufficient funds error when the balance doesn't cover transaction costs.
	pool.currentState.AddBalance(from, big.NewInt(1))
	if err := pool.AddRemote(tx); err != ErrInsufficientFunds {
		t.Error("expected", ErrInsufficientFunds)
	}

	balance := new(big.Int).Add(tx.Value(), new(big.Int).Mul(new(big.Int).SetUint64(tx.Gas()), tx.GasPrice()))
	pool.currentState.AddBalance(from, balance)
	if err := pool.AddRemote(tx); !errors.Is(err, ErrIntrinsicGas) {
		t.Error("expected", ErrIntrinsicGas, "got", err)
	}

	// Adding a gateway fee should result in insufficient funds again.
	tx = lesTransaction(0, 100, big.NewInt(50), key)
	if err := pool.AddRemote(tx); err != ErrInsufficientFunds {
		t.Error("expected", ErrInsufficientFunds)
	}

	// Should return to intrinsic gas error when gateway fee is covered.
	pool.currentState.AddBalance(from, tx.GatewayFee())
	if err := pool.AddRemote(tx); err != ErrIntrinsicGas {
		t.Error("expected", ErrIntrinsicGas, "got", err)
	}

	pool.currentState.SetNonce(from, 1)
	pool.currentState.AddBalance(from, big.NewInt(0xffffffffffffff))
	tx = transaction(0, 100000, key)
	if err := pool.AddRemote(tx); err != ErrNonceTooLow {
		t.Error("expected", ErrNonceTooLow)
	}

	tx = transaction(1, 100000, key)
	pool.gasPrice = big.NewInt(1000)
	if err := pool.AddRemote(tx); err != ErrUnderpriced {
		t.Error("expected", ErrUnderpriced, "got", err)
	}
	if err := pool.AddLocal(tx); err != nil {
		t.Error("expected", nil, "got", err)
	}
}

func TestTransactionQueue(t *testing.T) {
	t.Parallel()

	pool, key := setupTxPool()
	defer pool.Stop()

	tx := transaction(0, 100, key)
	from, _ := deriveSender(tx)
	pool.currentState.AddBalance(from, big.NewInt(1000))
	<-pool.requestReset(nil, nil)

	pool.enqueueTx(tx.Hash(), tx)
	<-pool.requestPromoteExecutables(newAccountSet(pool.signer, from))
	if len(pool.pending) != 1 {
		t.Error("expected valid txs to be 1 is", len(pool.pending))
	}

	tx = transaction(1, 100, key)
	from, _ = deriveSender(tx)
	pool.currentState.SetNonce(from, 2)
	pool.enqueueTx(tx.Hash(), tx)

	<-pool.requestPromoteExecutables(newAccountSet(pool.signer, from))
	if _, ok := pool.pending[from].txs.items[tx.Nonce()]; ok {
		t.Error("expected transaction to be in tx pool")
	}
	if len(pool.queue) > 0 {
		t.Error("expected transaction queue to be empty. is", len(pool.queue))
	}
}

func TestTransactionQueue2(t *testing.T) {
	t.Parallel()

	pool, key := setupTxPool()
	defer pool.Stop()

	tx1 := transaction(0, 100, key)
	tx2 := transaction(10, 100, key)
	tx3 := transaction(11, 100, key)
	from, _ := deriveSender(tx1)
	pool.currentState.AddBalance(from, big.NewInt(1000))
	pool.reset(nil, nil)

	pool.enqueueTx(tx1.Hash(), tx1)
	pool.enqueueTx(tx2.Hash(), tx2)
	pool.enqueueTx(tx3.Hash(), tx3)

	pool.promoteExecutables([]common.Address{from})
	if len(pool.pending) != 1 {
		t.Error("expected pending length to be 1, got", len(pool.pending))
	}
	if pool.queue[from].Len() != 2 {
		t.Error("expected len(queue) == 2, got", pool.queue[from].Len())
	}
}

func TestTransactionNegativeValue(t *testing.T) {
	t.Parallel()

	pool, key := setupTxPool()
	defer pool.Stop()

	tx, _ := types.SignTx(types.NewTransaction(0, common.Address{}, big.NewInt(-1), 100, big.NewInt(1), nil, nil, nil, nil), types.HomesteadSigner{}, key)
	from, _ := deriveSender(tx)
	pool.currentState.AddBalance(from, big.NewInt(1))
	if err := pool.AddRemote(tx); err != ErrNegativeValue {
		t.Error("expected", ErrNegativeValue, "got", err)
	}
}

func TestTransactionChainFork(t *testing.T) {
	t.Parallel()

	pool, key := setupTxPool()
	defer pool.Stop()

	addr := crypto.PubkeyToAddress(key.PublicKey)
	resetState := func() {
		tb := newTestBlockchain()
		tb.statedb.AddBalance(addr, big.NewInt(100000000000000))
		pool.chain = tb

		<-pool.requestReset(nil, nil)
	}
	resetState()

	tx := transaction(0, 100000, key)
	if _, err := pool.add(tx, false); err != nil {
		t.Error("didn't expect error", err)
	}
	pool.removeTx(tx.Hash(), true)

	// reset the pool's internal state
	resetState()
	if _, err := pool.add(tx, false); err != nil {
		t.Error("didn't expect error", err)
	}
}

func TestTransactionDoubleNonce(t *testing.T) {
	t.Parallel()

	pool, key := setupTxPool()
	defer pool.Stop()

	addr := crypto.PubkeyToAddress(key.PublicKey)
	resetState := func() {
		tb := newTestBlockchain()
		tb.statedb.AddBalance(addr, big.NewInt(100000000000000))
		pool.chain = tb
		<-pool.requestReset(nil, nil)
	}
	resetState()

	signer := types.HomesteadSigner{}
	tx1, _ := types.SignTx(types.NewTransaction(0, common.Address{}, big.NewInt(100), 100000, big.NewInt(1), nil, nil, nil, nil), signer, key)
	tx2, _ := types.SignTx(types.NewTransaction(0, common.Address{}, big.NewInt(100), 1000000, big.NewInt(2), nil, nil, nil, nil), signer, key)
	tx3, _ := types.SignTx(types.NewTransaction(0, common.Address{}, big.NewInt(100), 1000000, big.NewInt(1), nil, nil, nil, nil), signer, key)

	// Add the first two transaction, ensure higher priced stays only
	if replace, err := pool.add(tx1, false); err != nil || replace {
		t.Errorf("first transaction insert failed (%v) or reported replacement (%v)", err, replace)
	}
	if replace, err := pool.add(tx2, false); err != nil || !replace {
		t.Errorf("second transaction insert failed (%v) or not reported replacement (%v)", err, replace)
	}
	<-pool.requestPromoteExecutables(newAccountSet(signer, addr))
	if pool.pending[addr].Len() != 1 {
		t.Error("expected 1 pending transactions, got", pool.pending[addr].Len())
	}
	if tx := pool.pending[addr].txs.items[0]; tx.Hash() != tx2.Hash() {
		t.Errorf("transaction mismatch: have %x, want %x", tx.Hash(), tx2.Hash())
	}

	// Add the third transaction and ensure it's not saved (smaller price)
	pool.add(tx3, false)
	<-pool.requestPromoteExecutables(newAccountSet(signer, addr))
	if pool.pending[addr].Len() != 1 {
		t.Error("expected 1 pending transactions, got", pool.pending[addr].Len())
	}
	if tx := pool.pending[addr].txs.items[0]; tx.Hash() != tx2.Hash() {
		t.Errorf("transaction mismatch: have %x, want %x", tx.Hash(), tx2.Hash())
	}
	// Ensure the total transaction count is correct
	if pool.all.Count() != 1 {
		t.Error("expected 1 total transactions, got", pool.all.Count())
	}
}

func TestTransactionMissingNonce(t *testing.T) {
	t.Parallel()

	pool, key := setupTxPool()
	defer pool.Stop()

	addr := crypto.PubkeyToAddress(key.PublicKey)
	pool.currentState.AddBalance(addr, big.NewInt(100000000000000))
	tx := transaction(1, 100000, key)
	if _, err := pool.add(tx, false); err != nil {
		t.Error("didn't expect error", err)
	}
	if len(pool.pending) != 0 {
		t.Error("expected 0 pending transactions, got", len(pool.pending))
	}
	if pool.queue[addr].Len() != 1 {
		t.Error("expected 1 queued transaction, got", pool.queue[addr].Len())
	}
	if pool.all.Count() != 1 {
		t.Error("expected 1 total transactions, got", pool.all.Count())
	}
}

func TestTransactionNonceRecovery(t *testing.T) {
	t.Parallel()

	const n = 10
	pool, key := setupTxPool()
	defer pool.Stop()

	addr := crypto.PubkeyToAddress(key.PublicKey)
	pool.currentState.SetNonce(addr, n)
	pool.currentState.AddBalance(addr, big.NewInt(100000000000000))
	<-pool.requestReset(nil, nil)

	tx := transaction(n, 100000, key)
	if err := pool.AddRemote(tx); err != nil {
		t.Error(err)
	}
	// simulate some weird re-order of transactions and missing nonce(s)
	pool.currentState.SetNonce(addr, n-1)
	<-pool.requestReset(nil, nil)
	if fn := pool.Nonce(addr); fn != n-1 {
		t.Errorf("expected nonce to be %d, got %d", n-1, fn)
	}
}

// Tests that if an account runs out of funds, any pending and queued transactions
// are dropped.
func TestTransactionDropping(t *testing.T) {
	t.Parallel()

	// Create a test account and fund it
	pool, key := setupTxPool()
	defer pool.Stop()

	account := crypto.PubkeyToAddress(key.PublicKey)
	pool.currentState.AddBalance(account, big.NewInt(1000))

	// Add some pending and some queued transactions
	var (
		tx0  = transaction(0, 100, key)
		tx1  = transaction(1, 200, key)
		tx2  = transaction(2, 300, key)
		tx10 = transaction(10, 100, key)
		tx11 = transaction(11, 200, key)
		tx12 = transaction(12, 300, key)
	)
	pool.promoteTx(account, tx0.Hash(), tx0)
	pool.promoteTx(account, tx1.Hash(), tx1)
	pool.promoteTx(account, tx2.Hash(), tx2)
	pool.enqueueTx(tx10.Hash(), tx10)
	pool.enqueueTx(tx11.Hash(), tx11)
	pool.enqueueTx(tx12.Hash(), tx12)

	// Check that pre and post validations leave the pool as is
	if pool.pending[account].Len() != 3 {
		t.Errorf("pending transaction mismatch: have %d, want %d", pool.pending[account].Len(), 3)
	}
	if pool.queue[account].Len() != 3 {
		t.Errorf("queued transaction mismatch: have %d, want %d", pool.queue[account].Len(), 3)
	}
	if pool.all.Count() != 6 {
		t.Errorf("total transaction mismatch: have %d, want %d", pool.all.Count(), 6)
	}
	<-pool.requestReset(nil, nil)
	if pool.pending[account].Len() != 3 {
		t.Errorf("pending transaction mismatch: have %d, want %d", pool.pending[account].Len(), 3)
	}
	if pool.queue[account].Len() != 3 {
		t.Errorf("queued transaction mismatch: have %d, want %d", pool.queue[account].Len(), 3)
	}
	if pool.all.Count() != 6 {
		t.Errorf("total transaction mismatch: have %d, want %d", pool.all.Count(), 6)
	}
	// Reduce the balance of the account, and check that invalidated transactions are dropped
	pool.currentState.AddBalance(account, big.NewInt(-650))
	<-pool.requestReset(nil, nil)

	if _, ok := pool.pending[account].txs.items[tx0.Nonce()]; !ok {
		t.Errorf("funded pending transaction missing: %v", tx0)
	}
	if _, ok := pool.pending[account].txs.items[tx1.Nonce()]; !ok {
		t.Errorf("funded pending transaction missing: %v", tx0)
	}
	if _, ok := pool.pending[account].txs.items[tx2.Nonce()]; ok {
		t.Errorf("out-of-fund pending transaction present: %v", tx1)
	}
	if _, ok := pool.queue[account].txs.items[tx10.Nonce()]; !ok {
		t.Errorf("funded queued transaction missing: %v", tx10)
	}
	if _, ok := pool.queue[account].txs.items[tx11.Nonce()]; !ok {
		t.Errorf("funded queued transaction missing: %v", tx10)
	}
	if _, ok := pool.queue[account].txs.items[tx12.Nonce()]; ok {
		t.Errorf("out-of-fund queued transaction present: %v", tx11)
	}
	if pool.all.Count() != 4 {
		t.Errorf("total transaction mismatch: have %d, want %d", pool.all.Count(), 4)
	}
	// Reduce the block gas limit, check that invalidated transactions are dropped
	pool.setGasLimit(100)
	<-pool.requestReset(nil, nil)

	if _, ok := pool.pending[account].txs.items[tx0.Nonce()]; !ok {
		t.Errorf("funded pending transaction missing: %v", tx0)
	}
	if _, ok := pool.pending[account].txs.items[tx1.Nonce()]; ok {
		t.Errorf("over-gased pending transaction present: %v", tx1)
	}
	if _, ok := pool.queue[account].txs.items[tx10.Nonce()]; !ok {
		t.Errorf("funded queued transaction missing: %v", tx10)
	}
	if _, ok := pool.queue[account].txs.items[tx11.Nonce()]; ok {
		t.Errorf("over-gased queued transaction present: %v", tx11)
	}
	if pool.all.Count() != 2 {
		t.Errorf("total transaction mismatch: have %d, want %d", pool.all.Count(), 2)
	}
}

// Tests that if a transaction is dropped from the current pending pool (e.g. out
// of fund), all consecutive (still valid, but not executable) transactions are
// postponed back into the future queue to prevent broadcasting them.
func TestTransactionPostponing(t *testing.T) {
	t.Parallel()

	blockchain := newTestBlockchain()

	pool := NewTxPool(testTxPoolConfig, params.TestChainConfig, blockchain)
	defer pool.Stop()

	// Create two test accounts to produce different gap profiles with
	keys := make([]*ecdsa.PrivateKey, 2)
	accs := make([]common.Address, len(keys))

	for i := 0; i < len(keys); i++ {
		keys[i], _ = crypto.GenerateKey()
		accs[i] = crypto.PubkeyToAddress(keys[i].PublicKey)

		pool.currentState.AddBalance(crypto.PubkeyToAddress(keys[i].PublicKey), big.NewInt(50100))
	}
	// Add a batch consecutive pending transactions for validation
	txs := []*types.Transaction{}
	for i, key := range keys {

		for j := 0; j < 100; j++ {
			var tx *types.Transaction
			if (i+j)%2 == 0 {
				tx = transaction(uint64(j), 25000, key)
			} else {
				tx = transaction(uint64(j), 50000, key)
			}
			txs = append(txs, tx)
		}
	}
	for i, err := range pool.AddRemotesSync(txs) {
		if err != nil {
			t.Fatalf("tx %d: failed to add transactions: %v", i, err)
		}
	}
	// Check that pre and post validations leave the pool as is
	if pending := pool.pending[accs[0]].Len() + pool.pending[accs[1]].Len(); pending != len(txs) {
		t.Errorf("pending transaction mismatch: have %d, want %d", pending, len(txs))
	}
	if len(pool.queue) != 0 {
		t.Errorf("queued accounts mismatch: have %d, want %d", len(pool.queue), 0)
	}
	if pool.all.Count() != len(txs) {
		t.Errorf("total transaction mismatch: have %d, want %d", pool.all.Count(), len(txs))
	}
	<-pool.requestReset(nil, nil)
	if pending := pool.pending[accs[0]].Len() + pool.pending[accs[1]].Len(); pending != len(txs) {
		t.Errorf("pending transaction mismatch: have %d, want %d", pending, len(txs))
	}
	if len(pool.queue) != 0 {
		t.Errorf("queued accounts mismatch: have %d, want %d", len(pool.queue), 0)
	}
	if pool.all.Count() != len(txs) {
		t.Errorf("total transaction mismatch: have %d, want %d", pool.all.Count(), len(txs))
	}
	// Reduce the balance of the account, and check that transactions are reorganised
	for _, addr := range accs {
		pool.currentState.AddBalance(addr, big.NewInt(-1))
	}
	<-pool.requestReset(nil, nil)

	// The first account's first transaction remains valid, check that subsequent
	// ones are either filtered out, or queued up for later.
	if _, ok := pool.pending[accs[0]].txs.items[txs[0].Nonce()]; !ok {
		t.Errorf("tx %d: valid and funded transaction missing from pending pool: %v", 0, txs[0])
	}
	if _, ok := pool.queue[accs[0]].txs.items[txs[0].Nonce()]; ok {
		t.Errorf("tx %d: valid and funded transaction present in future queue: %v", 0, txs[0])
	}
	for i, tx := range txs[1:100] {
		if i%2 == 1 {
			if _, ok := pool.pending[accs[0]].txs.items[tx.Nonce()]; ok {
				t.Errorf("tx %d: valid but future transaction present in pending pool: %v", i+1, tx)
			}
			if _, ok := pool.queue[accs[0]].txs.items[tx.Nonce()]; !ok {
				t.Errorf("tx %d: valid but future transaction missing from future queue: %v", i+1, tx)
			}
		} else {
			if _, ok := pool.pending[accs[0]].txs.items[tx.Nonce()]; ok {
				t.Errorf("tx %d: out-of-fund transaction present in pending pool: %v", i+1, tx)
			}
			if _, ok := pool.queue[accs[0]].txs.items[tx.Nonce()]; ok {
				t.Errorf("tx %d: out-of-fund transaction present in future queue: %v", i+1, tx)
			}
		}
	}
	// The second account's first transaction got invalid, check that all transactions
	// are either filtered out, or queued up for later.
	if pool.pending[accs[1]] != nil {
		t.Errorf("invalidated account still has pending transactions")
	}
	for i, tx := range txs[100:] {
		if i%2 == 1 {
			if _, ok := pool.queue[accs[1]].txs.items[tx.Nonce()]; !ok {
				t.Errorf("tx %d: valid but future transaction missing from future queue: %v", 100+i, tx)
			}
		} else {
			if _, ok := pool.queue[accs[1]].txs.items[tx.Nonce()]; ok {
				t.Errorf("tx %d: out-of-fund transaction present in future queue: %v", 100+i, tx)
			}
		}
	}
	if pool.all.Count() != len(txs)/2 {
		t.Errorf("total transaction mismatch: have %d, want %d", pool.all.Count(), len(txs)/2)
	}
}

// Tests that if the transaction pool has both executable and non-executable
// transactions from an origin account, filling the nonce gap moves all queued
// ones into the pending pool.
func TestTransactionGapFilling(t *testing.T) {
	t.Parallel()

	// Create a test account and fund it
	pool, key := setupTxPool()
	defer pool.Stop()

	account := crypto.PubkeyToAddress(key.PublicKey)
	pool.currentState.AddBalance(account, big.NewInt(1000000))

	// Keep track of transaction events to ensure all executables get announced
	events := make(chan NewTxsEvent, testTxPoolConfig.AccountQueue+5)
	sub := pool.txFeed.Subscribe(events)
	defer sub.Unsubscribe()

	// Create a pending and a queued transaction with a nonce-gap in between
	pool.AddRemotesSync([]*types.Transaction{
		transaction(0, 100000, key),
		transaction(2, 100000, key),
	})
	pending, queued := pool.Stats()
	if pending != 1 {
		t.Fatalf("pending transactions mismatched: have %d, want %d", pending, 1)
	}
	if queued != 1 {
		t.Fatalf("queued transactions mismatched: have %d, want %d", queued, 1)
	}
	if err := validateEvents(events, 1); err != nil {
		t.Fatalf("original event firing failed: %v", err)
	}
	if err := validateTxPoolInternals(pool); err != nil {
		t.Fatalf("pool internal state corrupted: %v", err)
	}
	// Fill the nonce gap and ensure all transactions become pending
	if err := pool.addRemoteSync(transaction(1, 100000, key)); err != nil {
		t.Fatalf("failed to add gapped transaction: %v", err)
	}
	pending, queued = pool.Stats()
	if pending != 3 {
		t.Fatalf("pending transactions mismatched: have %d, want %d", pending, 3)
	}
	if queued != 0 {
		t.Fatalf("queued transactions mismatched: have %d, want %d", queued, 0)
	}
	if err := validateEvents(events, 2); err != nil {
		t.Fatalf("gap-filling event firing failed: %v", err)
	}
	if err := validateTxPoolInternals(pool); err != nil {
		t.Fatalf("pool internal state corrupted: %v", err)
	}
}

// Tests that pool.handleDonutActivation() removes transactions without replay protection
// When we change TestChangeConfig to enable Donut this test will need:
// (a) to set pool.donut = false at its start (so we can add unprotected transactions)
// (b) different functions to generate protected vs unprotected transactions, since we will
//     need to update transaction() and the others to use replay protection
func TestHandleDonutActivation(t *testing.T) {
	t.Parallel()

	// Create a test account and fund it
	pool, key := setupTxPool()
	defer pool.Stop()

	account := crypto.PubkeyToAddress(key.PublicKey)
	pool.currentState.AddBalance(account, big.NewInt(1000000))

	pool.AddRemotesSync([]*types.Transaction{
		protectedTransaction(0, 100000, key),
		transaction(1, 100000, key),
		protectedTransaction(2, 100000, key),
		transaction(7, 100000, key),
		protectedTransaction(8, 100000, key),
		transaction(9, 100000, key),
		transaction(10, 100000, key),
	})

	pending, queued := pool.Stats()
	if pending != 3 {
		t.Fatalf("pending transactions mismatched: have %d, want %d", pending, 3)
	}
	if queued != 4 {
		t.Fatalf("queued transactions mismatched: have %d, want %d", queued, 4)
	}

	pool.handleDonutActivation()

	pending, queued = pool.Stats()
	if pending != 1 {
		t.Fatalf("pending transactions mismatched: have %d, want %d", pending, 1)
	}
	if queued != 2 {
		t.Fatalf("queued transactions mismatched: have %d, want %d", queued, 2)
	}

	if err := validateTxPoolInternals(pool); err != nil {
		t.Fatalf("pool internal state corrupted: %v", err)
	}
}

// Tests that if the transaction count belonging to a single account goes above
// some threshold, the higher transactions are dropped to prevent DOS attacks.
func TestTransactionQueueAccountLimiting(t *testing.T) {
	t.Parallel()

	// Create a test account and fund it
	pool, key := setupTxPool()
	defer pool.Stop()

	account := crypto.PubkeyToAddress(key.PublicKey)
	pool.currentState.AddBalance(account, big.NewInt(1000000))

	// Keep queuing up transactions and make sure all above a limit are dropped
	for i := uint64(1); i <= testTxPoolConfig.AccountQueue+5; i++ {
		if err := pool.addRemoteSync(transaction(i, 100000, key)); err != nil {
			t.Fatalf("tx %d: failed to add transaction: %v", i, err)
		}
		if len(pool.pending) != 0 {
			t.Errorf("tx %d: pending pool size mismatch: have %d, want %d", i, len(pool.pending), 0)
		}
		if i <= testTxPoolConfig.AccountQueue {
			if pool.queue[account].Len() != int(i) {
				t.Errorf("tx %d: queue size mismatch: have %d, want %d", i, pool.queue[account].Len(), i)
			}
		} else {
			if pool.queue[account].Len() != int(testTxPoolConfig.AccountQueue) {
				t.Errorf("tx %d: queue limit mismatch: have %d, want %d", i, pool.queue[account].Len(), testTxPoolConfig.AccountQueue)
			}
		}
	}
	if pool.all.Count() != int(testTxPoolConfig.AccountQueue) {
		t.Errorf("total transaction mismatch: have %d, want %d", pool.all.Count(), testTxPoolConfig.AccountQueue)
	}
}

// Tests that if the transaction count belonging to multiple accounts go above
// some threshold, the higher transactions are dropped to prevent DOS attacks.
//
// This logic should not hold for local transactions, unless the local tracking
// mechanism is disabled.
func TestTransactionQueueGlobalLimiting(t *testing.T) {
	testTransactionQueueGlobalLimiting(t, false)
}
func TestTransactionQueueGlobalLimitingNoLocals(t *testing.T) {
	testTransactionQueueGlobalLimiting(t, true)
}

func testTransactionQueueGlobalLimiting(t *testing.T, nolocals bool) {
	t.Parallel()

	// Create the pool to test the limit enforcement with
	blockchain := newTestBlockchain()

	config := testTxPoolConfig
	config.NoLocals = nolocals
	config.GlobalQueue = config.AccountQueue*3 - 1 // reduce the queue limits to shorten test time (-1 to make it non divisible)

	pool := NewTxPool(config, params.TestChainConfig, blockchain)
	defer pool.Stop()

	// Create a number of test accounts and fund them (last one will be the local)
	keys := make([]*ecdsa.PrivateKey, 5)
	for i := 0; i < len(keys); i++ {
		keys[i], _ = crypto.GenerateKey()
		pool.currentState.AddBalance(crypto.PubkeyToAddress(keys[i].PublicKey), big.NewInt(1000000))
	}
	local := keys[len(keys)-1]

	// Generate and queue a batch of transactions
	nonces := make(map[common.Address]uint64)

	txs := make(types.Transactions, 0, 3*config.GlobalQueue)
	for len(txs) < cap(txs) {
		key := keys[rand.Intn(len(keys)-1)] // skip adding transactions with the local account
		addr := crypto.PubkeyToAddress(key.PublicKey)

		txs = append(txs, transaction(nonces[addr]+1, 100000, key))
		nonces[addr]++
	}
	// Import the batch and verify that limits have been enforced
	pool.AddRemotesSync(txs)

	queued := 0
	for addr, list := range pool.queue {
		if list.Len() > int(config.AccountQueue) {
			t.Errorf("addr %x: queued accounts overflown allowance: %d > %d", addr, list.Len(), config.AccountQueue)
		}
		queued += list.Len()
	}
	if queued > int(config.GlobalQueue) {
		t.Fatalf("total transactions overflow allowance: %d > %d", queued, config.GlobalQueue)
	}
	// Generate a batch of transactions from the local account and import them
	txs = txs[:0]
	for i := uint64(0); i < 3*config.GlobalQueue; i++ {
		txs = append(txs, transaction(i+1, 100000, local))
	}
	pool.AddLocals(txs)

	// If locals are disabled, the previous eviction algorithm should apply here too
	if nolocals {
		queued := 0
		for addr, list := range pool.queue {
			if list.Len() > int(config.AccountQueue) {
				t.Errorf("addr %x: queued accounts overflown allowance: %d > %d", addr, list.Len(), config.AccountQueue)
			}
			queued += list.Len()
		}
		if queued > int(config.GlobalQueue) {
			t.Fatalf("total transactions overflow allowance: %d > %d", queued, config.GlobalQueue)
		}
	} else {
		// Local exemptions are enabled, make sure the local account owned the queue
		if len(pool.queue) != 1 {
			t.Errorf("multiple accounts in queue: have %v, want %v", len(pool.queue), 1)
		}
		// Also ensure no local transactions are ever dropped, even if above global limits
		if queued := pool.queue[crypto.PubkeyToAddress(local.PublicKey)].Len(); uint64(queued) != 3*config.GlobalQueue {
			t.Fatalf("local account queued transaction count mismatch: have %v, want %v", queued, 3*config.GlobalQueue)
		}
	}
}

// Tests that if an account remains idle for a prolonged amount of time, any
// non-executable transactions queued up are dropped to prevent wasting resources
// on shuffling them around.
//
// This logic should not hold for local transactions, unless the local tracking
// mechanism is disabled.
func TestTransactionQueueTimeLimiting(t *testing.T) {
	testTransactionQueueTimeLimiting(t, false)
}
func TestTransactionQueueTimeLimitingNoLocals(t *testing.T) {
	testTransactionQueueTimeLimiting(t, true)
}

func testTransactionQueueTimeLimiting(t *testing.T, nolocals bool) {
	// Reduce the eviction interval to a testable amount
	defer func(old time.Duration) { evictionInterval = old }(evictionInterval)
	evictionInterval = time.Millisecond * 100

	// Create the pool to test the non-expiration enforcement
	blockchain := newTestBlockchain()

	config := testTxPoolConfig
	config.Lifetime = time.Second
	config.NoLocals = nolocals

	pool := NewTxPool(config, params.TestChainConfig, blockchain)
	defer pool.Stop()

	// Create two test accounts to ensure remotes expire but locals do not
	local, _ := crypto.GenerateKey()
	remote, _ := crypto.GenerateKey()

	pool.currentState.AddBalance(crypto.PubkeyToAddress(local.PublicKey), big.NewInt(1000000000))
	pool.currentState.AddBalance(crypto.PubkeyToAddress(remote.PublicKey), big.NewInt(1000000000))

	// Add the two transactions and ensure they both are queued up
	if err := pool.AddLocal(pricedTransaction(1, 100000, big.NewInt(1), local)); err != nil {
		t.Fatalf("failed to add local transaction: %v", err)
	}
	if err := pool.AddRemote(pricedTransaction(1, 100000, big.NewInt(1), remote)); err != nil {
		t.Fatalf("failed to add remote transaction: %v", err)
	}
	pending, queued := pool.Stats()
	if pending != 0 {
		t.Fatalf("pending transactions mismatched: have %d, want %d", pending, 0)
	}
	if queued != 2 {
		t.Fatalf("queued transactions mismatched: have %d, want %d", queued, 2)
	}
	if err := validateTxPoolInternals(pool); err != nil {
		t.Fatalf("pool internal state corrupted: %v", err)
	}

	// Allow the eviction interval to run
	time.Sleep(2 * evictionInterval)

	// Transactions should not be evicted from the queue yet since lifetime duration has not passed
	pending, queued = pool.Stats()
	if pending != 0 {
		t.Fatalf("pending transactions mismatched: have %d, want %d", pending, 0)
	}
	if queued != 2 {
		t.Fatalf("queued transactions mismatched: have %d, want %d", queued, 2)
	}
	if err := validateTxPoolInternals(pool); err != nil {
		t.Fatalf("pool internal state corrupted: %v", err)
	}

	// Wait a bit for eviction to run and clean up any leftovers, and ensure only the local remains
	time.Sleep(2 * config.Lifetime)

	pending, queued = pool.Stats()
	if pending != 0 {
		t.Fatalf("pending transactions mismatched: have %d, want %d", pending, 0)
	}
	if nolocals {
		if queued != 0 {
			t.Fatalf("queued transactions mismatched: have %d, want %d", queued, 0)
		}
	} else {
		if queued != 1 {
			t.Fatalf("queued transactions mismatched: have %d, want %d", queued, 1)
		}
	}
	if err := validateTxPoolInternals(pool); err != nil {
		t.Fatalf("pool internal state corrupted: %v", err)
	}

	// remove current transactions and increase nonce to prepare for a reset and cleanup
<<<<<<< HEAD
	blockchain.statedb.SetNonce(crypto.PubkeyToAddress(remote.PublicKey), 2)
	blockchain.statedb.SetNonce(crypto.PubkeyToAddress(local.PublicKey), 2)
=======
	statedb.SetNonce(crypto.PubkeyToAddress(remote.PublicKey), 2)
	statedb.SetNonce(crypto.PubkeyToAddress(local.PublicKey), 2)

>>>>>>> c3744474
	<-pool.requestReset(nil, nil)

	// make sure queue, pending are cleared
	pending, queued = pool.Stats()
	if pending != 0 {
		t.Fatalf("pending transactions mismatched: have %d, want %d", pending, 0)
	}
	if queued != 0 {
		t.Fatalf("queued transactions mismatched: have %d, want %d", queued, 0)
	}
	if err := validateTxPoolInternals(pool); err != nil {
		t.Fatalf("pool internal state corrupted: %v", err)
	}

<<<<<<< HEAD
	// Queue gapped transactions
	if err := pool.AddLocal(pricedTransaction(4, 100000, big.NewInt(1), local)); err != nil {
		t.Fatalf("failed to add remote transaction: %v", err)
	}
	if err := pool.addRemoteSync(pricedTransaction(4, 100000, big.NewInt(1), remote)); err != nil {
		t.Fatalf("failed to add remote transaction: %v", err)
	}
	time.Sleep(5 * evictionInterval) // A half lifetime pass

	// Queue executable transactions, the life cycle should be restarted.
	if err := pool.AddLocal(pricedTransaction(2, 100000, big.NewInt(1), local)); err != nil {
		t.Fatalf("failed to add remote transaction: %v", err)
	}
	if err := pool.addRemoteSync(pricedTransaction(2, 100000, big.NewInt(1), remote)); err != nil {
		t.Fatalf("failed to add remote transaction: %v", err)
	}
	time.Sleep(6 * evictionInterval)

	// All gapped transactions shouldn't be kicked out
=======
	if err := pool.AddLocal(pricedTransaction(2, 100000, big.NewInt(1), local)); err != nil {
		t.Fatalf("failed to add remote transaction: %v", err)
	}
	if err := pool.AddLocal(pricedTransaction(4, 100000, big.NewInt(1), local)); err != nil {
		t.Fatalf("failed to add remote transaction: %v", err)
	}
	if err := pool.addRemoteSync(pricedTransaction(2, 100000, big.NewInt(1), remote)); err != nil {
		t.Fatalf("failed to add remote transaction: %v", err)
	}
	if err := pool.addRemoteSync(pricedTransaction(4, 100000, big.NewInt(1), remote)); err != nil {
		t.Fatalf("failed to add remote transaction: %v", err)
	}

	// wait a short amount of time to add an additional future queued item to test proper eviction when
	// pending is removed
	time.Sleep(2 * evictionInterval)
	if err := pool.addRemoteSync(pricedTransaction(5, 100000, big.NewInt(1), remote)); err != nil {
		t.Fatalf("failed to add remote transaction: %v", err)
	}

	// Make sure future queue and pending have transactions
>>>>>>> c3744474
	pending, queued = pool.Stats()
	if pending != 2 {
		t.Fatalf("pending transactions mismatched: have %d, want %d", pending, 2)
	}
<<<<<<< HEAD
	if queued != 2 {
=======
	if queued != 3 {
>>>>>>> c3744474
		t.Fatalf("queued transactions mismatched: have %d, want %d", queued, 3)
	}
	if err := validateTxPoolInternals(pool); err != nil {
		t.Fatalf("pool internal state corrupted: %v", err)
	}

<<<<<<< HEAD
	// The whole life time pass after last promotion, kick out stale transactions
	time.Sleep(2 * config.Lifetime)
	pending, queued = pool.Stats()
	if pending != 2 {
		t.Fatalf("pending transactions mismatched: have %d, want %d", pending, 2)
	}
	if nolocals {
		if queued != 0 {
			t.Fatalf("queued transactions mismatched: have %d, want %d", queued, 0)
		}
	} else {
		if queued != 1 {
			t.Fatalf("queued transactions mismatched: have %d, want %d", queued, 1)
=======
	// Trigger a reset to make sure queued items are not evicted
	statedb.SetNonce(crypto.PubkeyToAddress(remote.PublicKey), 3)
	statedb.SetNonce(crypto.PubkeyToAddress(local.PublicKey), 3)
	<-pool.requestReset(nil, nil)

	// Wait for eviction to run
	time.Sleep(evictionInterval * 2)

	// a pool reset, empty pending list, or demotion of pending transactions should maintain
	// queued transactions for non locals and locals alike if the lifetime duration has not passed yet
	pending, queued = pool.Stats()
	if pending != 0 {
		t.Fatalf("pending transactions mismatched: have %d, want %d", pending, 0)
	}
	if queued != 3 {
		t.Fatalf("queued transactions mismatched: have %d, want %d", queued, 2)
	}
	if err := validateTxPoolInternals(pool); err != nil {
		t.Fatalf("pool internal state corrupted: %v", err)
	}

	// Wait for the lifetime to run for all transactions except the one that was added later
	time.Sleep(evictionInterval * 7)
	pending, queued = pool.Stats()
	if pending != 0 {
		t.Fatalf("pending transactions mismatched: have %d, want %d", pending, 0)
	}
	if nolocals {
		if queued != 1 {
			t.Fatalf("queued transactions mismatched: have %d, want %d", queued, 1)
		}
	} else {
		if queued != 2 {
			t.Fatalf("queued transactions mismatched: have %d, want %d", queued, 2)
		}
	}

	if err := validateTxPoolInternals(pool); err != nil {
		t.Fatalf("pool internal state corrupted: %v", err)
	}

	// lifetime should pass for the final transaction
	time.Sleep(evictionInterval * 2)

	pending, queued = pool.Stats()
	if pending != 0 {
		t.Fatalf("pending transactions mismatched: have %d, want %d", pending, 0)
	}
	if nolocals {
		if queued != 0 {
			t.Fatalf("queued transactions mismatched: have %d, want %d", queued, 2)
		}
	} else {
		if queued != 1 {
			t.Fatalf("queued transactions mismatched: have %d, want %d", queued, 0)
>>>>>>> c3744474
		}
	}
	if err := validateTxPoolInternals(pool); err != nil {
		t.Fatalf("pool internal state corrupted: %v", err)
	}
}

// Tests that even if the transaction count belonging to a single account goes
// above some threshold, as long as the transactions are executable, they are
// accepted.
func TestTransactionPendingLimiting(t *testing.T) {
	t.Parallel()

	// Create a test account and fund it
	pool, key := setupTxPool()
	defer pool.Stop()

	account := crypto.PubkeyToAddress(key.PublicKey)
	pool.currentState.AddBalance(account, big.NewInt(1000000))

	// Keep track of transaction events to ensure all executables get announced
	events := make(chan NewTxsEvent, testTxPoolConfig.AccountQueue+5)
	sub := pool.txFeed.Subscribe(events)
	defer sub.Unsubscribe()

	// Keep queuing up transactions and make sure all above a limit are dropped
	for i := uint64(0); i < testTxPoolConfig.AccountQueue+5; i++ {
		if err := pool.addRemoteSync(transaction(i, 100000, key)); err != nil {
			t.Fatalf("tx %d: failed to add transaction: %v", i, err)
		}
		if pool.pending[account].Len() != int(i)+1 {
			t.Errorf("tx %d: pending pool size mismatch: have %d, want %d", i, pool.pending[account].Len(), i+1)
		}
		if len(pool.queue) != 0 {
			t.Errorf("tx %d: queue size mismatch: have %d, want %d", i, pool.queue[account].Len(), 0)
		}
	}
	if pool.all.Count() != int(testTxPoolConfig.AccountQueue+5) {
		t.Errorf("total transaction mismatch: have %d, want %d", pool.all.Count(), testTxPoolConfig.AccountQueue+5)
	}
	if err := validateEvents(events, int(testTxPoolConfig.AccountQueue+5)); err != nil {
		t.Fatalf("event firing failed: %v", err)
	}
	if err := validateTxPoolInternals(pool); err != nil {
		t.Fatalf("pool internal state corrupted: %v", err)
	}
}

// Tests that if the transaction count belonging to multiple accounts go above
// some hard threshold, the higher transactions are dropped to prevent DOS
// attacks.
func TestTransactionPendingGlobalLimiting(t *testing.T) {
	t.Parallel()

	// Create the pool to test the limit enforcement with
	blockchain := newTestBlockchain()

	config := testTxPoolConfig
	config.GlobalSlots = config.AccountSlots * 10

	pool := NewTxPool(config, params.TestChainConfig, blockchain)
	defer pool.Stop()

	// Create a number of test accounts and fund them
	keys := make([]*ecdsa.PrivateKey, 5)
	for i := 0; i < len(keys); i++ {
		keys[i], _ = crypto.GenerateKey()
		pool.currentState.AddBalance(crypto.PubkeyToAddress(keys[i].PublicKey), big.NewInt(1000000))
	}
	// Generate and queue a batch of transactions
	nonces := make(map[common.Address]uint64)

	txs := types.Transactions{}
	for _, key := range keys {
		addr := crypto.PubkeyToAddress(key.PublicKey)
		for j := 0; j < int(config.GlobalSlots)/len(keys)*2; j++ {
			txs = append(txs, transaction(nonces[addr], 100000, key))
			nonces[addr]++
		}
	}
	// Import the batch and verify that limits have been enforced
	pool.AddRemotesSync(txs)

	pending := 0
	for _, list := range pool.pending {
		pending += list.Len()
	}
	if pending > int(config.GlobalSlots) {
		t.Fatalf("total pending transactions overflow allowance: %d > %d", pending, config.GlobalSlots)
	}
	if err := validateTxPoolInternals(pool); err != nil {
		t.Fatalf("pool internal state corrupted: %v", err)
	}
}

// Test the limit on transaction size is enforced correctly.
// This test verifies every transaction having allowed size
// is added to the pool, and longer transactions are rejected.
func TestTransactionAllowedTxSize(t *testing.T) {
	t.Parallel()

	// Create a test account and fund it
	pool, key := setupTxPool()
	defer pool.Stop()

	account := crypto.PubkeyToAddress(key.PublicKey)
	pool.currentState.AddBalance(account, big.NewInt(1000000000))

	// Compute maximal data size for transactions (lower bound).
	//
	// It is assumed the fields in the transaction (except of the data) are:
	//   - nonce     <= 32 bytes
	//   - gasPrice  <= 32 bytes
	//   - gasLimit  <= 32 bytes
	//   - recipient == 20 bytes
	//   - value     <= 32 bytes
	//   - signature == 65 bytes
	// All those fields are summed up to at most 213 bytes.
	baseSize := uint64(213)
	dataSize := txMaxSize - baseSize

	// Try adding a transaction with maximal allowed size
	tx := pricedDataTransaction(0, pool.currentMaxGas, big.NewInt(1), key, dataSize)
	if err := pool.addRemoteSync(tx); err != nil {
		t.Fatalf("failed to add transaction of size %d, close to maximal: %v", int(tx.Size()), err)
	}
	// Try adding a transaction with random allowed size
	if err := pool.addRemoteSync(pricedDataTransaction(1, pool.currentMaxGas, big.NewInt(1), key, uint64(rand.Intn(int(dataSize))))); err != nil {
		t.Fatalf("failed to add transaction of random allowed size: %v", err)
	}
	// Try adding a transaction of minimal not allowed size
	if err := pool.addRemoteSync(pricedDataTransaction(2, pool.currentMaxGas, big.NewInt(1), key, txMaxSize)); err == nil {
		t.Fatalf("expected rejection on slightly oversize transaction")
	}
	// Try adding a transaction of random not allowed size
	if err := pool.addRemoteSync(pricedDataTransaction(2, pool.currentMaxGas, big.NewInt(1), key, dataSize+1+uint64(rand.Intn(int(10*txMaxSize))))); err == nil {
		t.Fatalf("expected rejection on oversize transaction")
	}
	// Run some sanity checks on the pool internals
	pending, queued := pool.Stats()
	if pending != 2 {
		t.Fatalf("pending transactions mismatched: have %d, want %d", pending, 2)
	}
	if queued != 0 {
		t.Fatalf("queued transactions mismatched: have %d, want %d", queued, 0)
	}
	if err := validateTxPoolInternals(pool); err != nil {
		t.Fatalf("pool internal state corrupted: %v", err)
	}
}

// Tests that if transactions start being capped, transactions are also removed from 'all'
func TestTransactionCapClearsFromAll(t *testing.T) {
	t.Parallel()

	// Create the pool to test the limit enforcement with
	blockchain := newTestBlockchain()

	config := testTxPoolConfig
	config.AccountSlots = 2
	config.AccountQueue = 2
	config.GlobalSlots = 8

	pool := NewTxPool(config, params.TestChainConfig, blockchain)
	defer pool.Stop()

	// Create a number of test accounts and fund them
	key, _ := crypto.GenerateKey()
	addr := crypto.PubkeyToAddress(key.PublicKey)
	pool.currentState.AddBalance(addr, big.NewInt(1000000))

	txs := types.Transactions{}
	for j := 0; j < int(config.GlobalSlots)*2; j++ {
		txs = append(txs, transaction(uint64(j), 100000, key))
	}
	// Import the batch and verify that limits have been enforced
	pool.AddRemotes(txs)
	if err := validateTxPoolInternals(pool); err != nil {
		t.Fatalf("pool internal state corrupted: %v", err)
	}
}

// Tests that if the transaction count belonging to multiple accounts go above
// some hard threshold, if they are under the minimum guaranteed slot count then
// the transactions are still kept.
func TestTransactionPendingMinimumAllowance(t *testing.T) {
	t.Parallel()

	// Create the pool to test the limit enforcement with
	blockchain := newTestBlockchain()

	config := testTxPoolConfig
	config.GlobalSlots = 1

	pool := NewTxPool(config, params.TestChainConfig, blockchain)
	defer pool.Stop()

	// Create a number of test accounts and fund them
	keys := make([]*ecdsa.PrivateKey, 5)
	for i := 0; i < len(keys); i++ {
		keys[i], _ = crypto.GenerateKey()
		pool.currentState.AddBalance(crypto.PubkeyToAddress(keys[i].PublicKey), big.NewInt(1000000))
	}
	// Generate and queue a batch of transactions
	nonces := make(map[common.Address]uint64)

	txs := types.Transactions{}
	for _, key := range keys {
		addr := crypto.PubkeyToAddress(key.PublicKey)
		for j := 0; j < int(config.AccountSlots)*2; j++ {
			txs = append(txs, transaction(nonces[addr], 100000, key))
			nonces[addr]++
		}
	}
	// Import the batch and verify that limits have been enforced
	pool.AddRemotesSync(txs)

	for addr, list := range pool.pending {
		if list.Len() != int(config.AccountSlots) {
			t.Errorf("addr %x: total pending transactions mismatch: have %d, want %d", addr, list.Len(), config.AccountSlots)
		}
	}
	if err := validateTxPoolInternals(pool); err != nil {
		t.Fatalf("pool internal state corrupted: %v", err)
	}
}

// Tests that setting the transaction pool gas price to a higher value correctly
// discards everything cheaper than that and moves any gapped transactions back
// from the pending pool to the queue.
//
// Note, local transactions are never allowed to be dropped.
func TestTransactionPoolRepricing(t *testing.T) {
	t.Parallel()

	// Create the pool to test the pricing enforcement with
	blockchain := newTestBlockchain()

	pool := NewTxPool(testTxPoolConfig, params.TestChainConfig, blockchain)
	defer pool.Stop()

	// Keep track of transaction events to ensure all executables get announced
	events := make(chan NewTxsEvent, 32)
	sub := pool.txFeed.Subscribe(events)
	defer sub.Unsubscribe()

	// Create a number of test accounts and fund them
	keys := make([]*ecdsa.PrivateKey, 4)
	for i := 0; i < len(keys); i++ {
		keys[i], _ = crypto.GenerateKey()
		pool.currentState.AddBalance(crypto.PubkeyToAddress(keys[i].PublicKey), big.NewInt(1000000))
	}
	// Generate and queue a batch of transactions, both pending and queued
	txs := types.Transactions{}

	txs = append(txs, pricedTransaction(0, 100000, big.NewInt(2), keys[0]))
	txs = append(txs, pricedTransaction(1, 100000, big.NewInt(1), keys[0]))
	txs = append(txs, pricedTransaction(2, 100000, big.NewInt(2), keys[0]))

	txs = append(txs, pricedTransaction(0, 100000, big.NewInt(1), keys[1]))
	txs = append(txs, pricedTransaction(1, 100000, big.NewInt(2), keys[1]))
	txs = append(txs, pricedTransaction(2, 100000, big.NewInt(2), keys[1]))

	txs = append(txs, pricedTransaction(1, 100000, big.NewInt(2), keys[2]))
	txs = append(txs, pricedTransaction(2, 100000, big.NewInt(1), keys[2]))
	txs = append(txs, pricedTransaction(3, 100000, big.NewInt(2), keys[2]))

	ltx := pricedTransaction(0, 100000, big.NewInt(1), keys[3])

	// Import the batch and that both pending and queued transactions match up
	pool.AddRemotesSync(txs)
	pool.AddLocal(ltx)

	pending, queued := pool.Stats()
	if pending != 7 {
		t.Fatalf("pending transactions mismatched: have %d, want %d", pending, 7)
	}
	if queued != 3 {
		t.Fatalf("queued transactions mismatched: have %d, want %d", queued, 3)
	}
	if err := validateEvents(events, 7); err != nil {
		t.Fatalf("original event firing failed: %v", err)
	}
	if err := validateTxPoolInternals(pool); err != nil {
		t.Fatalf("pool internal state corrupted: %v", err)
	}
	// Reprice the pool and check that underpriced transactions get dropped
	pool.SetGasPrice(big.NewInt(2))

	pending, queued = pool.Stats()
	if pending != 2 {
		t.Fatalf("pending transactions mismatched: have %d, want %d", pending, 2)
	}
	if queued != 5 {
		t.Fatalf("queued transactions mismatched: have %d, want %d", queued, 5)
	}
	if err := validateEvents(events, 0); err != nil {
		t.Fatalf("reprice event firing failed: %v", err)
	}
	if err := validateTxPoolInternals(pool); err != nil {
		t.Fatalf("pool internal state corrupted: %v", err)
	}
	// Check that we can't add the old transactions back
	if err := pool.AddRemote(pricedTransaction(1, 100000, big.NewInt(1), keys[0])); err != ErrUnderpriced {
		t.Fatalf("adding underpriced pending transaction error mismatch: have %v, want %v", err, ErrUnderpriced)
	}
	if err := pool.AddRemote(pricedTransaction(0, 100000, big.NewInt(1), keys[1])); err != ErrUnderpriced {
		t.Fatalf("adding underpriced pending transaction error mismatch: have %v, want %v", err, ErrUnderpriced)
	}
	if err := pool.AddRemote(pricedTransaction(2, 100000, big.NewInt(1), keys[2])); err != ErrUnderpriced {
		t.Fatalf("adding underpriced queued transaction error mismatch: have %v, want %v", err, ErrUnderpriced)
	}
	if err := validateEvents(events, 0); err != nil {
		t.Fatalf("post-reprice event firing failed: %v", err)
	}
	if err := validateTxPoolInternals(pool); err != nil {
		t.Fatalf("pool internal state corrupted: %v", err)
	}
	// However we can add local underpriced transactions
	tx := pricedTransaction(1, 100000, big.NewInt(1), keys[3])
	if err := pool.AddLocal(tx); err != nil {
		t.Fatalf("failed to add underpriced local transaction: %v", err)
	}
	if pending, _ = pool.Stats(); pending != 3 {
		t.Fatalf("pending transactions mismatched: have %d, want %d", pending, 3)
	}
	if err := validateEvents(events, 1); err != nil {
		t.Fatalf("post-reprice local event firing failed: %v", err)
	}
	if err := validateTxPoolInternals(pool); err != nil {
		t.Fatalf("pool internal state corrupted: %v", err)
	}
	// And we can fill gaps with properly priced transactions
	if err := pool.AddRemote(pricedTransaction(1, 100000, big.NewInt(2), keys[0])); err != nil {
		t.Fatalf("failed to add pending transaction: %v", err)
	}
	if err := pool.AddRemote(pricedTransaction(0, 100000, big.NewInt(2), keys[1])); err != nil {
		t.Fatalf("failed to add pending transaction: %v", err)
	}
	if err := pool.AddRemote(pricedTransaction(2, 100000, big.NewInt(2), keys[2])); err != nil {
		t.Fatalf("failed to add queued transaction: %v", err)
	}
	if err := validateEvents(events, 5); err != nil {
		t.Fatalf("post-reprice event firing failed: %v", err)
	}
	if err := validateTxPoolInternals(pool); err != nil {
		t.Fatalf("pool internal state corrupted: %v", err)
	}
}

// Tests that setting the transaction pool gas price to a higher value does not
// remove local transactions.
func TestTransactionPoolRepricingKeepsLocals(t *testing.T) {
	t.Parallel()

	// Create the pool to test the pricing enforcement with
	blockchain := newTestBlockchain()

	pool := NewTxPool(testTxPoolConfig, params.TestChainConfig, blockchain)
	defer pool.Stop()

	// Create a number of test accounts and fund them
	keys := make([]*ecdsa.PrivateKey, 3)
	for i := 0; i < len(keys); i++ {
		keys[i], _ = crypto.GenerateKey()
		pool.currentState.AddBalance(crypto.PubkeyToAddress(keys[i].PublicKey), big.NewInt(1000*1000000))
	}
	// Create transaction (both pending and queued) with a linearly growing gasprice
	for i := uint64(0); i < 500; i++ {
		// Add pending transaction.
		pendingTx := pricedTransaction(i, 100000, big.NewInt(int64(i)), keys[2])
		if err := pool.AddLocal(pendingTx); err != nil {
			t.Fatal(err)
		}
		// Add queued transaction.
		queuedTx := pricedTransaction(i+501, 100000, big.NewInt(int64(i)), keys[2])
		if err := pool.AddLocal(queuedTx); err != nil {
			t.Fatal(err)
		}
	}
	pending, queued := pool.Stats()
	expPending, expQueued := 500, 500
	validate := func() {
		pending, queued = pool.Stats()
		if pending != expPending {
			t.Fatalf("pending transactions mismatched: have %d, want %d", pending, expPending)
		}
		if queued != expQueued {
			t.Fatalf("queued transactions mismatched: have %d, want %d", queued, expQueued)
		}

		if err := validateTxPoolInternals(pool); err != nil {
			t.Fatalf("pool internal state corrupted: %v", err)
		}
	}
	validate()

	// Reprice the pool and check that nothing is dropped
	pool.SetGasPrice(big.NewInt(2))
	validate()

	pool.SetGasPrice(big.NewInt(2))
	pool.SetGasPrice(big.NewInt(4))
	pool.SetGasPrice(big.NewInt(8))
	pool.SetGasPrice(big.NewInt(100))
	validate()
}

// Tests that when the pool reaches its global transaction limit, underpriced
// transactions are gradually shifted out for more expensive ones and any gapped
// pending transactions are moved into the queue.
//
// Note, local transactions are never allowed to be dropped.
func TestTransactionPoolUnderpricing(t *testing.T) {
	t.Parallel()

	// Create the pool to test the pricing enforcement with
	blockchain := newTestBlockchain()

	config := testTxPoolConfig
	config.GlobalSlots = 2
	config.GlobalQueue = 2

	pool := NewTxPool(config, params.TestChainConfig, blockchain)
	defer pool.Stop()

	// Keep track of transaction events to ensure all executables get announced
	events := make(chan NewTxsEvent, 32)
	sub := pool.txFeed.Subscribe(events)
	defer sub.Unsubscribe()

	// Create a number of test accounts and fund them
	keys := make([]*ecdsa.PrivateKey, 4)
	for i := 0; i < len(keys); i++ {
		keys[i], _ = crypto.GenerateKey()
		pool.currentState.AddBalance(crypto.PubkeyToAddress(keys[i].PublicKey), big.NewInt(1000000))
	}
	// Generate and queue a batch of transactions, both pending and queued
	txs := types.Transactions{}

	txs = append(txs, pricedTransaction(0, 100000, big.NewInt(1), keys[0]))
	txs = append(txs, pricedTransaction(1, 100000, big.NewInt(2), keys[0]))

	txs = append(txs, pricedTransaction(1, 100000, big.NewInt(1), keys[1]))

	ltx := pricedTransaction(0, 100000, big.NewInt(1), keys[2])

	// Import the batch and that both pending and queued transactions match up
	pool.AddRemotes(txs)
	pool.AddLocal(ltx)

	pending, queued := pool.Stats()
	if pending != 3 {
		t.Fatalf("pending transactions mismatched: have %d, want %d", pending, 3)
	}
	if queued != 1 {
		t.Fatalf("queued transactions mismatched: have %d, want %d", queued, 1)
	}
	if err := validateEvents(events, 3); err != nil {
		t.Fatalf("original event firing failed: %v", err)
	}
	if err := validateTxPoolInternals(pool); err != nil {
		t.Fatalf("pool internal state corrupted: %v", err)
	}
	// Ensure that adding an underpriced transaction on block limit fails
	if err := pool.AddRemote(pricedTransaction(0, 100000, big.NewInt(1), keys[1])); err != ErrUnderpriced {
		t.Fatalf("adding underpriced pending transaction error mismatch: have %v, want %v", err, ErrUnderpriced)
	}
	// Ensure that adding high priced transactions drops cheap ones, but not own
	if err := pool.AddRemote(pricedTransaction(0, 100000, big.NewInt(3), keys[1])); err != nil { // +K1:0 => -K1:1 => Pend K0:0, K0:1, K1:0, K2:0; Que -
		t.Fatalf("failed to add well priced transaction: %v", err)
	}
	if err := pool.AddRemote(pricedTransaction(2, 100000, big.NewInt(4), keys[1])); err != nil { // +K1:2 => -K0:0 => Pend K1:0, K2:0; Que K0:1 K1:2
		t.Fatalf("failed to add well priced transaction: %v", err)
	}
	if err := pool.AddRemote(pricedTransaction(3, 100000, big.NewInt(5), keys[1])); err != nil { // +K1:3 => -K0:1 => Pend K1:0, K2:0; Que K1:2 K1:3
		t.Fatalf("failed to add well priced transaction: %v", err)
	}
	pending, queued = pool.Stats()
	if pending != 2 {
		t.Fatalf("pending transactions mismatched: have %d, want %d", pending, 2)
	}
	if queued != 2 {
		t.Fatalf("queued transactions mismatched: have %d, want %d", queued, 2)
	}
	if err := validateEvents(events, 1); err != nil {
		t.Fatalf("additional event firing failed: %v", err)
	}
	if err := validateTxPoolInternals(pool); err != nil {
		t.Fatalf("pool internal state corrupted: %v", err)
	}
	// Ensure that adding local transactions can push out even higher priced ones
	ltx = pricedTransaction(1, 100000, big.NewInt(0), keys[2])
	if err := pool.AddLocal(ltx); err != nil {
		t.Fatalf("failed to append underpriced local transaction: %v", err)
	}
	ltx = pricedTransaction(0, 100000, big.NewInt(0), keys[3])
	if err := pool.AddLocal(ltx); err != nil {
		t.Fatalf("failed to add new underpriced local transaction: %v", err)
	}
	pending, queued = pool.Stats()
	if pending != 3 {
		t.Fatalf("pending transactions mismatched: have %d, want %d", pending, 3)
	}
	if queued != 1 {
		t.Fatalf("queued transactions mismatched: have %d, want %d", queued, 1)
	}
	if err := validateEvents(events, 2); err != nil {
		t.Fatalf("local event firing failed: %v", err)
	}
	if err := validateTxPoolInternals(pool); err != nil {
		t.Fatalf("pool internal state corrupted: %v", err)
	}
}

// Tests that more expensive transactions push out cheap ones from the pool, but
// without producing instability by creating gaps that start jumping transactions
// back and forth between queued/pending.
func TestTransactionPoolStableUnderpricing(t *testing.T) {
	t.Parallel()

	// Create the pool to test the pricing enforcement with
	blockchain := newTestBlockchain()
	config := testTxPoolConfig
	config.GlobalSlots = 128
	config.GlobalQueue = 0

	pool := NewTxPool(config, params.TestChainConfig, blockchain)
	defer pool.Stop()

	// Keep track of transaction events to ensure all executables get announced
	events := make(chan NewTxsEvent, 32)
	sub := pool.txFeed.Subscribe(events)
	defer sub.Unsubscribe()

	// Create a number of test accounts and fund them
	keys := make([]*ecdsa.PrivateKey, 2)
	for i := 0; i < len(keys); i++ {
		keys[i], _ = crypto.GenerateKey()
		pool.currentState.AddBalance(crypto.PubkeyToAddress(keys[i].PublicKey), big.NewInt(1000000))
	}
	// Fill up the entire queue with the same transaction price points
	txs := types.Transactions{}
	for i := uint64(0); i < config.GlobalSlots; i++ {
		txs = append(txs, pricedTransaction(i, 100000, big.NewInt(1), keys[0]))
	}
	pool.AddRemotesSync(txs)

	pending, queued := pool.Stats()
	if pending != int(config.GlobalSlots) {
		t.Fatalf("pending transactions mismatched: have %d, want %d", pending, config.GlobalSlots)
	}
	if queued != 0 {
		t.Fatalf("queued transactions mismatched: have %d, want %d", queued, 0)
	}
	if err := validateEvents(events, int(config.GlobalSlots)); err != nil {
		t.Fatalf("original event firing failed: %v", err)
	}
	if err := validateTxPoolInternals(pool); err != nil {
		t.Fatalf("pool internal state corrupted: %v", err)
	}
	// Ensure that adding high priced transactions drops a cheap, but doesn't produce a gap
	if err := pool.addRemoteSync(pricedTransaction(0, 100000, big.NewInt(3), keys[1])); err != nil {
		t.Fatalf("failed to add well priced transaction: %v", err)
	}
	pending, queued = pool.Stats()
	if pending != int(config.GlobalSlots) {
		t.Fatalf("pending transactions mismatched: have %d, want %d", pending, config.GlobalSlots)
	}
	if queued != 0 {
		t.Fatalf("queued transactions mismatched: have %d, want %d", queued, 0)
	}
	if err := validateEvents(events, 1); err != nil {
		t.Fatalf("additional event firing failed: %v", err)
	}
	if err := validateTxPoolInternals(pool); err != nil {
		t.Fatalf("pool internal state corrupted: %v", err)
	}
}

// Tests that the pool rejects duplicate transactions.
func TestTransactionDeduplication(t *testing.T) {
	t.Parallel()

	// Create the pool to test the pricing enforcement with
	blockchain := newTestBlockchain()

	pool := NewTxPool(testTxPoolConfig, params.TestChainConfig, blockchain)
	defer pool.Stop()

	// Create a test account to add transactions with
	key, _ := crypto.GenerateKey()
	pool.currentState.AddBalance(crypto.PubkeyToAddress(key.PublicKey), big.NewInt(1000000000))

	// Create a batch of transactions and add a few of them
	txs := make([]*types.Transaction, 16)
	for i := 0; i < len(txs); i++ {
		txs[i] = pricedTransaction(uint64(i), 100000, big.NewInt(1), key)
	}
	var firsts []*types.Transaction
	for i := 0; i < len(txs); i += 2 {
		firsts = append(firsts, txs[i])
	}
	errs := pool.AddRemotesSync(firsts)
	if len(errs) != len(firsts) {
		t.Fatalf("first add mismatching result count: have %d, want %d", len(errs), len(firsts))
	}
	for i, err := range errs {
		if err != nil {
			t.Errorf("add %d failed: %v", i, err)
		}
	}
	pending, queued := pool.Stats()
	if pending != 1 {
		t.Fatalf("pending transactions mismatched: have %d, want %d", pending, 1)
	}
	if queued != len(txs)/2-1 {
		t.Fatalf("queued transactions mismatched: have %d, want %d", queued, len(txs)/2-1)
	}
	// Try to add all of them now and ensure previous ones error out as knowns
	errs = pool.AddRemotesSync(txs)
	if len(errs) != len(txs) {
		t.Fatalf("all add mismatching result count: have %d, want %d", len(errs), len(txs))
	}
	for i, err := range errs {
		if i%2 == 0 && err == nil {
			t.Errorf("add %d succeeded, should have failed as known", i)
		}
		if i%2 == 1 && err != nil {
			t.Errorf("add %d failed: %v", i, err)
		}
	}
	pending, queued = pool.Stats()
	if pending != len(txs) {
		t.Fatalf("pending transactions mismatched: have %d, want %d", pending, len(txs))
	}
	if queued != 0 {
		t.Fatalf("queued transactions mismatched: have %d, want %d", queued, 0)
	}
	if err := validateTxPoolInternals(pool); err != nil {
		t.Fatalf("pool internal state corrupted: %v", err)
	}
}

// Tests that the pool rejects replacement transactions that don't meet the minimum
// price bump required.
func TestTransactionReplacement(t *testing.T) {
	t.Parallel()

	// Create the pool to test the pricing enforcement with
	blockchain := newTestBlockchain()

	pool := NewTxPool(testTxPoolConfig, params.TestChainConfig, blockchain)
	defer pool.Stop()

	// Keep track of transaction events to ensure all executables get announced
	events := make(chan NewTxsEvent, 32)
	sub := pool.txFeed.Subscribe(events)
	defer sub.Unsubscribe()

	// Create a test account to add transactions with
	key, _ := crypto.GenerateKey()
	pool.currentState.AddBalance(crypto.PubkeyToAddress(key.PublicKey), big.NewInt(1000000000))

	// Add pending transactions, ensuring the minimum price bump is enforced for replacement (for ultra low prices too)
	price := int64(100)
	threshold := (price * (100 + int64(testTxPoolConfig.PriceBump))) / 100

	if err := pool.addRemoteSync(pricedTransaction(0, 100000, big.NewInt(1), key)); err != nil {
		t.Fatalf("failed to add original cheap pending transaction: %v", err)
	}
	if err := pool.AddRemote(pricedTransaction(0, 100001, big.NewInt(1), key)); err != ErrReplaceUnderpriced {
		t.Fatalf("original cheap pending transaction replacement error mismatch: have %v, want %v", err, ErrReplaceUnderpriced)
	}
	if err := pool.AddRemote(pricedTransaction(0, 100000, big.NewInt(2), key)); err != nil {
		t.Fatalf("failed to replace original cheap pending transaction: %v", err)
	}
	if err := validateEvents(events, 2); err != nil {
		t.Fatalf("cheap replacement event firing failed: %v", err)
	}

	if err := pool.addRemoteSync(pricedTransaction(0, 100000, big.NewInt(price), key)); err != nil {
		t.Fatalf("failed to add original proper pending transaction: %v", err)
	}
	if err := pool.AddRemote(pricedTransaction(0, 100001, big.NewInt(threshold-1), key)); err != ErrReplaceUnderpriced {
		t.Fatalf("original proper pending transaction replacement error mismatch: have %v, want %v", err, ErrReplaceUnderpriced)
	}
	if err := pool.AddRemote(pricedTransaction(0, 100000, big.NewInt(threshold), key)); err != nil {
		t.Fatalf("failed to replace original proper pending transaction: %v", err)
	}
	if err := validateEvents(events, 2); err != nil {
		t.Fatalf("proper replacement event firing failed: %v", err)
	}

	// Add queued transactions, ensuring the minimum price bump is enforced for replacement (for ultra low prices too)
	if err := pool.AddRemote(pricedTransaction(2, 100000, big.NewInt(1), key)); err != nil {
		t.Fatalf("failed to add original cheap queued transaction: %v", err)
	}
	if err := pool.AddRemote(pricedTransaction(2, 100001, big.NewInt(1), key)); err != ErrReplaceUnderpriced {
		t.Fatalf("original cheap queued transaction replacement error mismatch: have %v, want %v", err, ErrReplaceUnderpriced)
	}
	if err := pool.AddRemote(pricedTransaction(2, 100000, big.NewInt(2), key)); err != nil {
		t.Fatalf("failed to replace original cheap queued transaction: %v", err)
	}

	if err := pool.AddRemote(pricedTransaction(2, 100000, big.NewInt(price), key)); err != nil {
		t.Fatalf("failed to add original proper queued transaction: %v", err)
	}
	if err := pool.AddRemote(pricedTransaction(2, 100001, big.NewInt(threshold-1), key)); err != ErrReplaceUnderpriced {
		t.Fatalf("original proper queued transaction replacement error mismatch: have %v, want %v", err, ErrReplaceUnderpriced)
	}
	if err := pool.AddRemote(pricedTransaction(2, 100000, big.NewInt(threshold), key)); err != nil {
		t.Fatalf("failed to replace original proper queued transaction: %v", err)
	}

	if err := validateEvents(events, 0); err != nil {
		t.Fatalf("queued replacement event firing failed: %v", err)
	}
	if err := validateTxPoolInternals(pool); err != nil {
		t.Fatalf("pool internal state corrupted: %v", err)
	}
}

// Tests that local transactions are journaled to disk, but remote transactions
// get discarded between restarts.
func TestTransactionJournaling(t *testing.T)         { testTransactionJournaling(t, false) }
func TestTransactionJournalingNoLocals(t *testing.T) { testTransactionJournaling(t, true) }

func testTransactionJournaling(t *testing.T, nolocals bool) {
	t.Parallel()

	// Create a temporary file for the journal
	file, err := ioutil.TempFile("", "")
	if err != nil {
		t.Fatalf("failed to create temporary journal: %v", err)
	}
	journal := file.Name()
	defer os.Remove(journal)

	// Clean up the temporary file, we only need the path for now
	file.Close()
	os.Remove(journal)

	// Create the original pool to inject transaction into the journal
	blockchain := newTestBlockchain()

	config := testTxPoolConfig
	config.NoLocals = nolocals
	config.Journal = journal
	config.Rejournal = time.Second

	pool := NewTxPool(config, params.TestChainConfig, blockchain)

	// Create two test accounts to ensure remotes expire but locals do not
	local, _ := crypto.GenerateKey()
	remote, _ := crypto.GenerateKey()

	pool.currentState.AddBalance(crypto.PubkeyToAddress(local.PublicKey), big.NewInt(1000000000))
	pool.currentState.AddBalance(crypto.PubkeyToAddress(remote.PublicKey), big.NewInt(1000000000))

	// Add three local and a remote transactions and ensure they are queued up
	if err := pool.AddLocal(pricedTransaction(0, 100000, big.NewInt(1), local)); err != nil {
		t.Fatalf("failed to add local transaction: %v", err)
	}
	if err := pool.AddLocal(pricedTransaction(1, 100000, big.NewInt(1), local)); err != nil {
		t.Fatalf("failed to add local transaction: %v", err)
	}
	if err := pool.AddLocal(pricedTransaction(2, 100000, big.NewInt(1), local)); err != nil {
		t.Fatalf("failed to add local transaction: %v", err)
	}
	if err := pool.addRemoteSync(pricedTransaction(0, 100000, big.NewInt(1), remote)); err != nil {
		t.Fatalf("failed to add remote transaction: %v", err)
	}
	pending, queued := pool.Stats()
	if pending != 4 {
		t.Fatalf("pending transactions mismatched: have %d, want %d", pending, 4)
	}
	if queued != 0 {
		t.Fatalf("queued transactions mismatched: have %d, want %d", queued, 0)
	}
	if err := validateTxPoolInternals(pool); err != nil {
		t.Fatalf("pool internal state corrupted: %v", err)
	}
	// Terminate the old pool, bump the local nonce, create a new pool and ensure relevant transaction survive
	pool.Stop()
	blockchain.statedb.SetNonce(crypto.PubkeyToAddress(local.PublicKey), 1)
	oldstatedb := blockchain.statedb
	blockchain = newTestBlockchain()
	blockchain.statedb = oldstatedb

	pool = NewTxPool(config, params.TestChainConfig, blockchain)

	pending, queued = pool.Stats()
	if queued != 0 {
		t.Fatalf("queued transactions mismatched: have %d, want %d", queued, 0)
	}
	if nolocals {
		if pending != 0 {
			t.Fatalf("pending transactions mismatched: have %d, want %d", pending, 0)
		}
	} else {
		if pending != 2 {
			t.Fatalf("pending transactions mismatched: have %d, want %d", pending, 2)
		}
	}
	if err := validateTxPoolInternals(pool); err != nil {
		t.Fatalf("pool internal state corrupted: %v", err)
	}
	// Bump the nonce temporarily and ensure the newly invalidated transaction is removed
	blockchain.statedb.SetNonce(crypto.PubkeyToAddress(local.PublicKey), 2)
	<-pool.requestReset(nil, nil)
	time.Sleep(2 * config.Rejournal)
	pool.Stop()

	blockchain.statedb.SetNonce(crypto.PubkeyToAddress(local.PublicKey), 1)
	oldstatedb = blockchain.statedb
	blockchain = newTestBlockchain()
	blockchain.statedb = oldstatedb
	pool = NewTxPool(config, params.TestChainConfig, blockchain)

	pending, queued = pool.Stats()
	if pending != 0 {
		t.Fatalf("pending transactions mismatched: have %d, want %d", pending, 0)
	}
	if nolocals {
		if queued != 0 {
			t.Fatalf("queued transactions mismatched: have %d, want %d", queued, 0)
		}
	} else {
		if queued != 1 {
			t.Fatalf("queued transactions mismatched: have %d, want %d", queued, 1)
		}
	}
	if err := validateTxPoolInternals(pool); err != nil {
		t.Fatalf("pool internal state corrupted: %v", err)
	}
	pool.Stop()
}

// TestTransactionStatusCheck tests that the pool can correctly retrieve the
// pending status of individual transactions.
func TestTransactionStatusCheck(t *testing.T) {
	t.Parallel()

	// Create the pool to test the status retrievals with
	blockchain := newTestBlockchain()

	pool := NewTxPool(testTxPoolConfig, params.TestChainConfig, blockchain)
	defer pool.Stop()

	// Create the test accounts to check various transaction statuses with
	keys := make([]*ecdsa.PrivateKey, 3)
	for i := 0; i < len(keys); i++ {
		keys[i], _ = crypto.GenerateKey()
		pool.currentState.AddBalance(crypto.PubkeyToAddress(keys[i].PublicKey), big.NewInt(1000000))
	}
	// Generate and queue a batch of transactions, both pending and queued
	txs := types.Transactions{}

	txs = append(txs, pricedTransaction(0, 100000, big.NewInt(1), keys[0])) // Pending only
	txs = append(txs, pricedTransaction(0, 100000, big.NewInt(1), keys[1])) // Pending and queued
	txs = append(txs, pricedTransaction(2, 100000, big.NewInt(1), keys[1]))
	txs = append(txs, pricedTransaction(2, 100000, big.NewInt(1), keys[2])) // Queued only

	// Import the transaction and ensure they are correctly added
	pool.AddRemotesSync(txs)

	pending, queued := pool.Stats()
	if pending != 2 {
		t.Fatalf("pending transactions mismatched: have %d, want %d", pending, 2)
	}
	if queued != 2 {
		t.Fatalf("queued transactions mismatched: have %d, want %d", queued, 2)
	}
	if err := validateTxPoolInternals(pool); err != nil {
		t.Fatalf("pool internal state corrupted: %v", err)
	}
	// Retrieve the status of each transaction and validate them
	hashes := make([]common.Hash, len(txs))
	for i, tx := range txs {
		hashes[i] = tx.Hash()
	}
	hashes = append(hashes, common.Hash{})

	statuses := pool.Status(hashes)
	expect := []TxStatus{TxStatusPending, TxStatusPending, TxStatusQueued, TxStatusQueued, TxStatusUnknown}

	for i := 0; i < len(statuses); i++ {
		if statuses[i] != expect[i] {
			t.Errorf("transaction %d: status mismatch: have %v, want %v", i, statuses[i], expect[i])
		}
	}
}

// Test the transaction slots consumption is computed correctly
func TestTransactionSlotCount(t *testing.T) {
	t.Parallel()

	key, _ := crypto.GenerateKey()

	// Check that an empty transaction consumes a single slot
	smallTx := pricedDataTransaction(0, 0, big.NewInt(0), key, 0)
	if slots := numSlots(smallTx); slots != 1 {
		t.Fatalf("small transactions slot count mismatch: have %d want %d", slots, 1)
	}
	// Check that a large transaction consumes the correct number of slots
	bigTx := pricedDataTransaction(0, 0, big.NewInt(0), key, uint64(10*txSlotSize))
	if slots := numSlots(bigTx); slots != 11 {
		t.Fatalf("big transactions slot count mismatch: have %d want %d", slots, 11)
	}
}

// Benchmarks the speed of validating the contents of the pending queue of the
// transaction pool.
func BenchmarkPendingDemotion100(b *testing.B)   { benchmarkPendingDemotion(b, 100) }
func BenchmarkPendingDemotion1000(b *testing.B)  { benchmarkPendingDemotion(b, 1000) }
func BenchmarkPendingDemotion10000(b *testing.B) { benchmarkPendingDemotion(b, 10000) }

func benchmarkPendingDemotion(b *testing.B, size int) {
	// Add a batch of transactions to a pool one by one
	pool, key := setupTxPool()
	defer pool.Stop()

	account := crypto.PubkeyToAddress(key.PublicKey)
	pool.currentState.AddBalance(account, big.NewInt(1000000))

	for i := 0; i < size; i++ {
		tx := transaction(uint64(i), 100000, key)
		pool.promoteTx(account, tx.Hash(), tx)
	}
	// Benchmark the speed of pool validation
	b.ResetTimer()
	for i := 0; i < b.N; i++ {
		pool.demoteUnexecutables()
	}
}

// Benchmarks the speed of scheduling the contents of the future queue of the
// transaction pool.
func BenchmarkFuturePromotion100(b *testing.B)   { benchmarkFuturePromotion(b, 100) }
func BenchmarkFuturePromotion1000(b *testing.B)  { benchmarkFuturePromotion(b, 1000) }
func BenchmarkFuturePromotion10000(b *testing.B) { benchmarkFuturePromotion(b, 10000) }

func benchmarkFuturePromotion(b *testing.B, size int) {
	// Add a batch of transactions to a pool one by one
	pool, key := setupTxPool()
	defer pool.Stop()

	account := crypto.PubkeyToAddress(key.PublicKey)
	pool.currentState.AddBalance(account, big.NewInt(1000000))

	for i := 0; i < size; i++ {
		tx := transaction(uint64(1+i), 100000, key)
		pool.enqueueTx(tx.Hash(), tx)
	}
	// Benchmark the speed of pool validation
	b.ResetTimer()
	for i := 0; i < b.N; i++ {
		pool.promoteExecutables(nil)
	}
}

// Benchmarks the speed of batched transaction insertion.
func BenchmarkPoolBatchInsert100(b *testing.B)   { benchmarkPoolBatchInsert(b, 100, false) }
func BenchmarkPoolBatchInsert1000(b *testing.B)  { benchmarkPoolBatchInsert(b, 1000, false) }
func BenchmarkPoolBatchInsert10000(b *testing.B) { benchmarkPoolBatchInsert(b, 10000, false) }

func BenchmarkPoolBatchLocalInsert100(b *testing.B)   { benchmarkPoolBatchInsert(b, 100, true) }
func BenchmarkPoolBatchLocalInsert1000(b *testing.B)  { benchmarkPoolBatchInsert(b, 1000, true) }
func BenchmarkPoolBatchLocalInsert10000(b *testing.B) { benchmarkPoolBatchInsert(b, 10000, true) }

func benchmarkPoolBatchInsert(b *testing.B, size int, local bool) {
	// Generate a batch of transactions to enqueue into the pool
	pool, key := setupTxPool()
	defer pool.Stop()

	account := crypto.PubkeyToAddress(key.PublicKey)
	pool.currentState.AddBalance(account, big.NewInt(1000000))

	batches := make([]types.Transactions, b.N)
	for i := 0; i < b.N; i++ {
		batches[i] = make(types.Transactions, size)
		for j := 0; j < size; j++ {
			batches[i][j] = transaction(uint64(size*i+j), 100000, key)
		}
	}
	// Benchmark importing the transactions into the queue
	b.ResetTimer()
	for _, batch := range batches {
		if local {
			pool.AddLocals(batch)
		} else {
			pool.AddRemotes(batch)
		}
	}
}<|MERGE_RESOLUTION|>--- conflicted
+++ resolved
@@ -154,12 +154,9 @@
 	if priced := pool.priced.Len() - pool.priced.stales; priced != pending+queued {
 		return fmt.Errorf("total priced transaction count %d != %d pending + %d queued", priced, pending, queued)
 	}
-<<<<<<< HEAD
-=======
 	if queued != len(pool.queuedTs) {
 		return fmt.Errorf("total queued transaction count %d != %d queuedTs length", queued, len(pool.queuedTs))
 	}
->>>>>>> c3744474
 
 	// Ensure the next nonce to assign is the correct one
 	for addr, txs := range pool.pending {
@@ -1052,14 +1049,8 @@
 	}
 
 	// remove current transactions and increase nonce to prepare for a reset and cleanup
-<<<<<<< HEAD
 	blockchain.statedb.SetNonce(crypto.PubkeyToAddress(remote.PublicKey), 2)
 	blockchain.statedb.SetNonce(crypto.PubkeyToAddress(local.PublicKey), 2)
-=======
-	statedb.SetNonce(crypto.PubkeyToAddress(remote.PublicKey), 2)
-	statedb.SetNonce(crypto.PubkeyToAddress(local.PublicKey), 2)
-
->>>>>>> c3744474
 	<-pool.requestReset(nil, nil)
 
 	// make sure queue, pending are cleared
@@ -1074,7 +1065,6 @@
 		t.Fatalf("pool internal state corrupted: %v", err)
 	}
 
-<<<<<<< HEAD
 	// Queue gapped transactions
 	if err := pool.AddLocal(pricedTransaction(4, 100000, big.NewInt(1), local)); err != nil {
 		t.Fatalf("failed to add remote transaction: %v", err)
@@ -1094,45 +1084,17 @@
 	time.Sleep(6 * evictionInterval)
 
 	// All gapped transactions shouldn't be kicked out
-=======
-	if err := pool.AddLocal(pricedTransaction(2, 100000, big.NewInt(1), local)); err != nil {
-		t.Fatalf("failed to add remote transaction: %v", err)
-	}
-	if err := pool.AddLocal(pricedTransaction(4, 100000, big.NewInt(1), local)); err != nil {
-		t.Fatalf("failed to add remote transaction: %v", err)
-	}
-	if err := pool.addRemoteSync(pricedTransaction(2, 100000, big.NewInt(1), remote)); err != nil {
-		t.Fatalf("failed to add remote transaction: %v", err)
-	}
-	if err := pool.addRemoteSync(pricedTransaction(4, 100000, big.NewInt(1), remote)); err != nil {
-		t.Fatalf("failed to add remote transaction: %v", err)
-	}
-
-	// wait a short amount of time to add an additional future queued item to test proper eviction when
-	// pending is removed
-	time.Sleep(2 * evictionInterval)
-	if err := pool.addRemoteSync(pricedTransaction(5, 100000, big.NewInt(1), remote)); err != nil {
-		t.Fatalf("failed to add remote transaction: %v", err)
-	}
-
-	// Make sure future queue and pending have transactions
->>>>>>> c3744474
 	pending, queued = pool.Stats()
 	if pending != 2 {
 		t.Fatalf("pending transactions mismatched: have %d, want %d", pending, 2)
 	}
-<<<<<<< HEAD
 	if queued != 2 {
-=======
-	if queued != 3 {
->>>>>>> c3744474
 		t.Fatalf("queued transactions mismatched: have %d, want %d", queued, 3)
 	}
 	if err := validateTxPoolInternals(pool); err != nil {
 		t.Fatalf("pool internal state corrupted: %v", err)
 	}
 
-<<<<<<< HEAD
 	// The whole life time pass after last promotion, kick out stale transactions
 	time.Sleep(2 * config.Lifetime)
 	pending, queued = pool.Stats()
@@ -1146,63 +1108,6 @@
 	} else {
 		if queued != 1 {
 			t.Fatalf("queued transactions mismatched: have %d, want %d", queued, 1)
-=======
-	// Trigger a reset to make sure queued items are not evicted
-	statedb.SetNonce(crypto.PubkeyToAddress(remote.PublicKey), 3)
-	statedb.SetNonce(crypto.PubkeyToAddress(local.PublicKey), 3)
-	<-pool.requestReset(nil, nil)
-
-	// Wait for eviction to run
-	time.Sleep(evictionInterval * 2)
-
-	// a pool reset, empty pending list, or demotion of pending transactions should maintain
-	// queued transactions for non locals and locals alike if the lifetime duration has not passed yet
-	pending, queued = pool.Stats()
-	if pending != 0 {
-		t.Fatalf("pending transactions mismatched: have %d, want %d", pending, 0)
-	}
-	if queued != 3 {
-		t.Fatalf("queued transactions mismatched: have %d, want %d", queued, 2)
-	}
-	if err := validateTxPoolInternals(pool); err != nil {
-		t.Fatalf("pool internal state corrupted: %v", err)
-	}
-
-	// Wait for the lifetime to run for all transactions except the one that was added later
-	time.Sleep(evictionInterval * 7)
-	pending, queued = pool.Stats()
-	if pending != 0 {
-		t.Fatalf("pending transactions mismatched: have %d, want %d", pending, 0)
-	}
-	if nolocals {
-		if queued != 1 {
-			t.Fatalf("queued transactions mismatched: have %d, want %d", queued, 1)
-		}
-	} else {
-		if queued != 2 {
-			t.Fatalf("queued transactions mismatched: have %d, want %d", queued, 2)
-		}
-	}
-
-	if err := validateTxPoolInternals(pool); err != nil {
-		t.Fatalf("pool internal state corrupted: %v", err)
-	}
-
-	// lifetime should pass for the final transaction
-	time.Sleep(evictionInterval * 2)
-
-	pending, queued = pool.Stats()
-	if pending != 0 {
-		t.Fatalf("pending transactions mismatched: have %d, want %d", pending, 0)
-	}
-	if nolocals {
-		if queued != 0 {
-			t.Fatalf("queued transactions mismatched: have %d, want %d", queued, 2)
-		}
-	} else {
-		if queued != 1 {
-			t.Fatalf("queued transactions mismatched: have %d, want %d", queued, 0)
->>>>>>> c3744474
 		}
 	}
 	if err := validateTxPoolInternals(pool); err != nil {
