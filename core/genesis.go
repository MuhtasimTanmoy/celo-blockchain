// Copyright 2014 The go-ethereum Authors
// This file is part of the go-ethereum library.
//
// The go-ethereum library is free software: you can redistribute it and/or modify
// it under the terms of the GNU Lesser General Public License as published by
// the Free Software Foundation, either version 3 of the License, or
// (at your option) any later version.
//
// The go-ethereum library is distributed in the hope that it will be useful,
// but WITHOUT ANY WARRANTY; without even the implied warranty of
// MERCHANTABILITY or FITNESS FOR A PARTICULAR PURPOSE. See the
// GNU Lesser General Public License for more details.
//
// You should have received a copy of the GNU Lesser General Public License
// along with the go-ethereum library. If not, see <http://www.gnu.org/licenses/>.

package core

import (
	"bytes"
	"encoding/hex"
	"encoding/json"
	"errors"
	"fmt"
	"math/big"

	"github.com/celo-org/celo-blockchain/common"
	"github.com/celo-org/celo-blockchain/common/hexutil"
	"github.com/celo-org/celo-blockchain/common/math"
	"github.com/celo-org/celo-blockchain/core/rawdb"
	"github.com/celo-org/celo-blockchain/core/state"
	"github.com/celo-org/celo-blockchain/core/types"
	"github.com/celo-org/celo-blockchain/ethdb"
	"github.com/celo-org/celo-blockchain/log"
	"github.com/celo-org/celo-blockchain/params"
	"github.com/celo-org/celo-blockchain/trie"
)

//go:generate gencodec -type Genesis -field-override genesisSpecMarshaling -out gen_genesis.go
//go:generate gencodec -type GenesisAccount -field-override genesisAccountMarshaling -out gen_genesis_account.go

var (
	DBGenesisSupplyKey = []byte("genesis-supply-genesis")
	errGenesisNoConfig = errors.New("genesis has no chain configuration")
)

// Genesis specifies the header fields, state of a genesis block. It also defines hard
// fork switch-over blocks through the chain configuration.
type Genesis struct {
	Config    *params.ChainConfig `json:"config"`
	Timestamp uint64              `json:"timestamp"`
	ExtraData []byte              `json:"extraData"`
	Coinbase  common.Address      `json:"coinbase"`
	Alloc     GenesisAlloc        `json:"alloc"      gencodec:"required"`

	// These fields are used for consensus tests. Please don't use them
	// in actual genesis blocks.
	Number     uint64      `json:"number"`
	GasUsed    uint64      `json:"gasUsed"`
	ParentHash common.Hash `json:"parentHash"`
}

// GenesisAlloc specifies the initial state that is part of the genesis block.
type GenesisAlloc map[common.Address]GenesisAccount

func (ga *GenesisAlloc) UnmarshalJSON(data []byte) error {
	m := make(map[common.UnprefixedAddress]GenesisAccount)
	if err := json.Unmarshal(data, &m); err != nil {
		return err
	}
	*ga = make(GenesisAlloc)
	for addr, a := range m {
		(*ga)[common.Address(addr)] = a
	}
	return nil
}

// GenesisAccount is an account in the state of the genesis block.
type GenesisAccount struct {
	Code       []byte                      `json:"code,omitempty"`
	Storage    map[common.Hash]common.Hash `json:"storage,omitempty"`
	Balance    *big.Int                    `json:"balance" gencodec:"required"`
	Nonce      uint64                      `json:"nonce,omitempty"`
	PrivateKey []byte                      `json:"secretKey,omitempty"` // for tests
}

// field type overrides for gencodec
type genesisSpecMarshaling struct {
	Timestamp math.HexOrDecimal64
	ExtraData hexutil.Bytes
	GasUsed   math.HexOrDecimal64
	Number    math.HexOrDecimal64
	Alloc     map[common.UnprefixedAddress]GenesisAccount
}

type genesisAccountMarshaling struct {
	Code       hexutil.Bytes
	Balance    *math.HexOrDecimal256
	Nonce      math.HexOrDecimal64
	Storage    map[storageJSON]storageJSON
	PrivateKey hexutil.Bytes
}

// storageJSON represents a 256 bit byte array, but allows less than 256 bits when
// unmarshaling from hex.
type storageJSON common.Hash

func (h *storageJSON) UnmarshalText(text []byte) error {
	text = bytes.TrimPrefix(text, []byte("0x"))
	if len(text) > 64 {
		return fmt.Errorf("too many hex characters in storage key/value %q", text)
	}
	offset := len(h) - len(text)/2 // pad on the left
	if _, err := hex.Decode(h[offset:], text); err != nil {
		fmt.Println(err)
		return fmt.Errorf("invalid hex storage key/value %q", text)
	}
	return nil
}

func (h storageJSON) MarshalText() ([]byte, error) {
	return hexutil.Bytes(h[:]).MarshalText()
}

// GenesisMismatchError is raised when trying to overwrite an existing
// genesis block with an incompatible one.
type GenesisMismatchError struct {
	Stored, New common.Hash
}

func (e *GenesisMismatchError) Error() string {
	return fmt.Sprintf("database contains incompatible genesis (have %x, new %x)", e.Stored, e.New)
}

// SetupGenesisBlock writes or updates the genesis block in db.
// The block that will be used is:
//
//                          genesis == nil       genesis != nil
//                       +------------------------------------------
//     db has no genesis |  main-net default  |  genesis
//     db has genesis    |  from DB           |  genesis (if compatible)
//
// The stored chain configuration will be updated if it is compatible (i.e. does not
// specify a fork block below the local head block). In case of a conflict, the
// error is a *params.ConfigCompatError and the new, unwritten config is returned.
//
// The returned chain configuration is never nil.
func SetupGenesisBlock(db ethdb.Database, genesis *Genesis) (*params.ChainConfig, common.Hash, error) {
	return SetupGenesisBlockWithOverride(db, genesis, nil)
}

func SetupGenesisBlockWithOverride(db ethdb.Database, genesis *Genesis, overrideEHardfork *big.Int) (*params.ChainConfig, common.Hash, error) {
	if genesis != nil && (genesis.Config == nil || genesis.Config.Istanbul == nil) {
		return params.MainnetChainConfig, common.Hash{}, errGenesisNoConfig
	}
	// Just commit the new block if there is no stored genesis block.
	stored := rawdb.ReadCanonicalHash(db, 0)
	if (stored == common.Hash{}) {
		if genesis == nil {
			log.Info("Writing default main-net genesis block")
			genesis = MainnetGenesisBlock()
		} else {
			log.Info("Writing custom genesis block")
		}
		block, err := genesis.Commit(db)
		if err != nil {
			return genesis.Config, common.Hash{}, err
		}
		return genesis.Config, block.Hash(), nil
	}

	// We have the genesis block in database(perhaps in ancient database)
	// but the corresponding state is missing.
	header := rawdb.ReadHeader(db, stored, 0)
<<<<<<< HEAD
	if _, err := state.New(header.Root, state.NewDatabaseWithConfig(db, nil), nil); err != nil {
=======
	s, err := state.New(header.Root, state.NewDatabaseWithCache(db, 0, ""), nil)
	if err != nil {
>>>>>>> 9d141cf3
		if genesis == nil {
			genesis = MainnetGenesisBlock()
		}
		// Ensure the stored genesis matches with the given one.
		hash := genesis.ToBlock(nil).Hash()
		if hash != stored {
			return genesis.Config, hash, &GenesisMismatchError{stored, hash}
		}
		block, err := genesis.Commit(db)
		if err != nil {
			return genesis.Config, hash, err
		}
		return genesis.Config, block.Hash(), nil
	}

	// Check whether the genesis block is already written.
	if genesis != nil {
		hash := genesis.ToBlock(nil).Hash()
		if hash != stored {
			return genesis.Config, hash, &GenesisMismatchError{stored, hash}
		}
	}

	// Check if Registry sits in genesis
	if s.GetCodeSize(params.RegistrySmartContractAddress) == 0 {
		return params.MainnetChainConfig, common.Hash{}, errors.New("no Registry Smart Contract deployed in genesis")
	}

	// Get the existing chain configuration.
	newcfg := genesis.configOrDefault(stored)
	if overrideEHardfork != nil {
		newcfg.EBlock = overrideEHardfork
	}
	if err := newcfg.CheckConfigForkOrder(); err != nil {
		return newcfg, common.Hash{}, err
	}
	storedcfg := rawdb.ReadChainConfig(db, stored)
	if storedcfg == nil {
		log.Warn("Found genesis block without chain config")
		rawdb.WriteChainConfig(db, stored, newcfg)
		return newcfg, stored, nil
	}
	// Special case: don't change the existing config of a non-mainnet chain if no new
	// config is supplied. These chains would get AllProtocolChanges (and a compat error)
	// if we just continued here.
	if genesis == nil && stored != params.MainnetGenesisHash {
		return storedcfg, stored, nil
	}

	// Check config compatibility and write the config. Compatibility errors
	// are returned to the caller unless we're already at block zero.
	height := rawdb.ReadHeaderNumber(db, rawdb.ReadHeadHeaderHash(db))
	if height == nil {
		return newcfg, stored, fmt.Errorf("missing block number for head header hash")
	}
	compatErr := storedcfg.CheckCompatible(newcfg, *height)
	if compatErr != nil && *height != 0 && compatErr.RewindTo != 0 {
		return newcfg, stored, compatErr
	}
	rawdb.WriteChainConfig(db, stored, newcfg)
	return newcfg, stored, nil
}

func (g *Genesis) configOrDefault(ghash common.Hash) *params.ChainConfig {
	switch {
	case g != nil:
		return g.Config
	case ghash == params.MainnetGenesisHash:
		return params.MainnetChainConfig
	case ghash == params.BaklavaGenesisHash:
		return params.BaklavaChainConfig
	case ghash == params.AlfajoresGenesisHash:
		return params.AlfajoresChainConfig
	default:
		return params.MainnetChainConfig
	}
}

// ToBlock creates the genesis block and writes state of a genesis specification
// to the given database (or discards it if nil).
func (g *Genesis) ToBlock(db ethdb.Database) *types.Block {
	if db == nil {
		db = rawdb.NewMemoryDatabase()
	}
	statedb, _ := state.New(common.Hash{}, state.NewDatabase(db), nil)
	for addr, account := range g.Alloc {
		statedb.AddBalance(addr, account.Balance)
		statedb.SetCode(addr, account.Code)
		statedb.SetNonce(addr, account.Nonce)
		for key, value := range account.Storage {
			statedb.SetState(addr, key, value)
		}
	}
	root := statedb.IntermediateRoot(false)
	head := &types.Header{
		Number:     new(big.Int).SetUint64(g.Number),
		Time:       g.Timestamp,
		ParentHash: g.ParentHash,
		Extra:      g.ExtraData,
		GasUsed:    g.GasUsed,
		Coinbase:   g.Coinbase,
		Root:       root,
	}
	statedb.Commit(false)
	statedb.Database().TrieDB().Commit(root, true, nil)

	return types.NewBlock(head, nil, nil, nil, new(trie.Trie))
}

// StoreGenesisSupply computes the total supply of the genesis block and stores
// it in the db.
func (g *Genesis) StoreGenesisSupply(db ethdb.Database) error {
	if db == nil {
		db = rawdb.NewMemoryDatabase()
	}
	genesisSupply := big.NewInt(0)
	for _, account := range g.Alloc {
		genesisSupply.Add(genesisSupply, account.Balance)
	}
	return db.Put(DBGenesisSupplyKey, genesisSupply.Bytes())
}

// Commit writes the block and state of a genesis specification to the database.
// The block is committed as the canonical head block.
func (g *Genesis) Commit(db ethdb.Database) (*types.Block, error) {
	block := g.ToBlock(db)
	if block.Number().Sign() != 0 {
		return nil, fmt.Errorf("can't commit genesis block with number > 0")
	}
	config := g.Config
	if config == nil {
		config = params.MainnetChainConfig
	}
	if err := config.CheckConfigForkOrder(); err != nil {
		return nil, err
	}
	rawdb.WriteTd(db, block.Hash(), block.NumberU64(), block.TotalDifficulty())
	rawdb.WriteBlock(db, block)
	rawdb.WriteReceipts(db, block.Hash(), block.NumberU64(), nil)
	rawdb.WriteCanonicalHash(db, block.Hash(), block.NumberU64())
	rawdb.WriteHeadBlockHash(db, block.Hash())
	rawdb.WriteHeadFastBlockHash(db, block.Hash())
	rawdb.WriteHeadHeaderHash(db, block.Hash())
	if err := g.StoreGenesisSupply(db); err != nil {
		log.Error("Unable to store genesisSupply in db", "err", err)
		return nil, err
	}

	rawdb.WriteChainConfig(db, block.Hash(), config)
	return block, nil
}

// MustCommit writes the genesis block and state to db, panicking on error.
// The block is committed as the canonical head block.
func (g *Genesis) MustCommit(db ethdb.Database) *types.Block {
	block, err := g.Commit(db)
	if err != nil {
		panic(err)
	}
	return block
}

// GenesisBlockForTesting creates and writes a block in which addr has the given wei balance.
func GenesisBlockForTesting(db ethdb.Database, addr common.Address, balance *big.Int) *types.Block {
	g := Genesis{Config: params.BaklavaChainConfig, Alloc: GenesisAlloc{addr: {Balance: balance}}}
	return g.MustCommit(db)
}

// MainnetGenesisBlock returns the Celo main net genesis block.
func MainnetGenesisBlock() *Genesis {
	mainnetAlloc := &GenesisAlloc{}
	mainnetAlloc.UnmarshalJSON([]byte(mainnetAllocJSON))
	return &Genesis{
		Config:    params.MainnetChainConfig,
		Timestamp: 0x5ea06a00,
		ExtraData: hexutil.MustDecode(mainnetExtraData),
		Alloc:     *mainnetAlloc,
	}
}

// DefaultBaklavaGenesisBlock returns the Baklava network genesis block.
func DefaultBaklavaGenesisBlock() *Genesis {
	baklavaAlloc := &GenesisAlloc{}
	baklavaAlloc.UnmarshalJSON([]byte(baklavaAllocJSON))
	return &Genesis{
		Config:    params.BaklavaChainConfig,
		Timestamp: 0x5b843511,
		ExtraData: hexutil.MustDecode(baklavaExtraData),
		Alloc:     *baklavaAlloc,
	}
}

func DefaultAlfajoresGenesisBlock() *Genesis {
	alfajoresAlloc := &GenesisAlloc{}
	alfajoresAlloc.UnmarshalJSON([]byte(alfajoresAllocJSON))
	return &Genesis{
		Config:    params.AlfajoresChainConfig,
		Timestamp: 0x5b843511,
		ExtraData: hexutil.MustDecode(alfajoresExtraData),
		Alloc:     *alfajoresAlloc,
	}
}

// DeveloperGenesisBlock returns the 'geth --dev' genesis block.
func DeveloperGenesisBlock() *Genesis {
	// Override the default period to the user requested one
	config := *params.DeveloperChainConfig
	devAlloc := &GenesisAlloc{}
	devAlloc.UnmarshalJSON([]byte(devAllocJSON))
	// Assemble and return the genesis with the precompiles and faucet pre-funded
	return &Genesis{
		Config:    &config,
		ExtraData: hexutil.MustDecode(developerExtraData),
		Alloc:     *devAlloc,
	}
}<|MERGE_RESOLUTION|>--- conflicted
+++ resolved
@@ -172,12 +172,8 @@
 	// We have the genesis block in database(perhaps in ancient database)
 	// but the corresponding state is missing.
 	header := rawdb.ReadHeader(db, stored, 0)
-<<<<<<< HEAD
-	if _, err := state.New(header.Root, state.NewDatabaseWithConfig(db, nil), nil); err != nil {
-=======
-	s, err := state.New(header.Root, state.NewDatabaseWithCache(db, 0, ""), nil)
+	s, err := state.New(header.Root, state.NewDatabaseWithConfig(db, nil), nil)
 	if err != nil {
->>>>>>> 9d141cf3
 		if genesis == nil {
 			genesis = MainnetGenesisBlock()
 		}
