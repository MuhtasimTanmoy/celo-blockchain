--- conflicted
+++ resolved
@@ -653,19 +653,11 @@
 			case headCh <- head.Block:
 			default:
 			}
-<<<<<<< HEAD
 		case err := <-subscription.Err():
 			log.Error("Subscription for handle chain head failed", "err", err)
 			return err
 		case <-ctx.Done():
 			return ctx.Err()
-=======
-			fullReport.Stop()
-
-			// Close the current connection and establish a new one
-			conn.Close()
-			errTimer.Reset(0)
->>>>>>> 0fef66c7
 		}
 	}
 }
@@ -682,10 +674,6 @@
 		// Retrieve the next generic network packet and bail out on error
 		var blob json.RawMessage
 		if err := conn.ReadJSON(&blob); err != nil {
-<<<<<<< HEAD
-			// A closed connection from the server is also catched here
-=======
->>>>>>> 0fef66c7
 			log.Warn("Failed to retrieve stats server message", "err", err)
 			return
 		}
@@ -698,14 +686,8 @@
 			}
 			continue
 		}
-<<<<<<< HEAD
-
 		// Not a system ping, try to decode an actual state message
 		var msg map[string]interface{}
-=======
-		// Not a system ping, try to decode an actual state message
-		var msg map[string][]interface{}
->>>>>>> 0fef66c7
 		if err := json.Unmarshal(blob, &msg); err != nil {
 			log.Warn("Failed to decode stats server message", "err", err)
 			return
