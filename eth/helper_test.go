--- conflicted
+++ resolved
@@ -69,11 +69,7 @@
 	if _, err := blockchain.InsertChain(chain); err != nil {
 		panic(err)
 	}
-<<<<<<< HEAD
-	pm, err := NewProtocolManager(gspec.Config, nil, mode, DefaultConfig.NetworkId, evmux, &testTxPool{added: newtx}, engine, blockchain, db, db, 1, nil, nil, nil)
-=======
-	pm, err := NewProtocolManager(gspec.Config, nil, mode, DefaultConfig.NetworkId, evmux, &testTxPool{added: newtx, pool: make(map[common.Hash]*types.Transaction)}, engine, blockchain, db, 1, nil, nil, nil)
->>>>>>> 9d6350e4
+	pm, err := NewProtocolManager(gspec.Config, nil, mode, DefaultConfig.NetworkId, evmux, &testTxPool{added: newtx, pool: make(map[common.Hash]*types.Transaction)}, engine, blockchain, db, db, 1, nil, nil, nil)
 	if err != nil {
 		return nil, nil, err
 	}
