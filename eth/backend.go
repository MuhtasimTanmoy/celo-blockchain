// Copyright 2014 The go-ethereum Authors
// This file is part of the go-ethereum library.
//
// The go-ethereum library is free software: you can redistribute it and/or modify
// it under the terms of the GNU Lesser General Public License as published by
// the Free Software Foundation, either version 3 of the License, or
// (at your option) any later version.
//
// The go-ethereum library is distributed in the hope that it will be useful,
// but WITHOUT ANY WARRANTY; without even the implied warranty of
// MERCHANTABILITY or FITNESS FOR A PARTICULAR PURPOSE. See the
// GNU Lesser General Public License for more details.
//
// You should have received a copy of the GNU Lesser General Public License
// along with the go-ethereum library. If not, see <http://www.gnu.org/licenses/>.

// Package eth implements the Ethereum protocol.
package eth

import (
	"errors"
	"fmt"
	"math/big"
	"runtime"
	"sync"
	"sync/atomic"

	"github.com/ethereum/go-ethereum/accounts"
	"github.com/ethereum/go-ethereum/accounts/abi/bind"
	"github.com/ethereum/go-ethereum/common"
	"github.com/ethereum/go-ethereum/common/hexutil"
	"github.com/ethereum/go-ethereum/consensus"
	mockEngine "github.com/ethereum/go-ethereum/consensus/consensustest"
	"github.com/ethereum/go-ethereum/consensus/istanbul"
	istanbulBackend "github.com/ethereum/go-ethereum/consensus/istanbul/backend"
	"github.com/ethereum/go-ethereum/contract_comm"
	"github.com/ethereum/go-ethereum/core"
	"github.com/ethereum/go-ethereum/core/bloombits"
	"github.com/ethereum/go-ethereum/core/rawdb"
	"github.com/ethereum/go-ethereum/core/state"
	"github.com/ethereum/go-ethereum/core/types"
	"github.com/ethereum/go-ethereum/core/vm"
	"github.com/ethereum/go-ethereum/eth/downloader"
	"github.com/ethereum/go-ethereum/eth/filters"
	"github.com/ethereum/go-ethereum/ethdb"
	"github.com/ethereum/go-ethereum/event"
	"github.com/ethereum/go-ethereum/internal/ethapi"
	"github.com/ethereum/go-ethereum/log"
	"github.com/ethereum/go-ethereum/miner"
	"github.com/ethereum/go-ethereum/node"
	"github.com/ethereum/go-ethereum/p2p"
	"github.com/ethereum/go-ethereum/p2p/enode"
	"github.com/ethereum/go-ethereum/p2p/enr"
	"github.com/ethereum/go-ethereum/params"
	"github.com/ethereum/go-ethereum/rlp"
	"github.com/ethereum/go-ethereum/rpc"
)

type LesServer interface {
	Start(srvr *p2p.Server)
	Stop()
	APIs() []rpc.API
	Protocols() []p2p.Protocol
	SetBloomBitsIndexer(bbIndexer *core.ChainIndexer)
	SetContractBackend(bind.ContractBackend)
}

// Ethereum implements the Ethereum full node service.
type Ethereum struct {
	config *Config

	// Handlers
	txPool          *core.TxPool
	blockchain      *core.BlockChain
	protocolManager *ProtocolManager
	lesServer       LesServer
	dialCandiates   enode.Iterator

	// DB interfaces
	chainDb ethdb.Database // Block chain database

	eventMux       *event.TypeMux
	engine         consensus.Engine
	accountManager *accounts.Manager

	bloomRequests     chan chan *bloombits.Retrieval // Channel receiving bloom data retrieval requests
	bloomIndexer      *core.ChainIndexer             // Bloom indexer operating during block imports
	closeBloomHandler chan struct{}

	APIBackend *EthAPIBackend

	miner      *miner.Miner
	gasPrice   *big.Int
	gatewayFee *big.Int
	etherbase  common.Address
	blsbase    common.Address

	networkID     uint64
	netRPCService *ethapi.PublicNetAPI
	lock          sync.RWMutex // Protects the variadic fields (e.g. gas price and etherbase)
}

func (s *Ethereum) AddLesServer(ls LesServer) {
	s.lesServer = ls
	ls.SetBloomBitsIndexer(s.bloomIndexer)
}

// SetClient sets a rpc client which connecting to our local node.
func (s *Ethereum) SetContractBackend(backend bind.ContractBackend) {
	// Pass the rpc client to les server if it is enabled.
	if s.lesServer != nil {
		s.lesServer.SetContractBackend(backend)
	}
}

// New creates a new Ethereum object (including the
// initialisation of the common Ethereum object)
func New(ctx *node.ServiceContext, config *Config) (*Ethereum, error) {
	// Ensure configuration values are compatible and sane
	if !config.SyncMode.SyncFullBlockChain() {
		return nil, errors.New("can't run eth.Ethereum in light sync mode or lightest sync mode, use les.LightEthereum")
	}
	if !config.SyncMode.IsValid() {
		return nil, fmt.Errorf("invalid sync mode %d", config.SyncMode)
	}
	if config.Miner.GasPrice == nil || config.Miner.GasPrice.Cmp(common.Big0) <= 0 {
		log.Warn("Sanitizing invalid miner gas price", "provided", config.Miner.GasPrice, "updated", DefaultConfig.Miner.GasPrice)
		config.Miner.GasPrice = new(big.Int).Set(DefaultConfig.Miner.GasPrice)
	}
	if config.NoPruning && config.TrieDirtyCache > 0 {
		config.TrieCleanCache += config.TrieDirtyCache * 3 / 5
		config.SnapshotCache += config.TrieDirtyCache * 3 / 5
		config.TrieDirtyCache = 0
	}
	log.Info("Allocated trie memory caches", "clean", common.StorageSize(config.TrieCleanCache)*1024*1024, "dirty", common.StorageSize(config.TrieDirtyCache)*1024*1024)

	if config.GatewayFee == nil || config.GatewayFee.Cmp(common.Big0) < 0 {
		log.Warn("Sanitizing invalid gateway fee", "provided", config.GatewayFee, "updated", DefaultConfig.GatewayFee)
		config.GatewayFee = new(big.Int).Set(DefaultConfig.GatewayFee)
	}
	// Assemble the Ethereum object
	chainDb, err := ctx.OpenDatabaseWithFreezer("chaindata", config.DatabaseCache, config.DatabaseHandles, config.DatabaseFreezer, "eth/db/chaindata/")
	if err != nil {
		return nil, err
	}
	chainConfig, genesisHash, genesisErr := core.SetupGenesisBlockWithOverride(chainDb, config.Genesis, config.OverrideIstanbul)
	if _, ok := genesisErr.(*params.ConfigCompatError); genesisErr != nil && !ok {
		return nil, genesisErr
	}
	log.Info("Initialised chain configuration", "config", chainConfig)
	chainConfig.FullHeaderChainAvailable = config.SyncMode.SyncFullHeaderChain()

	eth := &Ethereum{
<<<<<<< HEAD
		config:         config,
		chainDb:        chainDb,
		eventMux:       ctx.EventMux,
		accountManager: ctx.AccountManager,
		engine:         CreateConsensusEngine(ctx, chainConfig, config, config.Miner.Notify, config.Miner.Noverify, chainDb),
		shutdownChan:   make(chan bool),
		networkID:      config.NetworkId,
		gasPrice:       config.Miner.GasPrice,
		etherbase:      config.Miner.Etherbase,
		gatewayFee:     config.GatewayFee,
		blsbase:        config.BLSbase,
		bloomRequests:  make(chan chan *bloombits.Retrieval),
		bloomIndexer:   NewBloomIndexer(chainDb, params.BloomBitsBlocks, params.BloomConfirms, chainConfig.FullHeaderChainAvailable),
=======
		config:            config,
		chainDb:           chainDb,
		eventMux:          ctx.EventMux,
		accountManager:    ctx.AccountManager,
		engine:            CreateConsensusEngine(ctx, chainConfig, &config.Ethash, config.Miner.Notify, config.Miner.Noverify, chainDb),
		closeBloomHandler: make(chan struct{}),
		networkID:         config.NetworkId,
		gasPrice:          config.Miner.GasPrice,
		etherbase:         config.Miner.Etherbase,
		bloomRequests:     make(chan chan *bloombits.Retrieval),
		bloomIndexer:      NewBloomIndexer(chainDb, params.BloomBitsBlocks, params.BloomConfirms),
>>>>>>> d6c5f241
	}

	bcVersion := rawdb.ReadDatabaseVersion(chainDb)
	var dbVer = "<nil>"
	if bcVersion != nil {
		dbVer = fmt.Sprintf("%d", *bcVersion)
	}
	log.Info("Initialising Ethereum protocol", "versions", istanbul.ProtocolVersions, "network", config.NetworkId, "dbversion", dbVer)

	if !config.SkipBcVersionCheck {
		if bcVersion != nil && *bcVersion > core.BlockChainVersion {
			return nil, fmt.Errorf("database version is v%d, Geth %s only supports v%d", *bcVersion, params.VersionWithMeta, core.BlockChainVersion)
		} else if bcVersion == nil || *bcVersion < core.BlockChainVersion {
			log.Warn("Upgrade blockchain database version", "from", dbVer, "to", core.BlockChainVersion)
			rawdb.WriteDatabaseVersion(chainDb, core.BlockChainVersion)
		}
	}
	var (
		vmConfig = vm.Config{
			EnablePreimageRecording: config.EnablePreimageRecording,
			EWASMInterpreter:        config.EWASMInterpreter,
			EVMInterpreter:          config.EVMInterpreter,
		}
		cacheConfig = &core.CacheConfig{
			TrieCleanLimit:      config.TrieCleanCache,
			TrieCleanNoPrefetch: config.NoPrefetch,
			TrieDirtyLimit:      config.TrieDirtyCache,
			TrieDirtyDisabled:   config.NoPruning,
			TrieTimeLimit:       config.TrieTimeout,
			SnapshotLimit:       config.SnapshotCache,
		}
	)
	eth.blockchain, err = core.NewBlockChain(chainDb, cacheConfig, chainConfig, eth.engine, vmConfig, eth.shouldPreserve)
	if err != nil {
		return nil, err
	}
	// Rewind the chain in case of an incompatible config upgrade.
	if compat, ok := genesisErr.(*params.ConfigCompatError); ok {
		log.Warn("Rewinding chain to upgrade configuration", "err", compat)
		eth.blockchain.SetHead(compat.RewindTo)
		rawdb.WriteChainConfig(chainDb, genesisHash, chainConfig)
	}
	eth.bloomIndexer.Start(eth.blockchain)

	if config.TxPool.Journal != "" {
		config.TxPool.Journal = ctx.ResolvePath(config.TxPool.Journal)
	}

	// Set the blockchain for the EVMHandler singleton that geth can use to make calls to smart contracts.
	// Note that this should NOT be used when executing smart contract calls done via end user transactions.
	contract_comm.SetInternalEVMHandler(eth.blockchain)

	eth.txPool = core.NewTxPool(config.TxPool, chainConfig, eth.blockchain)

	// Permit the downloader to use the trie cache allowance during fast sync
	cacheLimit := cacheConfig.TrieCleanLimit + cacheConfig.TrieDirtyLimit + cacheConfig.SnapshotLimit
	checkpoint := config.Checkpoint
	if checkpoint == nil {
		checkpoint = params.TrustedCheckpoints[genesisHash]
	}
	if eth.protocolManager, err = NewProtocolManager(chainConfig, checkpoint, config.SyncMode, config.NetworkId, eth.eventMux, eth.txPool, eth.engine, eth.blockchain, chainDb, cacheLimit, config.Whitelist, ctx.Server, ctx.ProxyServer); err != nil {
		return nil, err
	}

	// If the engine is istanbul, then inject the blockchain
	if istanbul, isIstanbul := eth.engine.(*istanbulBackend.Backend); isIstanbul {
		istanbul.SetChain(
			eth.blockchain, eth.blockchain.CurrentBlock,
			func(hash common.Hash) (*state.StateDB, error) {
				stateRoot := eth.blockchain.GetHeaderByHash(hash).Root
				return eth.blockchain.StateAt(stateRoot)
			})
	}

	eth.miner = miner.New(eth, &config.Miner, chainConfig, eth.EventMux(), eth.engine, eth.isLocalBlock, &chainDb)
	eth.miner.SetExtra(makeExtraData(config.Miner.ExtraData))

	eth.APIBackend = &EthAPIBackend{ctx.ExtRPCEnabled(), eth}

	eth.dialCandiates, err = eth.setupDiscovery(&ctx.Config.P2P)
	if err != nil {
		return nil, err
	}

	return eth, nil
}

func makeExtraData(extra []byte) []byte {
	if len(extra) == 0 {
		// create default extradata
		extra, _ = rlp.EncodeToBytes([]interface{}{
			uint(params.VersionMajor<<16 | params.VersionMinor<<8 | params.VersionPatch),
			"geth",
			runtime.Version(),
			runtime.GOOS,
		})
	}
	if uint64(len(extra)) > params.MaximumExtraDataSize {
		log.Warn("Miner extra data exceed limit", "extra", hexutil.Bytes(extra), "limit", params.MaximumExtraDataSize)
		extra = nil
	}
	return extra
}

// CreateConsensusEngine creates the required type of consensus engine instance for an Ethereum service
func CreateConsensusEngine(ctx *node.ServiceContext, chainConfig *params.ChainConfig, config *Config, notify []string, noverify bool, db ethdb.Database) consensus.Engine {
	if chainConfig.Faker {
		return mockEngine.NewFaker()
	}
	// If Istanbul is requested, set it up
	if chainConfig.Istanbul != nil {
		log.Debug("Setting up Istanbul consensus engine")
		if chainConfig.Istanbul.Epoch != 0 {
			config.Istanbul.Epoch = chainConfig.Istanbul.Epoch
		}
		if chainConfig.Istanbul.RequestTimeout != 0 {
			config.Istanbul.RequestTimeout = chainConfig.Istanbul.RequestTimeout
		}
		if chainConfig.Istanbul.BlockPeriod != 0 {
			config.Istanbul.BlockPeriod = chainConfig.Istanbul.BlockPeriod
		}
		if chainConfig.Istanbul.LookbackWindow != 0 {
			config.Istanbul.LookbackWindow = chainConfig.Istanbul.LookbackWindow
		}
		if chainConfig.Istanbul.LookbackWindow >= chainConfig.Istanbul.Epoch-1 {
			log.Crit("istanbul.lookbackwindow must be less than istanbul.epoch-1")
		}
		config.Istanbul.ProposerPolicy = istanbul.ProposerPolicy(chainConfig.Istanbul.ProposerPolicy)
		return istanbulBackend.New(&config.Istanbul, db)
	}
	log.Error(fmt.Sprintf("Only Istanbul Consensus is supported: %v", chainConfig))
	return nil
}

// APIs return the collection of RPC services the ethereum package offers.
// NOTE, some of these services probably need to be moved to somewhere else.
func (s *Ethereum) APIs() []rpc.API {
	apis := ethapi.GetAPIs(s.APIBackend)

	// Append any APIs exposed explicitly by the les server
	if s.lesServer != nil {
		apis = append(apis, s.lesServer.APIs()...)
	}

	// Append any APIs exposed explicitly by the consensus engine
	apis = append(apis, s.engine.APIs(s.BlockChain())...)

	// Append all the local APIs and return
	return append(apis, []rpc.API{
		{
			Namespace: "eth",
			Version:   "1.0",
			Service:   NewPublicEthereumAPI(s),
			Public:    true,
		}, {
			Namespace: "eth",
			Version:   "1.0",
			Service:   NewPublicMinerAPI(s),
			Public:    true,
		}, {
			Namespace: "eth",
			Version:   "1.0",
			Service:   downloader.NewPublicDownloaderAPI(s.protocolManager.downloader, s.eventMux),
			Public:    true,
		}, {
			Namespace: "miner",
			Version:   "1.0",
			Service:   NewPrivateMinerAPI(s),
			Public:    false,
		}, {
			Namespace: "eth",
			Version:   "1.0",
			Service:   filters.NewPublicFilterAPI(s.APIBackend, false),
			Public:    true,
		}, {
			Namespace: "admin",
			Version:   "1.0",
			Service:   NewPrivateAdminAPI(s),
		}, {
			Namespace: "debug",
			Version:   "1.0",
			Service:   NewPublicDebugAPI(s),
			Public:    true,
		}, {
			Namespace: "debug",
			Version:   "1.0",
			Service:   NewPrivateDebugAPI(s),
		}, {
			Namespace: "net",
			Version:   "1.0",
			Service:   s.netRPCService,
			Public:    true,
		},
	}...)
}

func (s *Ethereum) ResetWithGenesisBlock(gb *types.Block) {
	s.blockchain.ResetWithGenesisBlock(gb)
}

func (s *Ethereum) Etherbase() (eb common.Address, err error) {
	s.lock.RLock()
	etherbase := s.etherbase
	s.lock.RUnlock()

	if etherbase != (common.Address{}) {
		return etherbase, nil
	}
	if wallets := s.AccountManager().Wallets(); len(wallets) > 0 {
		if accounts := wallets[0].Accounts(); len(accounts) > 0 {
			etherbase := accounts[0].Address

			s.lock.Lock()
			s.etherbase = etherbase
			s.lock.Unlock()

			log.Info("Etherbase automatically configured", "address", etherbase)
			return etherbase, nil
		}
	}
	return common.Address{}, fmt.Errorf("etherbase must be explicitly specified")
}

func (s *Ethereum) BLSbase() (eb common.Address, err error) {
	s.lock.RLock()
	blsbase := s.blsbase
	s.lock.RUnlock()

	if blsbase != (common.Address{}) {
		return blsbase, nil
	}

	return s.Etherbase()
}

// isLocalBlock checks whether the specified block is mined
// by local miner accounts.
//
// We regard two types of accounts as local miner account: etherbase
// and accounts specified via `txpool.locals` flag.
func (s *Ethereum) isLocalBlock(block *types.Block) bool {
	author, err := s.engine.Author(block.Header())
	if err != nil {
		log.Warn("Failed to retrieve block author", "number", block.NumberU64(), "hash", block.Hash(), "err", err)
		return false
	}
	// Check whether the given address is etherbase.
	s.lock.RLock()
	etherbase := s.etherbase
	s.lock.RUnlock()
	if author == etherbase {
		return true
	}
	// Check whether the given address is specified by `txpool.local`
	// CLI flag.
	for _, account := range s.config.TxPool.Locals {
		if account == author {
			return true
		}
	}
	return false
}

// shouldPreserve checks whether we should preserve the given block
// during the chain reorg depending on whether the author of block
// is a local account.
func (s *Ethereum) shouldPreserve(block *types.Block) bool {
	return s.isLocalBlock(block)
}

// SetEtherbase sets the mining reward address.
func (s *Ethereum) SetEtherbase(etherbase common.Address) {
	s.lock.Lock()
	s.etherbase = etherbase
	s.lock.Unlock()

	s.miner.SetEtherbase(etherbase)
}

// StartMining starts the miner with the given number of CPU threads. If mining
// is already running, this method adjust the number of threads allowed to use
// and updates the minimum price required by the transaction pool.
func (s *Ethereum) StartMining(threads int) error {
	// Update the thread count within the consensus engine
	type threaded interface {
		SetThreads(threads int)
	}
	if th, ok := s.engine.(threaded); ok {
		log.Info("Updated mining threads", "threads", threads)
		if threads == 0 {
			threads = -1 // Disable the miner from within
		}
		th.SetThreads(threads)
	}
	// If the miner was not running, initialize it
	if !s.IsMining() {
		// Propagate the initial price point to the transaction pool
		s.lock.RLock()
		price := s.gasPrice
		s.lock.RUnlock()
		s.txPool.SetGasPrice(price)

		// Configure the local mining address
		eb, err := s.Etherbase()
		if err != nil {
			log.Error("Cannot start mining without etherbase", "err", err)
			return fmt.Errorf("etherbase missing: %v", err)
		}
		blsbase, err := s.BLSbase()
		if err != nil {
			log.Error("Cannot start mining without blsbase", "err", err)
			return fmt.Errorf("blsbase missing: %v", err)
		}

		if istanbul, isIstanbul := s.engine.(*istanbulBackend.Backend); isIstanbul {
			ebAccount := accounts.Account{Address: eb}
			wallet, err := s.accountManager.Find(ebAccount)
			if wallet == nil || err != nil {
				log.Error("Etherbase account unavailable locally", "err", err)
				return fmt.Errorf("signer missing: %v", err)
			}
			publicKey, err := wallet.GetPublicKey(ebAccount)
			if err != nil {
				return fmt.Errorf("ECDSA public key missing: %v", err)
			}
			blswallet, err := s.accountManager.Find(accounts.Account{Address: blsbase})
			if blswallet == nil || err != nil {
				log.Error("BLSbase account unavailable locally", "err", err)
				return fmt.Errorf("BLS signer missing: %v", err)
			}
			istanbul.Authorize(eb, blsbase, publicKey, wallet.Decrypt, wallet.SignData, blswallet.SignBLS)

			if istanbul.IsProxiedValidator() {
				if err := istanbul.StartProxiedValidatorEngine(); err != nil {
					log.Error("Error in starting proxied validator engine", "err", err)
					return err
				}
			}
		}

		// If mining is started, we can disable the transaction rejection mechanism
		// introduced to speed sync times.
		atomic.StoreUint32(&s.protocolManager.acceptTxs, 1)

		go s.miner.Start(eb)
	}
	return nil
}

// StopMining terminates the miner, both at the consensus engine level as well as
// at the block creation level.
func (s *Ethereum) StopMining() {
	// Update the thread count within the consensus engine
	type threaded interface {
		SetThreads(threads int)
	}
	if th, ok := s.engine.(threaded); ok {
		th.SetThreads(-1)
	}
	// Stop the block creating itself
	s.miner.Stop()

	// Stop the proxied validator engine
	if istanbul, isIstanbul := s.engine.(*istanbulBackend.Backend); isIstanbul {
		if istanbul.IsProxiedValidator() {
			if err := istanbul.StopProxiedValidatorEngine(); err != nil {
				log.Warn("Error in stopping proxied validator engine", "err", err)
			}
		}
	}
}

func (s *Ethereum) startAnnounce() error {
	if istanbul, ok := s.engine.(consensus.Istanbul); ok {
		return istanbul.StartAnnouncing()
	}

	return nil
}

func (s *Ethereum) stopAnnounce() error {
	if istanbul, ok := s.engine.(consensus.Istanbul); ok {
		return istanbul.StopAnnouncing()
	}

	return nil
}

func (s *Ethereum) IsMining() bool      { return s.miner.Mining() }
func (s *Ethereum) Miner() *miner.Miner { return s.miner }

func (s *Ethereum) AccountManager() *accounts.Manager   { return s.accountManager }
func (s *Ethereum) BlockChain() *core.BlockChain        { return s.blockchain }
func (s *Ethereum) Config() *Config                     { return s.config }
func (s *Ethereum) TxPool() *core.TxPool                { return s.txPool }
func (s *Ethereum) EventMux() *event.TypeMux            { return s.eventMux }
func (s *Ethereum) Engine() consensus.Engine            { return s.engine }
func (s *Ethereum) ChainDb() ethdb.Database             { return s.chainDb }
func (s *Ethereum) IsListening() bool                   { return true } // Always listening
func (s *Ethereum) EthVersion() int                     { return int(istanbul.ProtocolVersions[0]) }
func (s *Ethereum) NetVersion() uint64                  { return s.networkID }
func (s *Ethereum) Downloader() *downloader.Downloader  { return s.protocolManager.downloader }
func (s *Ethereum) GatewayFeeRecipient() common.Address { return common.Address{} } // Full-nodes do not make use of gateway fee.
func (s *Ethereum) GatewayFee() *big.Int                { return common.Big0 }
func (s *Ethereum) Synced() bool                        { return atomic.LoadUint32(&s.protocolManager.acceptTxs) == 1 }
func (s *Ethereum) ArchiveMode() bool                   { return s.config.NoPruning }

// Protocols implements node.Service, returning all the currently configured
// network protocols to start.
func (s *Ethereum) Protocols() []p2p.Protocol {
	protos := make([]p2p.Protocol, len(istanbul.ProtocolVersions))
	for i, vsn := range istanbul.ProtocolVersions {
		protos[i] = s.protocolManager.makeProtocol(vsn)
		protos[i].Attributes = []enr.Entry{s.currentEthEntry()}
		protos[i].DialCandidates = s.dialCandiates
	}
	if s.lesServer != nil {
		protos = append(protos, s.lesServer.Protocols()...)
	}
	return protos
}

// Start implements node.Service, starting all internal goroutines needed by the
// Ethereum protocol implementation.
func (s *Ethereum) Start(srvr *p2p.Server) error {
	s.startEthEntryUpdate(srvr.LocalNode())

	// Start the bloom bits servicing goroutines
	s.startBloomHandlers(params.BloomBitsBlocks)

	// Start the RPC service
	s.netRPCService = ethapi.NewPublicNetAPI(srvr, s.NetVersion())

	// Figure out a max peers count based on the server limits
	maxPeers := srvr.MaxPeers
	if s.config.LightServ > 0 {
		if s.config.LightPeers != 0 && s.config.LightPeers >= srvr.MaxPeers {
			return fmt.Errorf("invalid peer config: light peer count (%d) >= total peer count (%d)", s.config.LightPeers, srvr.MaxPeers)
		}
		maxPeers -= s.config.LightPeers
	}
	// Start the networking layer and the light server if requested
	s.protocolManager.Start(maxPeers)
	if s.lesServer != nil {
		s.lesServer.Start(srvr)
	}

	if err := s.startAnnounce(); err != nil {
		return err
	}

	return nil
}

// Stop implements node.Service, terminating all internal goroutines used by the
// Ethereum protocol.
func (s *Ethereum) Stop() error {
	// Stop all the peer-related stuff first.
	s.protocolManager.Stop()
	if s.lesServer != nil {
		s.lesServer.Stop()
	}
<<<<<<< HEAD
	s.stopAnnounce()
=======

	// Then stop everything else.
	s.bloomIndexer.Close()
	close(s.closeBloomHandler)
>>>>>>> d6c5f241
	s.txPool.Stop()
	s.miner.Stop()
	s.blockchain.Stop()
	s.engine.Close()
	s.chainDb.Close()
	s.eventMux.Stop()
	return nil
}<|MERGE_RESOLUTION|>--- conflicted
+++ resolved
@@ -151,33 +151,19 @@
 	chainConfig.FullHeaderChainAvailable = config.SyncMode.SyncFullHeaderChain()
 
 	eth := &Ethereum{
-<<<<<<< HEAD
-		config:         config,
-		chainDb:        chainDb,
-		eventMux:       ctx.EventMux,
-		accountManager: ctx.AccountManager,
-		engine:         CreateConsensusEngine(ctx, chainConfig, config, config.Miner.Notify, config.Miner.Noverify, chainDb),
-		shutdownChan:   make(chan bool),
-		networkID:      config.NetworkId,
-		gasPrice:       config.Miner.GasPrice,
-		etherbase:      config.Miner.Etherbase,
-		gatewayFee:     config.GatewayFee,
-		blsbase:        config.BLSbase,
-		bloomRequests:  make(chan chan *bloombits.Retrieval),
-		bloomIndexer:   NewBloomIndexer(chainDb, params.BloomBitsBlocks, params.BloomConfirms, chainConfig.FullHeaderChainAvailable),
-=======
 		config:            config,
 		chainDb:           chainDb,
 		eventMux:          ctx.EventMux,
 		accountManager:    ctx.AccountManager,
-		engine:            CreateConsensusEngine(ctx, chainConfig, &config.Ethash, config.Miner.Notify, config.Miner.Noverify, chainDb),
+		engine:            CreateConsensusEngine(ctx, chainConfig, config, config.Miner.Notify, config.Miner.Noverify, chainDb),
 		closeBloomHandler: make(chan struct{}),
 		networkID:         config.NetworkId,
 		gasPrice:          config.Miner.GasPrice,
 		etherbase:         config.Miner.Etherbase,
+		gatewayFee:        config.GatewayFee,
+		blsbase:           config.BLSbase,
 		bloomRequests:     make(chan chan *bloombits.Retrieval),
-		bloomIndexer:      NewBloomIndexer(chainDb, params.BloomBitsBlocks, params.BloomConfirms),
->>>>>>> d6c5f241
+		bloomIndexer:      NewBloomIndexer(chainDb, params.BloomBitsBlocks, params.BloomConfirms, chainConfig.FullHeaderChainAvailable),
 	}
 
 	bcVersion := rawdb.ReadDatabaseVersion(chainDb)
@@ -636,18 +622,15 @@
 // Ethereum protocol.
 func (s *Ethereum) Stop() error {
 	// Stop all the peer-related stuff first.
+	s.stopAnnounce()
 	s.protocolManager.Stop()
 	if s.lesServer != nil {
 		s.lesServer.Stop()
 	}
-<<<<<<< HEAD
-	s.stopAnnounce()
-=======
 
 	// Then stop everything else.
 	s.bloomIndexer.Close()
 	close(s.closeBloomHandler)
->>>>>>> d6c5f241
 	s.txPool.Stop()
 	s.miner.Stop()
 	s.blockchain.Stop()
