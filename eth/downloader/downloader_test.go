// Copyright 2015 The go-ethereum Authors
// This file is part of the go-ethereum library.
//
// The go-ethereum library is free software: you can redistribute it and/or modify
// it under the terms of the GNU Lesser General Public License as published by
// the Free Software Foundation, either version 3 of the License, or
// (at your option) any later version.
//
// The go-ethereum library is distributed in the hope that it will be useful,
// but WITHOUT ANY WARRANTY; without even the implied warranty of
// MERCHANTABILITY or FITNESS FOR A PARTICULAR PURPOSE. See the
// GNU Lesser General Public License for more details.
//
// You should have received a copy of the GNU Lesser General Public License
// along with the go-ethereum library. If not, see <http://www.gnu.org/licenses/>.

package downloader

import (
	"errors"
	"fmt"
	"math"
	"math/big"
	"strings"
	"sync"
	"sync/atomic"
	"testing"
	"time"

	ethereum "github.com/celo-org/celo-blockchain"
	"github.com/celo-org/celo-blockchain/common"
	"github.com/celo-org/celo-blockchain/consensus/istanbul"
	"github.com/celo-org/celo-blockchain/core/rawdb"
	"github.com/celo-org/celo-blockchain/core/types"
	"github.com/celo-org/celo-blockchain/ethdb"
	"github.com/celo-org/celo-blockchain/event"
	"github.com/celo-org/celo-blockchain/params"
	"github.com/celo-org/celo-blockchain/trie"
)

// Reduce some of the parameters to make the tester faster.
func init() {
	fullMaxForkAncestry = 10000
	lightMaxForkAncestry = 10000
	blockCacheItems = 1024
	fsHeaderContCheck = 500 * time.Millisecond

	// configure logger by uncommenting this to enable more logging
	//glogger := log.NewGlogHandler(log.StreamHandler(os.Stderr, log.TerminalFormat(true)))
	//glogger.Verbosity(log.LvlInfo)
	//log.Root().SetHandler(glogger)
}

// downloadTester is a test simulator for mocking out local block chain.
type downloadTester struct {
	downloader *Downloader

	genesis *types.Block   // Genesis blocks used by the tester and peers
	stateDb ethdb.Database // Database used by the tester for syncing from peers
	peerDb  ethdb.Database // Database of the peers containing all data
	peers   map[string]*downloadTesterPeer

	ownHashes      []common.Hash                  // Hash chain belonging to the tester
	ownHeaders     map[common.Hash]*types.Header  // Headers belonging to the tester
	ownBlocks      map[common.Hash]*types.Block   // Blocks belonging to the tester
	ownReceipts    map[common.Hash]types.Receipts // Receipts belonging to the tester
	ownChainTd     map[common.Hash]*big.Int       // Total difficulties of the blocks in the local chain
	ownPlumoProofs []istanbul.LightPlumoProof     // Plumo proofs belonging to the tester

	ancientHeaders  map[common.Hash]*types.Header  // Ancient headers belonging to the tester
	ancientBlocks   map[common.Hash]*types.Block   // Ancient blocks belonging to the tester
	ancientReceipts map[common.Hash]types.Receipts // Ancient receipts belonging to the tester
	ancientChainTd  map[common.Hash]*big.Int       // Ancient total difficulties of the blocks in the local chain

	lock sync.RWMutex
}

func (dl *downloadTester) Config() *params.ChainConfig {
	return &params.ChainConfig{
		Istanbul: &params.IstanbulConfig{
			Epoch: 1,
		},
	}
}

// newTester creates a new downloader test mocker.
func newTester() *downloadTester {
	tester := &downloadTester{
		genesis:     testGenesis,
		peerDb:      testDB,
		peers:       make(map[string]*downloadTesterPeer),
		ownHashes:   []common.Hash{testGenesis.Hash()},
		ownHeaders:  map[common.Hash]*types.Header{testGenesis.Hash(): testGenesis.Header()},
		ownBlocks:   map[common.Hash]*types.Block{testGenesis.Hash(): testGenesis},
		ownReceipts: map[common.Hash]types.Receipts{testGenesis.Hash(): nil},
		ownChainTd:  map[common.Hash]*big.Int{testGenesis.Hash(): testGenesis.TotalDifficulty()},

		// Initialize ancient store with test genesis block
		ancientHeaders:  map[common.Hash]*types.Header{testGenesis.Hash(): testGenesis.Header()},
		ancientBlocks:   map[common.Hash]*types.Block{testGenesis.Hash(): testGenesis},
		ancientReceipts: map[common.Hash]types.Receipts{testGenesis.Hash(): nil},
		ancientChainTd:  map[common.Hash]*big.Int{testGenesis.Hash(): testGenesis.TotalDifficulty()},
	}
	tester.stateDb = rawdb.NewMemoryDatabase()
	tester.stateDb.Put(testGenesis.Root().Bytes(), []byte{0x00})

	tester.downloader = New(0, tester.stateDb, trie.NewSyncBloom(1, tester.stateDb), new(event.TypeMux), tester, nil, tester.dropPeer)
	return tester
}

// terminate aborts any operations on the embedded downloader and releases all
// held resources.
func (dl *downloadTester) terminate() {
	dl.downloader.Terminate()
}

// sync starts synchronizing with a remote peer, blocking until it completes.
func (dl *downloadTester) sync(id string, td *big.Int, mode SyncMode) error {
	dl.lock.RLock()
	hash := dl.peers[id].chain.headBlock().Hash()
	// If no particular TD was requested, load from the peer's blockchain
	if td == nil {
		td = dl.peers[id].chain.td(hash)
	}
	dl.lock.RUnlock()

	// Synchronise with the chosen peer and ensure proper cleanup afterwards
	err := dl.downloader.synchronise(id, hash, td, mode)
	select {
	case <-dl.downloader.cancelCh:
		// Ok, downloader fully cancelled after sync cycle
	default:
		// Downloader is still accepting packets, can block a peer up
		panic("downloader active post sync cycle") // panic will be caught by tester
	}
	return err
}

// HasHeader checks if a header is present in the testers canonical chain.
func (dl *downloadTester) HasHeader(hash common.Hash, number uint64) bool {
	return dl.GetHeaderByHash(hash) != nil
}

// HasBlock checks if a block is present in the testers canonical chain.
func (dl *downloadTester) HasBlock(hash common.Hash, number uint64) bool {
	return dl.GetBlockByHash(hash) != nil
}

// HasFastBlock checks if a block is present in the testers canonical chain.
func (dl *downloadTester) HasFastBlock(hash common.Hash, number uint64) bool {
	dl.lock.RLock()
	defer dl.lock.RUnlock()

	if _, ok := dl.ancientReceipts[hash]; ok {
		return true
	}
	_, ok := dl.ownReceipts[hash]
	return ok
}

// GetHeader retrieves a header from the testers canonical chain.
func (dl *downloadTester) GetHeaderByHash(hash common.Hash) *types.Header {
	dl.lock.RLock()
	defer dl.lock.RUnlock()
	return dl.getHeaderByHash(hash)
}

// getHeaderByHash returns the header if found either within ancients or own blocks)
// This method assumes that the caller holds at least the read-lock (dl.lock)
func (dl *downloadTester) getHeaderByHash(hash common.Hash) *types.Header {
	header := dl.ancientHeaders[hash]
	if header != nil {
		return header
	}
	return dl.ownHeaders[hash]
}

// GetBlock retrieves a block from the testers canonical chain.
func (dl *downloadTester) GetBlockByHash(hash common.Hash) *types.Block {
	dl.lock.RLock()
	defer dl.lock.RUnlock()

	block := dl.ancientBlocks[hash]
	if block != nil {
		return block
	}
	return dl.ownBlocks[hash]
}

// CurrentHeader retrieves the current head header from the canonical chain.
func (dl *downloadTester) CurrentHeader() *types.Header {
	dl.lock.RLock()
	defer dl.lock.RUnlock()

	for i := len(dl.ownHashes) - 1; i >= 0; i-- {
		if header := dl.ancientHeaders[dl.ownHashes[i]]; header != nil {
			return header
		}
		if header := dl.ownHeaders[dl.ownHashes[i]]; header != nil {
			return header
		}
	}
	return dl.genesis.Header()
}

// CurrentBlock retrieves the current head block from the canonical chain.
func (dl *downloadTester) CurrentBlock() *types.Block {
	dl.lock.RLock()
	defer dl.lock.RUnlock()

	for i := len(dl.ownHashes) - 1; i >= 0; i-- {
		if block := dl.ancientBlocks[dl.ownHashes[i]]; block != nil {
			if _, err := dl.stateDb.Get(block.Root().Bytes()); err == nil {
				return block
			}
			return block
		}
		if block := dl.ownBlocks[dl.ownHashes[i]]; block != nil {
			if _, err := dl.stateDb.Get(block.Root().Bytes()); err == nil {
				return block
			}
		}
	}
	return dl.genesis
}

// CurrentFastBlock retrieves the current head fast-sync block from the canonical chain.
func (dl *downloadTester) CurrentFastBlock() *types.Block {
	dl.lock.RLock()
	defer dl.lock.RUnlock()

	for i := len(dl.ownHashes) - 1; i >= 0; i-- {
		if block := dl.ancientBlocks[dl.ownHashes[i]]; block != nil {
			return block
		}
		if block := dl.ownBlocks[dl.ownHashes[i]]; block != nil {
			return block
		}
	}
	return dl.genesis
}

// FastSyncCommitHead manually sets the head block to a given hash.
func (dl *downloadTester) FastSyncCommitHead(hash common.Hash) error {
	// For now only check that the state trie is correct
	if block := dl.GetBlockByHash(hash); block != nil {
		_, err := trie.NewSecure(block.Root(), trie.NewDatabase(dl.stateDb))
		return err
	}
	return fmt.Errorf("non existent block: %x", hash[:4])
}

// GetTd retrieves the block's total difficulty from the canonical chain.
func (dl *downloadTester) GetTd(hash common.Hash, number uint64) *big.Int {
	dl.lock.RLock()
	defer dl.lock.RUnlock()

	return dl.getTd(hash)
}

// getTd retrieves the block's total difficulty if found either within
// ancients or own blocks).
// This method assumes that the caller holds at least the read-lock (dl.lock)
func (dl *downloadTester) getTd(hash common.Hash) *big.Int {
	if td := dl.ancientChainTd[hash]; td != nil {
		return td
	}
	return dl.ownChainTd[hash]
}

// InsertHeaderChain injects a new batch of headers into the simulated chain.
func (dl *downloadTester) InsertHeaderChain(headers []*types.Header, checkFreq int, contiguousHeaders bool) (i int, err error) {
	dl.lock.Lock()
	defer dl.lock.Unlock()
	// Do a quick check, as the blockchain.InsertHeaderChain doesn't insert anything in case of errors
	var hashes []common.Hash
	for i := 1; i < len(headers); i++ {
		hash := headers[i-1].Hash()
		if headers[i].ParentHash != headers[i-1].Hash() {
			return i, fmt.Errorf("non-contiguous import at position %d", i)
		}
		hashes = append(hashes, hash)
	}
	hashes = append(hashes, headers[len(headers)-1].Hash())
	// Do a full insert if pre-checks passed
	for i, header := range headers {
		hash := hashes[i]
		if dl.getHeaderByHash(hash) != nil {
			continue
		}
		dl.ownHashes = append(dl.ownHashes, hash)
		dl.ownHeaders[hash] = header

		dl.ownChainTd[hash] = new(big.Int).Add(header.Number, big.NewInt(1))
	}
	return len(headers), nil
}

// InsertChain injects a new batch of blocks into the simulated chain.
func (dl *downloadTester) InsertChain(blocks types.Blocks) (i int, err error) {
	dl.lock.Lock()
	defer dl.lock.Unlock()
	for i, block := range blocks {
		if parent, ok := dl.ownBlocks[block.ParentHash()]; !ok {
			return i, fmt.Errorf("InsertChain: unknown parent at position %d / %d", i, len(blocks))
		} else if _, err := dl.stateDb.Get(parent.Root().Bytes()); err != nil {
			return i, fmt.Errorf("InsertChain: unknown parent state %x: %v", parent.Root(), err)
		}
		if hdr := dl.getHeaderByHash(block.Hash()); hdr == nil {
			dl.ownHashes = append(dl.ownHashes, block.Hash())
			dl.ownHeaders[block.Hash()] = block.Header()
		}
		dl.ownBlocks[block.Hash()] = block
		dl.ownReceipts[block.Hash()] = make(types.Receipts, 0)
		dl.stateDb.Put(block.Root().Bytes(), []byte{0x00})
		dl.ownChainTd[block.Hash()] = block.TotalDifficulty()
	}
	return len(blocks), nil
}

// InsertReceiptChain injects a new batch of receipts into the simulated chain.
func (dl *downloadTester) InsertReceiptChain(blocks types.Blocks, receipts []types.Receipts, ancientLimit uint64) (i int, err error) {
	dl.lock.Lock()
	defer dl.lock.Unlock()

	for i := 0; i < len(blocks) && i < len(receipts); i++ {
		if _, ok := dl.ownHeaders[blocks[i].Hash()]; !ok {
			return i, errors.New("unknown owner")
		}
		if _, ok := dl.ancientBlocks[blocks[i].ParentHash()]; !ok {
			if _, ok := dl.ownBlocks[blocks[i].ParentHash()]; !ok {
				return i, errors.New("InsertReceiptChain: unknown parent")
			}
		}
		if blocks[i].NumberU64() <= ancientLimit {
			dl.ancientBlocks[blocks[i].Hash()] = blocks[i]
			dl.ancientReceipts[blocks[i].Hash()] = receipts[i]

			// Migrate from active db to ancient db
			dl.ancientHeaders[blocks[i].Hash()] = blocks[i].Header()
			dl.ancientChainTd[blocks[i].Hash()] = blocks[i].TotalDifficulty()

			delete(dl.ownHeaders, blocks[i].Hash())
			delete(dl.ownChainTd, blocks[i].Hash())
		} else {
			dl.ownBlocks[blocks[i].Hash()] = blocks[i]
			dl.ownReceipts[blocks[i].Hash()] = receipts[i]
		}
	}
	return len(blocks), nil
}

// SetHead rewinds the local chain to a new head.
func (dl *downloadTester) SetHead(head uint64) error {
	dl.lock.Lock()
	defer dl.lock.Unlock()

	// Find the hash of the head to reset to
	var hash common.Hash
	for h, header := range dl.ownHeaders {
		if header.Number.Uint64() == head {
			hash = h
		}
	}
	for h, header := range dl.ancientHeaders {
		if header.Number.Uint64() == head {
			hash = h
		}
	}
	if hash == (common.Hash{}) {
		return fmt.Errorf("unknown head to set: %d", head)
	}
	// Find the offset in the header chain
	var offset int
	for o, h := range dl.ownHashes {
		if h == hash {
			offset = o
			break
		}
	}
	// Remove all the hashes and associated data afterwards
	for i := offset + 1; i < len(dl.ownHashes); i++ {
		delete(dl.ownChainTd, dl.ownHashes[i])
		delete(dl.ownHeaders, dl.ownHashes[i])
		delete(dl.ownReceipts, dl.ownHashes[i])
		delete(dl.ownBlocks, dl.ownHashes[i])

		delete(dl.ancientChainTd, dl.ownHashes[i])
		delete(dl.ancientHeaders, dl.ownHashes[i])
		delete(dl.ancientReceipts, dl.ownHashes[i])
		delete(dl.ancientBlocks, dl.ownHashes[i])
	}
	dl.ownHashes = dl.ownHashes[:offset+1]
	return nil
}

// Rollback removes some recently added elements from the chain.
func (dl *downloadTester) Rollback(hashes []common.Hash) {
}

// newPeer registers a new block download source into the downloader.
func (dl *downloadTester) newPeer(id string, version int, chain *testChain) error {
	dl.lock.Lock()
	defer dl.lock.Unlock()

	peer := &downloadTesterPeer{dl: dl, id: id, chain: chain, knownPlumoProofs: []types.PlumoProofMetadata{}}
	dl.peers[id] = peer
	return dl.downloader.RegisterPeer(id, version, peer)
}

// dropPeer simulates a hard peer removal from the connection pool.
func (dl *downloadTester) dropPeer(id string) {
	dl.lock.Lock()
	defer dl.lock.Unlock()

	delete(dl.peers, id)
	dl.downloader.UnregisterPeer(id)
}

type downloadTesterPeer struct {
	dl               *downloadTester
	id               string
	chain            *testChain
	missingStates    map[common.Hash]bool // State entries that fast sync should not return
	knownPlumoProofs []types.PlumoProofMetadata
	requestedProofs  []types.PlumoProofMetadata
}

// Head constructs a function to retrieve a peer's current head hash
// and total difficulty.
func (dlp *downloadTesterPeer) Head() (common.Hash, *big.Int) {
	b := dlp.chain.headBlock()
	return b.Hash(), dlp.chain.td(b.Hash())
}

// RequestHeadersByHash constructs a GetBlockHeaders function based on a hashed
// origin; associated with a particular peer in the download tester. The returned
// function can be used to retrieve batches of headers from the particular peer.
func (dlp *downloadTesterPeer) RequestHeadersByHash(origin common.Hash, amount int, skip int, reverse bool) error {
	if reverse {
		panic("reverse header requests not supported")
	}

	result := dlp.chain.headersByHash(origin, amount, skip)
	go dlp.dl.downloader.DeliverHeaders(dlp.id, result)
	return nil
}

// RequestHeadersByNumber constructs a GetBlockHeaders function based on a numbered
// origin; associated with a particular peer in the download tester. The returned
// function can be used to retrieve batches of headers from the particular peer.
func (dlp *downloadTesterPeer) RequestHeadersByNumber(origin uint64, amount int, skip int, reverse bool) error {
	if reverse {
		panic("reverse header requests not supported")
	}

	result := dlp.chain.headersByNumber(origin, amount, skip)
	go dlp.dl.downloader.DeliverHeaders(dlp.id, result)
	return nil
}

// RequestBodies constructs a getBlockBodies method associated with a particular
// peer in the download tester. The returned function can be used to retrieve
// batches of block bodies from the particularly requested peer.
func (dlp *downloadTesterPeer) RequestBodies(hashes []common.Hash) error {
	txs, randomness, epochSnarkData := dlp.chain.bodies(hashes)
	go dlp.dl.downloader.DeliverBodies(dlp.id, txs, randomness, epochSnarkData)
	return nil
}

// RequestReceipts constructs a getReceipts method associated with a particular
// peer in the download tester. The returned function can be used to retrieve
// batches of block receipts from the particularly requested peer.
func (dlp *downloadTesterPeer) RequestReceipts(hashes []common.Hash) error {
	receipts := dlp.chain.receipts(hashes)
	go dlp.dl.downloader.DeliverReceipts(dlp.id, receipts)
	return nil
}

// RequestNodeData constructs a getNodeData method associated with a particular
// peer in the download tester. The returned function can be used to retrieve
// batches of node state data from the particularly requested peer.
func (dlp *downloadTesterPeer) RequestNodeData(hashes []common.Hash) error {
	dlp.dl.lock.RLock()
	defer dlp.dl.lock.RUnlock()

	results := make([][]byte, 0, len(hashes))
	for _, hash := range hashes {
		if data, err := dlp.dl.peerDb.Get(hash.Bytes()); err == nil {
			if !dlp.missingStates[hash] {
				results = append(results, data)
			}
		}
	}
	go dlp.dl.downloader.DeliverNodeData(dlp.id, results)
	return nil
}

// assertOwnChain checks if the local chain contains the correct number of items
// of the various chain components.
func assertOwnChain(t *testing.T, tester *downloadTester, length int) {
	// Mark this method as a helper to report errors at callsite, not in here
	t.Helper()

	assertOwnForkedChain(t, tester, 1, []int{length})
}

// assertOwnForkedChain checks if the local forked chain contains the correct
// number of items of the various chain components.
func assertOwnForkedChain(t *testing.T, tester *downloadTester, common int, lengths []int) {
	// Mark this method as a helper to report errors at callsite, not in here
	t.Helper()

	// Initialize the counters for the first fork
	headers, blocks, receipts := lengths[0], lengths[0], lengths[0]
	// Num epochs that have been synced via plumo proofs
	numPlumoProofEpochs := 0

	// Update the counters for each subsequent fork
	for _, length := range lengths[1:] {
		headers += length - common
		blocks += length - common
		receipts += length - common
	}
<<<<<<< HEAD
	if tester.downloader.Mode == LightSync || tester.downloader.Mode == LightestSync {
=======
	if tester.downloader.getMode() == LightSync {
>>>>>>> 43ae1906
		blocks, receipts = 1, 1
		for _, lightProof := range tester.ownPlumoProofs {
			// -1 to avoid double counting edge header
			proofRange := int(lightProof.LastEpoch.Index - lightProof.FirstEpoch - 1)
			numPlumoProofEpochs += proofRange
		}
		// Don't double count genesis
		numPlumoProofEpochs -= 1
	}
	if hs := len(tester.ownHeaders) + len(tester.ancientHeaders) + numPlumoProofEpochs; hs != headers {
		t.Fatalf("synchronised headers mismatch: have %v, want %v", hs, headers)
	}
	if bs := len(tester.ownBlocks) + len(tester.ancientBlocks) - 1; bs != blocks {
		t.Fatalf("synchronised blocks mismatch: have %v, want %v", bs, blocks)
	}
	if rs := len(tester.ownReceipts) + len(tester.ancientReceipts) - 1; rs != receipts {
		t.Fatalf("synchronised receipts mismatch: have %v, want %v", rs, receipts)
	}
}

// Tests that simple synchronization against a canonical chain works correctly.
// In this test common ancestor lookup should be short circuited and not require
// binary searching.
func TestCanonicalSynchronisation64Full(t *testing.T) { testCanonicalSynchronisation(t, 64, FullSync) }
func TestCanonicalSynchronisation64Fast(t *testing.T) { testCanonicalSynchronisation(t, 64, FastSync) }
func TestCanonicalSynchronisation65Full(t *testing.T) { testCanonicalSynchronisation(t, 65, FullSync) }
func TestCanonicalSynchronisation65Fast(t *testing.T) { testCanonicalSynchronisation(t, 65, FastSync) }
func TestCanonicalSynchronisation66Full(t *testing.T) { testCanonicalSynchronisation(t, 66, FullSync) }
func TestCanonicalSynchronisation66Fast(t *testing.T) { testCanonicalSynchronisation(t, 66, FastSync) }
func TestCanonicalSynchronisation66Light(t *testing.T) {
	testCanonicalSynchronisation(t, 66, LightSync)
}
func TestCanonicalSynchronisation67Full(t *testing.T) {
	testCanonicalSynchronisation(t, 67, FullSync)
}
func TestCanonicalSynchronisation67Fast(t *testing.T) {
	testCanonicalSynchronisation(t, 67, FastSync)
}
func TestCanonicalSynchronisation67Light(t *testing.T) {
	testCanonicalSynchronisation(t, 67, LightSync)
}

func testCanonicalSynchronisation(t *testing.T, protocol int, mode SyncMode) {
	t.Parallel()

	tester := newTester()
	defer tester.terminate()

	// Create a small enough block chain to download
	chain := testChainBase.shorten(blockCacheItems - 15)
	tester.newPeer("peer", protocol, chain)

	// Synchronise with the peer and make sure all relevant data was retrieved
	if err := tester.sync("peer", nil, mode); err != nil {
		t.Fatalf("failed to synchronise blocks: %v", err)
	}
	assertOwnChain(t, tester, chain.len())
}

// Tests that if a large batch of blocks are being downloaded, it is throttled
// until the cached blocks are retrieved.
func TestThrottling64Full(t *testing.T) { testThrottling(t, 64, FullSync) }
func TestThrottling64Fast(t *testing.T) { testThrottling(t, 64, FastSync) }
func TestThrottling65Full(t *testing.T) { testThrottling(t, 65, FullSync) }
func TestThrottling65Fast(t *testing.T) { testThrottling(t, 65, FastSync) }
<<<<<<< HEAD
func TestThrottling67Full(t *testing.T) { testThrottling(t, 67, FullSync) }
func TestThrottling67Fast(t *testing.T) { testThrottling(t, 67, FastSync) }
=======
func TestThrottling66Full(t *testing.T) { testThrottling(t, 66, FullSync) }
func TestThrottling66Fast(t *testing.T) { testThrottling(t, 66, FastSync) }
>>>>>>> 43ae1906

func testThrottling(t *testing.T, protocol int, mode SyncMode) {
	t.Parallel()
	tester := newTester()

	// Create a long block chain to download and the tester
	targetBlocks := testChainBase.len() - 1
	tester.newPeer("peer", protocol, testChainBase)

	// Wrap the importer to allow stepping
	blocked, proceed := uint32(0), make(chan struct{})
	tester.downloader.chainInsertHook = func(results []*fetchResult) {
		atomic.StoreUint32(&blocked, uint32(len(results)))
		<-proceed
	}
	// Start a synchronisation concurrently
	errc := make(chan error)
	go func() {
		errc <- tester.sync("peer", nil, mode)
	}()
	// Iteratively take some blocks, always checking the retrieval count
	for {
		// Check the retrieval count synchronously (! reason for this ugly block)
		tester.lock.RLock()
		retrieved := len(tester.ownBlocks)
		tester.lock.RUnlock()
		if retrieved >= targetBlocks+1 {
			break
		}
		// Wait a bit for sync to throttle itself
		var cached, frozen int
		for start := time.Now(); time.Since(start) < 3*time.Second; {
			time.Sleep(25 * time.Millisecond)

			tester.lock.Lock()
			{
				tester.downloader.queue.resultCache.lock.Lock()
				cached = tester.downloader.queue.resultCache.countCompleted()
				tester.downloader.queue.resultCache.lock.Unlock()
				frozen = int(atomic.LoadUint32(&blocked))
				retrieved = len(tester.ownBlocks)

			}
			tester.lock.Unlock()

			if cached == blockCacheItems ||
				cached == blockCacheItems-reorgProtHeaderDelay ||
				retrieved+cached+frozen == targetBlocks+1 ||
				retrieved+cached+frozen == targetBlocks+1-reorgProtHeaderDelay {
				break
			}
		}
		// Make sure we filled up the cache, then exhaust it
		time.Sleep(25 * time.Millisecond) // give it a chance to screw up
		tester.lock.RLock()
		retrieved = len(tester.ownBlocks)
		tester.lock.RUnlock()
		if cached != blockCacheItems && cached != blockCacheItems-reorgProtHeaderDelay && retrieved+cached+frozen != targetBlocks+1 && retrieved+cached+frozen != targetBlocks+1-reorgProtHeaderDelay {
			t.Fatalf("block count mismatch: have %v, want %v (owned %v, blocked %v, target %v)", cached, blockCacheItems, retrieved, frozen, targetBlocks+1)
		}

		// Permit the blocked blocks to import
		if atomic.LoadUint32(&blocked) > 0 {
			atomic.StoreUint32(&blocked, uint32(0))
			proceed <- struct{}{}
		}
	}
	// Check that we haven't pulled more blocks than available
	assertOwnChain(t, tester, targetBlocks+1)
	if err := <-errc; err != nil {
		t.Fatalf("block synchronization failed: %v", err)
	}
	tester.terminate()

}

// Tests that simple synchronization against a forked chain works correctly. In
// this test common ancestor lookup should *not* be short circuited, and a full
// binary search should be executed.
func TestForkedSync64Full(t *testing.T)  { testForkedSync(t, 64, FullSync) }
func TestForkedSync64Fast(t *testing.T)  { testForkedSync(t, 64, FastSync) }
func TestForkedSync65Full(t *testing.T)  { testForkedSync(t, 65, FullSync) }
func TestForkedSync65Fast(t *testing.T)  { testForkedSync(t, 65, FastSync) }
<<<<<<< HEAD
func TestForkedSync65Light(t *testing.T) { testForkedSync(t, 65, LightSync) }
func TestForkedSync67Full(t *testing.T)  { testForkedSync(t, 67, FullSync) }
func TestForkedSync67Fast(t *testing.T)  { testForkedSync(t, 67, FastSync) }
func TestForkedSync67Light(t *testing.T) { testForkedSync(t, 67, LightSync) }
=======
func TestForkedSync66Full(t *testing.T)  { testForkedSync(t, 66, FullSync) }
func TestForkedSync66Fast(t *testing.T)  { testForkedSync(t, 66, FastSync) }
func TestForkedSync66Light(t *testing.T) { testForkedSync(t, 66, LightSync) }
>>>>>>> 43ae1906

func testForkedSync(t *testing.T, protocol int, mode SyncMode) {
	t.Parallel()

	tester := newTester()
	defer tester.terminate()

	chainA := testChainForkLightA.shorten(testChainBase.len() + 80)
	chainB := testChainForkLightB.shorten(testChainBase.len() + 80)
	tester.newPeer("fork A", protocol, chainA)
	tester.newPeer("fork B", protocol, chainB)
	// Synchronise with the peer and make sure all blocks were retrieved
	if err := tester.sync("fork A", nil, mode); err != nil {
		t.Fatalf("failed to synchronise blocks: %v", err)
	}
	assertOwnChain(t, tester, chainA.len())

	// Synchronise with the second peer and make sure that fork is pulled too
	if err := tester.sync("fork B", nil, mode); err != nil {
		t.Fatalf("failed to synchronise blocks: %v", err)
	}
	assertOwnForkedChain(t, tester, testChainBase.len(), []int{chainA.len(), chainB.len()})
}

// Tests that synchronising against a much shorter but much heavyer fork works
// corrently and is not dropped.
func TestHeavyForkedSync64Full(t *testing.T)  { testHeavyForkedSync(t, 64, FullSync) }
func TestHeavyForkedSync64Fast(t *testing.T)  { testHeavyForkedSync(t, 64, FastSync) }
func TestHeavyForkedSync65Full(t *testing.T)  { testHeavyForkedSync(t, 65, FullSync) }
func TestHeavyForkedSync65Fast(t *testing.T)  { testHeavyForkedSync(t, 65, FastSync) }
<<<<<<< HEAD
func TestHeavyForkedSync65Light(t *testing.T) { testHeavyForkedSync(t, 65, LightSync) }
func TestHeavyForkedSync67Full(t *testing.T)  { testHeavyForkedSync(t, 67, FullSync) }
func TestHeavyForkedSync67Fast(t *testing.T)  { testHeavyForkedSync(t, 67, FastSync) }
func TestHeavyForkedSync67Light(t *testing.T) { testHeavyForkedSync(t, 67, LightSync) }
=======
func TestHeavyForkedSync66Full(t *testing.T)  { testHeavyForkedSync(t, 66, FullSync) }
func TestHeavyForkedSync66Fast(t *testing.T)  { testHeavyForkedSync(t, 66, FastSync) }
func TestHeavyForkedSync66Light(t *testing.T) { testHeavyForkedSync(t, 66, LightSync) }
>>>>>>> 43ae1906

func testHeavyForkedSync(t *testing.T, protocol int, mode SyncMode) {
	t.Parallel()

	tester := newTester()
	defer tester.terminate()

	chainA := testChainForkLightA.shorten(testChainBase.len() + 80)
	chainB := testChainForkHeavy.shorten(testChainBase.len() + 80)
	tester.newPeer("light", protocol, chainA)
	tester.newPeer("heavy", protocol, chainB)

	// Synchronise with the peer and make sure all blocks were retrieved
	if err := tester.sync("light", nil, mode); err != nil {
		t.Fatalf("failed to synchronise blocks: %v", err)
	}
	assertOwnChain(t, tester, chainA.len())

	// Synchronise with the second peer and make sure that fork is pulled too
	if err := tester.sync("heavy", nil, mode); err != nil {
		t.Fatalf("failed to synchronise blocks: %v", err)
	}
	assertOwnForkedChain(t, tester, testChainBase.len(), []int{chainA.len(), chainB.len()})
}

// Tests that chain forks are contained within a certain interval of the current
// chain head, ensuring that malicious peers cannot waste resources by feeding
// long dead chains.
func TestBoundedForkedSync64Full(t *testing.T)  { testBoundedForkedSync(t, 64, FullSync) }
func TestBoundedForkedSync64Fast(t *testing.T)  { testBoundedForkedSync(t, 64, FastSync) }
func TestBoundedForkedSync65Full(t *testing.T)  { testBoundedForkedSync(t, 65, FullSync) }
func TestBoundedForkedSync65Fast(t *testing.T)  { testBoundedForkedSync(t, 65, FastSync) }
<<<<<<< HEAD
func TestBoundedForkedSync65Light(t *testing.T) { testBoundedForkedSync(t, 65, LightSync) }
func TestBoundedForkedSync67Full(t *testing.T)  { testBoundedForkedSync(t, 67, FullSync) }
func TestBoundedForkedSync67Fast(t *testing.T)  { testBoundedForkedSync(t, 67, FastSync) }
func TestBoundedForkedSync67Light(t *testing.T) { testBoundedForkedSync(t, 67, LightSync) }
=======
func TestBoundedForkedSync66Full(t *testing.T)  { testBoundedForkedSync(t, 66, FullSync) }
func TestBoundedForkedSync66Fast(t *testing.T)  { testBoundedForkedSync(t, 66, FastSync) }
func TestBoundedForkedSync66Light(t *testing.T) { testBoundedForkedSync(t, 66, LightSync) }
>>>>>>> 43ae1906

func testBoundedForkedSync(t *testing.T, protocol int, mode SyncMode) {
	t.Parallel()

	tester := newTester()
	defer tester.terminate()

	chainA := testChainForkLightA
	chainB := testChainForkLightB
	tester.newPeer("original", protocol, chainA)
	tester.newPeer("rewriter", protocol, chainB)

	// Synchronise with the peer and make sure all blocks were retrieved
	if err := tester.sync("original", nil, mode); err != nil {
		t.Fatalf("failed to synchronise blocks: %v", err)
	}
	assertOwnChain(t, tester, chainA.len())

	// Synchronise with the second peer and ensure that the fork is rejected to being too old
	if err := tester.sync("rewriter", nil, mode); err != errInvalidAncestor {
		t.Fatalf("sync failure mismatch: have %v, want %v", err, errInvalidAncestor)
	}
}

// Tests that chain forks are contained within a certain interval of the current
// chain head for short but heavy forks too. These are a bit special because they
// take different ancestor lookup paths.
func TestBoundedHeavyForkedSync64Full(t *testing.T)  { testBoundedHeavyForkedSync(t, 64, FullSync) }
func TestBoundedHeavyForkedSync64Fast(t *testing.T)  { testBoundedHeavyForkedSync(t, 64, FastSync) }
func TestBoundedHeavyForkedSync65Full(t *testing.T)  { testBoundedHeavyForkedSync(t, 65, FullSync) }
func TestBoundedHeavyForkedSync65Fast(t *testing.T)  { testBoundedHeavyForkedSync(t, 65, FastSync) }
<<<<<<< HEAD
func TestBoundedHeavyForkedSync65Light(t *testing.T) { testBoundedHeavyForkedSync(t, 65, LightSync) }
func TestBoundedHeavyForkedSync67Full(t *testing.T)  { testBoundedHeavyForkedSync(t, 67, FullSync) }
func TestBoundedHeavyForkedSync67Fast(t *testing.T)  { testBoundedHeavyForkedSync(t, 67, FastSync) }
func TestBoundedHeavyForkedSync67Light(t *testing.T) { testBoundedHeavyForkedSync(t, 67, LightSync) }
=======
func TestBoundedHeavyForkedSync66Full(t *testing.T)  { testBoundedHeavyForkedSync(t, 66, FullSync) }
func TestBoundedHeavyForkedSync66Fast(t *testing.T)  { testBoundedHeavyForkedSync(t, 66, FastSync) }
func TestBoundedHeavyForkedSync66Light(t *testing.T) { testBoundedHeavyForkedSync(t, 66, LightSync) }
>>>>>>> 43ae1906

func testBoundedHeavyForkedSync(t *testing.T, protocol int, mode SyncMode) {
	t.Parallel()
	tester := newTester()

	// Create a long enough forked chain
	chainA := testChainForkLightA
	chainB := testChainForkHeavy
	tester.newPeer("original", protocol, chainA)

	// Synchronise with the peer and make sure all blocks were retrieved
	if err := tester.sync("original", nil, mode); err != nil {
		t.Fatalf("failed to synchronise blocks: %v", err)
	}
	assertOwnChain(t, tester, chainA.len())

	tester.newPeer("heavy-rewriter", protocol, chainB)
	// Synchronise with the second peer and ensure that the fork is rejected to being too old
	if err := tester.sync("heavy-rewriter", nil, mode); err != errInvalidAncestor {
		t.Fatalf("sync failure mismatch: have %v, want %v", err, errInvalidAncestor)
	}
	tester.terminate()
}

// Tests that an inactive downloader will not accept incoming block headers,
// bodies and receipts.
func TestInactiveDownloader64(t *testing.T) {
	t.Parallel()

	tester := newTester()
	defer tester.terminate()

	// Check that neither block headers nor bodies are accepted
	if err := tester.downloader.DeliverHeaders("bad peer", []*types.Header{}); err != errNoSyncActive {
		t.Errorf("error mismatch: have %v, want %v", err, errNoSyncActive)
	}
	if err := tester.downloader.DeliverBodies("bad peer", [][]*types.Transaction{}, []*types.Randomness{}, []*types.EpochSnarkData{}); err != errNoSyncActive {
		t.Errorf("error mismatch: have %v, want %v", err, errNoSyncActive)
	}
	if err := tester.downloader.DeliverReceipts("bad peer", [][]*types.Receipt{}); err != errNoSyncActive {
		t.Errorf("error mismatch: have %v, want %v", err, errNoSyncActive)
	}
}

// Tests that a canceled download wipes all previously accumulated state.
func TestCancel64Full(t *testing.T)  { testCancel(t, 64, FullSync) }
func TestCancel64Fast(t *testing.T)  { testCancel(t, 64, FastSync) }
func TestCancel65Full(t *testing.T)  { testCancel(t, 65, FullSync) }
func TestCancel65Fast(t *testing.T)  { testCancel(t, 65, FastSync) }
<<<<<<< HEAD
func TestCancel65Light(t *testing.T) { testCancel(t, 65, LightSync) }
func TestCancel67Full(t *testing.T)  { testCancel(t, 67, FullSync) }
func TestCancel67Fast(t *testing.T)  { testCancel(t, 67, FastSync) }
func TestCancel67Light(t *testing.T) { testCancel(t, 67, LightSync) }
=======
func TestCancel66Full(t *testing.T)  { testCancel(t, 66, FullSync) }
func TestCancel66Fast(t *testing.T)  { testCancel(t, 66, FastSync) }
func TestCancel66Light(t *testing.T) { testCancel(t, 66, LightSync) }
>>>>>>> 43ae1906

func testCancel(t *testing.T, protocol int, mode SyncMode) {
	t.Parallel()

	tester := newTester()
	defer tester.terminate()

	chain := testChainBase.shorten(MaxHeaderFetch)
	tester.newPeer("peer", protocol, chain)

	// Make sure canceling works with a pristine downloader
	tester.downloader.Cancel()
	if !tester.downloader.queue.Idle() {
		t.Errorf("download queue not idle")
	}
	// Synchronise with the peer, but cancel afterwards
	if err := tester.sync("peer", nil, mode); err != nil {
		t.Fatalf("failed to synchronise blocks: %v", err)
	}
	tester.downloader.Cancel()
	if !tester.downloader.queue.Idle() {
		t.Errorf("download queue not idle")
	}
}

// Tests that synchronisation from multiple peers works as intended (multi thread sanity test).
func TestMultiSynchronisation64Full(t *testing.T)  { testMultiSynchronisation(t, 64, FullSync) }
func TestMultiSynchronisation64Fast(t *testing.T)  { testMultiSynchronisation(t, 64, FastSync) }
func TestMultiSynchronisation65Full(t *testing.T)  { testMultiSynchronisation(t, 65, FullSync) }
func TestMultiSynchronisation65Fast(t *testing.T)  { testMultiSynchronisation(t, 65, FastSync) }
<<<<<<< HEAD
func TestMultiSynchronisation65Light(t *testing.T) { testMultiSynchronisation(t, 65, LightSync) }
func TestMultiSynchronisation67Full(t *testing.T)  { testMultiSynchronisation(t, 67, FullSync) }
func TestMultiSynchronisation67Fast(t *testing.T)  { testMultiSynchronisation(t, 67, FastSync) }
func TestMultiSynchronisation67Light(t *testing.T) { testMultiSynchronisation(t, 67, LightSync) }
=======
func TestMultiSynchronisation66Full(t *testing.T)  { testMultiSynchronisation(t, 66, FullSync) }
func TestMultiSynchronisation66Fast(t *testing.T)  { testMultiSynchronisation(t, 66, FastSync) }
func TestMultiSynchronisation66Light(t *testing.T) { testMultiSynchronisation(t, 66, LightSync) }
>>>>>>> 43ae1906

func testMultiSynchronisation(t *testing.T, protocol int, mode SyncMode) {
	t.Parallel()

	tester := newTester()
	defer tester.terminate()

	// Create various peers with various parts of the chain
	targetPeers := 8
	chain := testChainBase.shorten(targetPeers * 100)

	for i := 0; i < targetPeers; i++ {
		id := fmt.Sprintf("peer #%d", i)
		tester.newPeer(id, protocol, chain.shorten(chain.len()/(i+1)))
	}
	if err := tester.sync("peer #0", nil, mode); err != nil {
		t.Fatalf("failed to synchronise blocks: %v", err)
	}
	assertOwnChain(t, tester, chain.len())
}

// Tests that synchronisations behave well in multi-version protocol environments
// and not wreak havoc on other nodes in the network.
func TestMultiProtoSynchronisation64Full(t *testing.T)  { testMultiProtoSync(t, 64, FullSync) }
func TestMultiProtoSynchronisation64Fast(t *testing.T)  { testMultiProtoSync(t, 64, FastSync) }
func TestMultiProtoSynchronisation65Full(t *testing.T)  { testMultiProtoSync(t, 65, FullSync) }
func TestMultiProtoSynchronisation65Fast(t *testing.T)  { testMultiProtoSync(t, 65, FastSync) }
func TestMultiProtoSynchronisation66Full(t *testing.T)  { testMultiProtoSync(t, 66, FullSync) }
func TestMultiProtoSynchronisation66Fast(t *testing.T)  { testMultiProtoSync(t, 66, FastSync) }
func TestMultiProtoSynchronisation66Light(t *testing.T) { testMultiProtoSync(t, 66, LightSync) }

func TestMultiProtoSynchronisation67Full(t *testing.T) { testMultiProtoSync(t, 67, FullSync) }

func TestMultiProtoSynchronisation67Fast(t *testing.T) { testMultiProtoSync(t, 67, FastSync) }

func TestMultiProtoSynchronisation67Light(t *testing.T) { testMultiProtoSync(t, 67, LightSync) }

func testMultiProtoSync(t *testing.T, protocol int, mode SyncMode) {
	t.Parallel()

	tester := newTester()
	defer tester.terminate()

	// Create a small enough block chain to download
	chain := testChainBase.shorten(blockCacheItems - 15)

	// Create peers of every type
	tester.newPeer("peer 64", 64, chain)
	tester.newPeer("peer 65", 65, chain)
<<<<<<< HEAD
	tester.newPeer("peer 67", 67, chain)
=======
	tester.newPeer("peer 66", 66, chain)
>>>>>>> 43ae1906

	// Synchronise with the requested peer and make sure all blocks were retrieved
	if err := tester.sync(fmt.Sprintf("peer %d", protocol), nil, mode); err != nil {
		t.Fatalf("failed to synchronise blocks: %v", err)
	}
	assertOwnChain(t, tester, chain.len())

	// Check that no peers have been dropped off
<<<<<<< HEAD
	for _, version := range []int{64, 65, 67} {
=======
	for _, version := range []int{64, 65, 66} {
>>>>>>> 43ae1906
		peer := fmt.Sprintf("peer %d", version)
		if _, ok := tester.peers[peer]; !ok {
			t.Errorf("%s dropped", peer)
		}
	}
}

// Tests that headers are enqueued continuously, preventing malicious nodes from
// stalling the downloader by feeding gapped header chains.
func TestMissingHeaderAttack64Full(t *testing.T)  { testMissingHeaderAttack(t, 64, FullSync) }
func TestMissingHeaderAttack64Fast(t *testing.T)  { testMissingHeaderAttack(t, 64, FastSync) }
func TestMissingHeaderAttack65Full(t *testing.T)  { testMissingHeaderAttack(t, 65, FullSync) }
func TestMissingHeaderAttack65Fast(t *testing.T)  { testMissingHeaderAttack(t, 65, FastSync) }
<<<<<<< HEAD
func TestMissingHeaderAttack65Light(t *testing.T) { testMissingHeaderAttack(t, 65, LightSync) }
func TestMissingHeaderAttack67Full(t *testing.T)  { testMissingHeaderAttack(t, 67, FullSync) }
func TestMissingHeaderAttack67Fast(t *testing.T)  { testMissingHeaderAttack(t, 67, FastSync) }
func TestMissingHeaderAttack67Light(t *testing.T) { testMissingHeaderAttack(t, 67, LightSync) }
=======
func TestMissingHeaderAttack66Full(t *testing.T)  { testMissingHeaderAttack(t, 66, FullSync) }
func TestMissingHeaderAttack66Fast(t *testing.T)  { testMissingHeaderAttack(t, 66, FastSync) }
func TestMissingHeaderAttack66Light(t *testing.T) { testMissingHeaderAttack(t, 66, LightSync) }
>>>>>>> 43ae1906

func testMissingHeaderAttack(t *testing.T, protocol int, mode SyncMode) {
	t.Parallel()

	tester := newTester()
	defer tester.terminate()

	chain := testChainBase.shorten(blockCacheItems - 15)
	brokenChain := chain.shorten(chain.len())
	delete(brokenChain.headerm, brokenChain.chain[brokenChain.len()/2])
	tester.newPeer("attack", protocol, brokenChain)

	if err := tester.sync("attack", nil, mode); err == nil {
		t.Fatalf("succeeded attacker synchronisation")
	}
	// Synchronise with the valid peer and make sure sync succeeds
	tester.newPeer("valid", protocol, chain)
	if err := tester.sync("valid", nil, mode); err != nil {
		t.Fatalf("failed to synchronise blocks: %v", err)
	}
	assertOwnChain(t, tester, chain.len())
}

// Tests that if requested headers are shifted (i.e. first is missing), the queue
// detects the invalid numbering.
func TestShiftedHeaderAttack64Full(t *testing.T)  { testShiftedHeaderAttack(t, 64, FullSync) }
func TestShiftedHeaderAttack64Fast(t *testing.T)  { testShiftedHeaderAttack(t, 64, FastSync) }
func TestShiftedHeaderAttack65Full(t *testing.T)  { testShiftedHeaderAttack(t, 65, FullSync) }
func TestShiftedHeaderAttack65Fast(t *testing.T)  { testShiftedHeaderAttack(t, 65, FastSync) }
<<<<<<< HEAD
func TestShiftedHeaderAttack65Light(t *testing.T) { testShiftedHeaderAttack(t, 65, LightSync) }
func TestShiftedHeaderAttack67Full(t *testing.T)  { testShiftedHeaderAttack(t, 67, FullSync) }
func TestShiftedHeaderAttack67Fast(t *testing.T)  { testShiftedHeaderAttack(t, 67, FastSync) }
func TestShiftedHeaderAttack67Light(t *testing.T) { testShiftedHeaderAttack(t, 67, LightSync) }
=======
func TestShiftedHeaderAttack66Full(t *testing.T)  { testShiftedHeaderAttack(t, 66, FullSync) }
func TestShiftedHeaderAttack66Fast(t *testing.T)  { testShiftedHeaderAttack(t, 66, FastSync) }
func TestShiftedHeaderAttack66Light(t *testing.T) { testShiftedHeaderAttack(t, 66, LightSync) }
>>>>>>> 43ae1906

func testShiftedHeaderAttack(t *testing.T, protocol int, mode SyncMode) {
	t.Parallel()

	tester := newTester()
	defer tester.terminate()

	chain := testChainBase.shorten(blockCacheItems - 15)

	// Attempt a full sync with an attacker feeding shifted headers
	brokenChain := chain.shorten(chain.len())
	delete(brokenChain.headerm, brokenChain.chain[1])
	delete(brokenChain.blockm, brokenChain.chain[1])
	delete(brokenChain.receiptm, brokenChain.chain[1])
	tester.newPeer("attack", protocol, brokenChain)
	if err := tester.sync("attack", nil, mode); err == nil {
		t.Fatalf("succeeded attacker synchronisation")
	}

	// Synchronise with the valid peer and make sure sync succeeds
	tester.newPeer("valid", protocol, chain)
	if err := tester.sync("valid", nil, mode); err != nil {
		t.Fatalf("failed to synchronise blocks: %v", err)
	}
	assertOwnChain(t, tester, chain.len())
}

// Tests that upon detecting an invalid header, the recent ones are rolled back
// for various failure scenarios. Afterwards a full sync is attempted to make
// sure no state was corrupted.
func TestInvalidHeaderRollback64Fast(t *testing.T)  { testInvalidHeaderRollback(t, 64, FastSync) }
func TestInvalidHeaderRollback65Fast(t *testing.T)  { testInvalidHeaderRollback(t, 65, FastSync) }
<<<<<<< HEAD
func TestInvalidHeaderRollback65Light(t *testing.T) { testInvalidHeaderRollback(t, 65, LightSync) }
func TestInvalidHeaderRollback67Fast(t *testing.T)  { testInvalidHeaderRollback(t, 67, FastSync) }
func TestInvalidHeaderRollback67Light(t *testing.T) { testInvalidHeaderRollback(t, 67, LightSync) }
=======
func TestInvalidHeaderRollback66Fast(t *testing.T)  { testInvalidHeaderRollback(t, 66, FastSync) }
func TestInvalidHeaderRollback66Light(t *testing.T) { testInvalidHeaderRollback(t, 66, LightSync) }
>>>>>>> 43ae1906

func testInvalidHeaderRollback(t *testing.T, protocol int, mode SyncMode) {
	t.Parallel()

	tester := newTester()

	// Create a small enough block chain to download
	targetBlocks := 3*fsHeaderSafetyNet + 256 + int(fsMinFullBlocks)
	chain := testChainBase.shorten(targetBlocks)

	// Attempt to sync with an attacker that feeds junk during the fast sync phase.
	// This should result in the last fsHeaderSafetyNet headers being rolled back.
	missing := fsHeaderSafetyNet + MaxHeaderFetch + 1
	fastAttackChain := chain.shorten(chain.len())
	delete(fastAttackChain.headerm, fastAttackChain.chain[missing])
	tester.newPeer("fast-attack", protocol, fastAttackChain)

	if err := tester.sync("fast-attack", nil, mode); err == nil {
		t.Fatalf("succeeded fast attacker synchronisation")
	}
	if head := tester.CurrentHeader().Number.Int64(); int(head) > MaxHeaderFetch {
		t.Errorf("rollback head mismatch: have %v, want at most %v", head, MaxHeaderFetch)
	}

	// Attempt to sync with an attacker that feeds junk during the block import phase.
	// This should result in both the last fsHeaderSafetyNet number of headers being
	// rolled back, and also the pivot point being reverted to a non-block status.
	missing = 3*fsHeaderSafetyNet + MaxHeaderFetch + 1
	blockAttackChain := chain.shorten(chain.len())
	delete(fastAttackChain.headerm, fastAttackChain.chain[missing]) // Make sure the fast-attacker doesn't fill in
	delete(blockAttackChain.headerm, blockAttackChain.chain[missing])
	tester.newPeer("block-attack", protocol, blockAttackChain)

	if err := tester.sync("block-attack", nil, mode); err == nil {
		t.Fatalf("succeeded block attacker synchronisation")
	}
	if head := tester.CurrentHeader().Number.Int64(); int(head) > 2*fsHeaderSafetyNet+MaxHeaderFetch {
		t.Errorf("rollback head mismatch: have %v, want at most %v", head, 2*fsHeaderSafetyNet+MaxHeaderFetch)
	}
	if mode == FastSync {
		if head := tester.CurrentBlock().NumberU64(); head != 0 {
			t.Errorf("fast sync pivot block #%d not rolled back", head)
		}
	}

	// Attempt to sync with an attacker that withholds promised blocks after the
	// fast sync pivot point. This could be a trial to leave the node with a bad
	// but already imported pivot block.
	withholdAttackChain := chain.shorten(chain.len())
	tester.newPeer("withhold-attack", protocol, withholdAttackChain)
	tester.downloader.syncInitHook = func(uint64, uint64) {
		for i := missing; i < withholdAttackChain.len(); i++ {
			delete(withholdAttackChain.headerm, withholdAttackChain.chain[i])
		}
		tester.downloader.syncInitHook = nil
	}
	if err := tester.sync("withhold-attack", nil, mode); err == nil {
		t.Fatalf("succeeded withholding attacker synchronisation")
	}
	if head := tester.CurrentHeader().Number.Int64(); int(head) > 2*fsHeaderSafetyNet+MaxHeaderFetch {
		t.Errorf("rollback head mismatch: have %v, want at most %v", head, 2*fsHeaderSafetyNet+MaxHeaderFetch)
	}
	if mode == FastSync {
		if head := tester.CurrentBlock().NumberU64(); head != 0 {
			t.Errorf("fast sync pivot block #%d not rolled back", head)
		}
	}

	// synchronise with the valid peer and make sure sync succeeds. Since the last rollback
	// should also disable fast syncing for this process, verify that we did a fresh full
	// sync. Note, we can't assert anything about the receipts since we won't purge the
	// database of them, hence we can't use assertOwnChain.
	tester.newPeer("valid", protocol, chain)
	if err := tester.sync("valid", nil, mode); err != nil {
		t.Fatalf("failed to synchronise blocks: %v", err)
	}
	if hs := len(tester.ownHeaders); hs != chain.len() {
		t.Fatalf("synchronised headers mismatch: have %v, want %v", hs, chain.len())
	}
	if mode != LightSync {
		if bs := len(tester.ownBlocks); bs != chain.len() {
			t.Fatalf("synchronised blocks mismatch: have %v, want %v", bs, chain.len())
		}
	}
	tester.terminate()
}

// Tests that a peer advertising a high TD doesn't get to stall the downloader
// afterwards by not sending any useful hashes.
func TestHighTDStarvationAttack64Full(t *testing.T)  { testHighTDStarvationAttack(t, 64, FullSync) }
func TestHighTDStarvationAttack64Fast(t *testing.T)  { testHighTDStarvationAttack(t, 64, FastSync) }
func TestHighTDStarvationAttack65Full(t *testing.T)  { testHighTDStarvationAttack(t, 65, FullSync) }
func TestHighTDStarvationAttack65Fast(t *testing.T)  { testHighTDStarvationAttack(t, 65, FastSync) }
<<<<<<< HEAD
func TestHighTDStarvationAttack65Light(t *testing.T) { testHighTDStarvationAttack(t, 65, LightSync) }
func TestHighTDStarvationAttack67Full(t *testing.T)  { testHighTDStarvationAttack(t, 67, FullSync) }
func TestHighTDStarvationAttack67Fast(t *testing.T)  { testHighTDStarvationAttack(t, 67, FastSync) }
func TestHighTDStarvationAttack67Light(t *testing.T) { testHighTDStarvationAttack(t, 67, LightSync) }
=======
func TestHighTDStarvationAttack66Full(t *testing.T)  { testHighTDStarvationAttack(t, 66, FullSync) }
func TestHighTDStarvationAttack66Fast(t *testing.T)  { testHighTDStarvationAttack(t, 66, FastSync) }
func TestHighTDStarvationAttack66Light(t *testing.T) { testHighTDStarvationAttack(t, 66, LightSync) }
>>>>>>> 43ae1906

func testHighTDStarvationAttack(t *testing.T, protocol int, mode SyncMode) {
	t.Parallel()

	tester := newTester()

	chain := testChainBase.shorten(1)
	tester.newPeer("attack", protocol, chain)
	if err := tester.sync("attack", big.NewInt(1000000), mode); err != errStallingPeer {
		t.Fatalf("synchronisation error mismatch: have %v, want %v", err, errStallingPeer)
	}
	tester.terminate()
}

// Tests that misbehaving peers are disconnected, whilst behaving ones are not.
func TestBlockHeaderAttackerDropping64(t *testing.T) { testBlockHeaderAttackerDropping(t, 64) }
func TestBlockHeaderAttackerDropping65(t *testing.T) { testBlockHeaderAttackerDropping(t, 65) }
<<<<<<< HEAD
func TestBlockHeaderAttackerDropping67(t *testing.T) { testBlockHeaderAttackerDropping(t, 67) }
=======
func TestBlockHeaderAttackerDropping66(t *testing.T) { testBlockHeaderAttackerDropping(t, 66) }
>>>>>>> 43ae1906

func testBlockHeaderAttackerDropping(t *testing.T, protocol int) {
	t.Parallel()

	// Define the disconnection requirement for individual hash fetch errors
	tests := []struct {
		result error
		drop   bool
	}{
		{nil, false},                        // Sync succeeded, all is well
		{errBusy, false},                    // Sync is already in progress, no problem
		{errUnknownPeer, false},             // Peer is unknown, was already dropped, don't double drop
		{errBadPeer, true},                  // Peer was deemed bad for some reason, drop it
		{errStallingPeer, true},             // Peer was detected to be stalling, drop it
		{errUnsyncedPeer, true},             // Peer was detected to be unsynced, drop it
		{errNoPeers, false},                 // No peers to download from, soft race, no issue
		{errTimeout, true},                  // No hashes received in due time, drop the peer
		{errEmptyHeaderSet, true},           // No headers were returned as a response, drop as it's a dead end
		{errPeersUnavailable, true},         // Nobody had the advertised blocks, drop the advertiser
		{errInvalidAncestor, true},          // Agreed upon ancestor is not acceptable, drop the chain rewriter
		{errInvalidChain, true},             // Hash chain was detected as invalid, definitely drop
		{errInvalidBody, false},             // A bad peer was detected, but not the sync origin
		{errInvalidReceipt, false},          // A bad peer was detected, but not the sync origin
		{errCancelContentProcessing, false}, // Synchronisation was canceled, origin may be innocent, don't drop
	}
	// Run the tests and check disconnection status
	tester := newTester()
	defer tester.terminate()
	chain := testChainBase.shorten(1)

	for i, tt := range tests {
		// Register a new peer and ensure its presence
		id := fmt.Sprintf("test %d", i)
		if err := tester.newPeer(id, protocol, chain); err != nil {
			t.Fatalf("test %d: failed to register new peer: %v", i, err)
		}
		if _, ok := tester.peers[id]; !ok {
			t.Fatalf("test %d: registered peer not found", i)
		}
		// Simulate a synchronisation and check the required result
		tester.downloader.synchroniseMock = func(string, common.Hash) error { return tt.result }

		tester.downloader.Synchronise(id, tester.genesis.Hash(), big.NewInt(1000), FullSync)
		if _, ok := tester.peers[id]; !ok != tt.drop {
			t.Errorf("test %d: peer drop mismatch for %v: have %v, want %v", i, tt.result, !ok, tt.drop)
		}
	}
}

// Tests that synchronisation progress (origin block number, current block number
// and highest block number) is tracked and updated correctly.
func TestSyncProgress64Full(t *testing.T)  { testSyncProgress(t, 64, FullSync) }
func TestSyncProgress64Fast(t *testing.T)  { testSyncProgress(t, 64, FastSync) }
func TestSyncProgress65Full(t *testing.T)  { testSyncProgress(t, 65, FullSync) }
func TestSyncProgress65Fast(t *testing.T)  { testSyncProgress(t, 65, FastSync) }
<<<<<<< HEAD
func TestSyncProgress65Light(t *testing.T) { testSyncProgress(t, 65, LightSync) }
func TestSyncProgress67Full(t *testing.T)  { testSyncProgress(t, 67, FullSync) }
func TestSyncProgress67Fast(t *testing.T)  { testSyncProgress(t, 67, FastSync) }
func TestSyncProgress67Light(t *testing.T) { testSyncProgress(t, 67, LightSync) }
=======
func TestSyncProgress66Full(t *testing.T)  { testSyncProgress(t, 66, FullSync) }
func TestSyncProgress66Fast(t *testing.T)  { testSyncProgress(t, 66, FastSync) }
func TestSyncProgress66Light(t *testing.T) { testSyncProgress(t, 66, LightSync) }
>>>>>>> 43ae1906

func testSyncProgress(t *testing.T, protocol int, mode SyncMode) {
	t.Parallel()

	tester := newTester()
	defer tester.terminate()
	chain := testChainBase.shorten(blockCacheItems - 15)

	// Set a sync init hook to catch progress changes
	starting := make(chan struct{})
	progress := make(chan struct{})

	tester.downloader.syncInitHook = func(origin, latest uint64) {
		starting <- struct{}{}
		<-progress
	}
	checkProgress(t, tester.downloader, "pristine", ethereum.SyncProgress{})

	// Synchronise half the blocks and check initial progress
	tester.newPeer("peer-half", protocol, chain.shorten(chain.len()/2))
	pending := new(sync.WaitGroup)
	pending.Add(1)

	go func() {
		defer pending.Done()
		if err := tester.sync("peer-half", nil, mode); err != nil {
			panic(fmt.Sprintf("failed to synchronise blocks: %v", err))
		}
	}()
	<-starting
	checkProgress(t, tester.downloader, "initial", ethereum.SyncProgress{
		HighestBlock: uint64(chain.len()/2 - 1),
	})
	progress <- struct{}{}
	pending.Wait()

	// Synchronise all the blocks and check continuation progress
	tester.newPeer("peer-full", protocol, chain)
	pending.Add(1)
	go func() {
		defer pending.Done()
		if err := tester.sync("peer-full", nil, mode); err != nil {
			panic(fmt.Sprintf("failed to synchronise blocks: %v", err))
		}
	}()
	<-starting
	checkProgress(t, tester.downloader, "completing", ethereum.SyncProgress{
		StartingBlock: uint64(chain.len()/2 - 1),
		CurrentBlock:  uint64(chain.len()/2 - 1),
		HighestBlock:  uint64(chain.len() - 1),
	})

	// Check final progress after successful sync
	progress <- struct{}{}
	pending.Wait()
	checkProgress(t, tester.downloader, "final", ethereum.SyncProgress{
		StartingBlock: uint64(chain.len()/2 - 1),
		CurrentBlock:  uint64(chain.len() - 1),
		HighestBlock:  uint64(chain.len() - 1),
	})
}

func checkProgress(t *testing.T, d *Downloader, stage string, want ethereum.SyncProgress) {
	// Mark this method as a helper to report errors at callsite, not in here
	t.Helper()

	p := d.Progress()
	p.KnownStates, p.PulledStates = 0, 0
	want.KnownStates, want.PulledStates = 0, 0
	if p != want {
		t.Fatalf("%s progress mismatch:\nhave %+v\nwant %+v", stage, p, want)
	}
}

// Tests that synchronisation progress (origin block number and highest block
// number) is tracked and updated correctly in case of a fork (or manual head
// revertal).
func TestForkedSyncProgress64Full(t *testing.T)  { testForkedSyncProgress(t, 64, FullSync) }
func TestForkedSyncProgress64Fast(t *testing.T)  { testForkedSyncProgress(t, 64, FastSync) }
func TestForkedSyncProgress65Full(t *testing.T)  { testForkedSyncProgress(t, 65, FullSync) }
func TestForkedSyncProgress65Fast(t *testing.T)  { testForkedSyncProgress(t, 65, FastSync) }
<<<<<<< HEAD
func TestForkedSyncProgress65Light(t *testing.T) { testForkedSyncProgress(t, 65, LightSync) }
func TestForkedSyncProgress67Full(t *testing.T)  { testForkedSyncProgress(t, 67, FullSync) }
func TestForkedSyncProgress67Fast(t *testing.T)  { testForkedSyncProgress(t, 67, FastSync) }
func TestForkedSyncProgress67Light(t *testing.T) { testForkedSyncProgress(t, 67, LightSync) }
=======
func TestForkedSyncProgress66Full(t *testing.T)  { testForkedSyncProgress(t, 66, FullSync) }
func TestForkedSyncProgress66Fast(t *testing.T)  { testForkedSyncProgress(t, 66, FastSync) }
func TestForkedSyncProgress66Light(t *testing.T) { testForkedSyncProgress(t, 66, LightSync) }
>>>>>>> 43ae1906

func testForkedSyncProgress(t *testing.T, protocol int, mode SyncMode) {
	t.Parallel()

	tester := newTester()
	defer tester.terminate()
	chainA := testChainForkLightA.shorten(testChainBase.len() + MaxHashFetch)
	chainB := testChainForkLightB.shorten(testChainBase.len() + MaxHashFetch)

	// Set a sync init hook to catch progress changes
	starting := make(chan struct{})
	progress := make(chan struct{})

	tester.downloader.syncInitHook = func(origin, latest uint64) {
		starting <- struct{}{}
		<-progress
	}
	checkProgress(t, tester.downloader, "pristine", ethereum.SyncProgress{})

	// Synchronise with one of the forks and check progress
	tester.newPeer("fork A", protocol, chainA)
	pending := new(sync.WaitGroup)
	pending.Add(1)
	go func() {
		defer pending.Done()
		if err := tester.sync("fork A", nil, mode); err != nil {
			panic(fmt.Sprintf("failed to synchronise blocks: %v", err))
		}
	}()
	<-starting

	checkProgress(t, tester.downloader, "initial", ethereum.SyncProgress{
		HighestBlock: uint64(chainA.len() - 1),
	})
	progress <- struct{}{}
	pending.Wait()

	// Simulate a successful sync above the fork
	tester.downloader.syncStatsChainOrigin = tester.downloader.syncStatsChainHeight

	// Synchronise with the second fork and check progress resets
	tester.newPeer("fork B", protocol, chainB)
	pending.Add(1)
	go func() {
		defer pending.Done()
		if err := tester.sync("fork B", nil, mode); err != nil {
			panic(fmt.Sprintf("failed to synchronise blocks: %v", err))
		}
	}()
	<-starting
	checkProgress(t, tester.downloader, "forking", ethereum.SyncProgress{
		StartingBlock: uint64(testChainBase.len()) - 1,
		CurrentBlock:  uint64(chainA.len() - 1),
		HighestBlock:  uint64(chainB.len() - 1),
	})

	// Check final progress after successful sync
	progress <- struct{}{}
	pending.Wait()
	checkProgress(t, tester.downloader, "final", ethereum.SyncProgress{
		StartingBlock: uint64(testChainBase.len()) - 1,
		CurrentBlock:  uint64(chainB.len() - 1),
		HighestBlock:  uint64(chainB.len() - 1),
	})
}

// Tests that if synchronisation is aborted due to some failure, then the progress
// origin is not updated in the next sync cycle, as it should be considered the
// continuation of the previous sync and not a new instance.
func TestFailedSyncProgress64Full(t *testing.T)  { testFailedSyncProgress(t, 64, FullSync) }
func TestFailedSyncProgress64Fast(t *testing.T)  { testFailedSyncProgress(t, 64, FastSync) }
func TestFailedSyncProgress65Full(t *testing.T)  { testFailedSyncProgress(t, 65, FullSync) }
func TestFailedSyncProgress65Fast(t *testing.T)  { testFailedSyncProgress(t, 65, FastSync) }
<<<<<<< HEAD
func TestFailedSyncProgress65Light(t *testing.T) { testFailedSyncProgress(t, 65, LightSync) }
func TestFailedSyncProgress67Full(t *testing.T)  { testFailedSyncProgress(t, 67, FullSync) }
func TestFailedSyncProgress67Fast(t *testing.T)  { testFailedSyncProgress(t, 67, FastSync) }
func TestFailedSyncProgress67Light(t *testing.T) { testFailedSyncProgress(t, 67, LightSync) }
=======
func TestFailedSyncProgress66Full(t *testing.T)  { testFailedSyncProgress(t, 66, FullSync) }
func TestFailedSyncProgress66Fast(t *testing.T)  { testFailedSyncProgress(t, 66, FastSync) }
func TestFailedSyncProgress66Light(t *testing.T) { testFailedSyncProgress(t, 66, LightSync) }
>>>>>>> 43ae1906

func testFailedSyncProgress(t *testing.T, protocol int, mode SyncMode) {
	t.Parallel()

	tester := newTester()
	defer tester.terminate()
	chain := testChainBase.shorten(blockCacheItems - 15)

	// Set a sync init hook to catch progress changes
	starting := make(chan struct{})
	progress := make(chan struct{})

	tester.downloader.syncInitHook = func(origin, latest uint64) {
		starting <- struct{}{}
		<-progress
	}
	checkProgress(t, tester.downloader, "pristine", ethereum.SyncProgress{})

	// Attempt a full sync with a faulty peer
	brokenChain := chain.shorten(chain.len())
	missing := brokenChain.len() / 2
	delete(brokenChain.headerm, brokenChain.chain[missing])
	delete(brokenChain.blockm, brokenChain.chain[missing])
	delete(brokenChain.receiptm, brokenChain.chain[missing])
	tester.newPeer("faulty", protocol, brokenChain)

	pending := new(sync.WaitGroup)
	pending.Add(1)
	go func() {
		defer pending.Done()
		if err := tester.sync("faulty", nil, mode); err == nil {
			panic("succeeded faulty synchronisation")
		}
	}()
	<-starting
	checkProgress(t, tester.downloader, "initial", ethereum.SyncProgress{
		HighestBlock: uint64(brokenChain.len() - 1),
	})
	progress <- struct{}{}
	pending.Wait()
	afterFailedSync := tester.downloader.Progress()

	// Synchronise with a good peer and check that the progress origin remind the same
	// after a failure
	tester.newPeer("valid", protocol, chain)
	pending.Add(1)
	go func() {
		defer pending.Done()
		if err := tester.sync("valid", nil, mode); err != nil {
			panic(fmt.Sprintf("failed to synchronise blocks: %v", err))
		}
	}()
	<-starting
	checkProgress(t, tester.downloader, "completing", afterFailedSync)

	// Check final progress after successful sync
	progress <- struct{}{}
	pending.Wait()
	checkProgress(t, tester.downloader, "final", ethereum.SyncProgress{
		CurrentBlock: uint64(chain.len() - 1),
		HighestBlock: uint64(chain.len() - 1),
	})
}

// Tests that if an attacker fakes a chain height, after the attack is detected,
// the progress height is successfully reduced at the next sync invocation.
func TestFakedSyncProgress64Full(t *testing.T)  { testFakedSyncProgress(t, 64, FullSync) }
func TestFakedSyncProgress64Fast(t *testing.T)  { testFakedSyncProgress(t, 64, FastSync) }
func TestFakedSyncProgress65Full(t *testing.T)  { testFakedSyncProgress(t, 65, FullSync) }
func TestFakedSyncProgress65Fast(t *testing.T)  { testFakedSyncProgress(t, 65, FastSync) }
<<<<<<< HEAD
func TestFakedSyncProgress65Light(t *testing.T) { testFakedSyncProgress(t, 65, LightSync) }
func TestFakedSyncProgress67Full(t *testing.T)  { testFakedSyncProgress(t, 67, FullSync) }
func TestFakedSyncProgress67Fast(t *testing.T)  { testFakedSyncProgress(t, 67, FastSync) }
func TestFakedSyncProgress67Light(t *testing.T) { testFakedSyncProgress(t, 67, LightSync) }
=======
func TestFakedSyncProgress66Full(t *testing.T)  { testFakedSyncProgress(t, 66, FullSync) }
func TestFakedSyncProgress66Fast(t *testing.T)  { testFakedSyncProgress(t, 66, FastSync) }
func TestFakedSyncProgress66Light(t *testing.T) { testFakedSyncProgress(t, 66, LightSync) }
>>>>>>> 43ae1906

func testFakedSyncProgress(t *testing.T, protocol int, mode SyncMode) {
	t.Parallel()

	tester := newTester()
	defer tester.terminate()
	chain := testChainBase.shorten(blockCacheItems - 15)

	// Set a sync init hook to catch progress changes
	starting := make(chan struct{})
	progress := make(chan struct{})
	tester.downloader.syncInitHook = func(origin, latest uint64) {
		starting <- struct{}{}
		<-progress
	}
	checkProgress(t, tester.downloader, "pristine", ethereum.SyncProgress{})

	// Create and sync with an attacker that promises a higher chain than available.
	brokenChain := chain.shorten(chain.len())
	numMissing := 5
	for i := brokenChain.len() - 2; i > brokenChain.len()-numMissing; i-- {
		delete(brokenChain.headerm, brokenChain.chain[i])
	}
	tester.newPeer("attack", protocol, brokenChain)

	pending := new(sync.WaitGroup)
	pending.Add(1)
	go func() {
		defer pending.Done()
		if err := tester.sync("attack", nil, mode); err == nil {
			panic("succeeded attacker synchronisation")
		}
	}()
	<-starting
	checkProgress(t, tester.downloader, "initial", ethereum.SyncProgress{
		HighestBlock: uint64(brokenChain.len() - 1),
	})
	progress <- struct{}{}
	pending.Wait()
	afterFailedSync := tester.downloader.Progress()

	// Synchronise with a good peer and check that the progress height has been reduced to
	// the true value.
	validChain := chain.shorten(chain.len() - numMissing)
	tester.newPeer("valid", protocol, validChain)
	pending.Add(1)

	go func() {
		defer pending.Done()
		if err := tester.sync("valid", nil, mode); err != nil {
			panic(fmt.Sprintf("failed to synchronise blocks: %v", err))
		}
	}()
	<-starting
	checkProgress(t, tester.downloader, "completing", ethereum.SyncProgress{
		CurrentBlock: afterFailedSync.CurrentBlock,
		HighestBlock: uint64(validChain.len() - 1),
	})

	// Check final progress after successful sync.
	progress <- struct{}{}
	pending.Wait()
	checkProgress(t, tester.downloader, "final", ethereum.SyncProgress{
		CurrentBlock: uint64(validChain.len() - 1),
		HighestBlock: uint64(validChain.len() - 1),
	})
}

// This test reproduces an issue where unexpected deliveries would
// block indefinitely if they arrived at the right time.
func TestDeliverHeadersHang(t *testing.T) {
	t.Parallel()

	testCases := []struct {
		protocol int
		syncMode SyncMode
	}{
		{64, FullSync},
		{64, FastSync},
		{65, FullSync},
		{65, FastSync},
		{65, LightSync},
		{66, FullSync},
		{66, FastSync},
		{66, LightSync},
	}
	for _, tc := range testCases {
		t.Run(fmt.Sprintf("protocol %d mode %v", tc.protocol, tc.syncMode), func(t *testing.T) {
			t.Parallel()
			testDeliverHeadersHang(t, tc.protocol, tc.syncMode)
		})
	}
}

func testDeliverHeadersHang(t *testing.T, protocol int, mode SyncMode) {
	master := newTester()
	defer master.terminate()
	chain := testChainBase.shorten(15)

	for i := 0; i < 200; i++ {
		tester := newTester()
		tester.peerDb = master.peerDb
		tester.newPeer("peer", protocol, chain)

		// Whenever the downloader requests headers, flood it with
		// a lot of unrequested header deliveries.
		tester.downloader.peers.peers["peer"].peer = &floodingTestPeer{
			peer:   tester.downloader.peers.peers["peer"].peer,
			tester: tester,
		}
		if err := tester.sync("peer", nil, mode); err != nil {
			t.Errorf("test %d: sync failed: %v", i, err)
		}
		tester.terminate()
	}
}

type floodingTestPeer struct {
	peer   Peer
	tester *downloadTester
}

func (ftp *floodingTestPeer) Head() (common.Hash, *big.Int) { return ftp.peer.Head() }
func (ftp *floodingTestPeer) RequestHeadersByHash(hash common.Hash, count int, skip int, reverse bool) error {
	return ftp.peer.RequestHeadersByHash(hash, count, skip, reverse)
}
func (ftp *floodingTestPeer) RequestBodies(hashes []common.Hash) error {
	return ftp.peer.RequestBodies(hashes)
}
func (ftp *floodingTestPeer) RequestReceipts(hashes []common.Hash) error {
	return ftp.peer.RequestReceipts(hashes)
}
func (ftp *floodingTestPeer) RequestNodeData(hashes []common.Hash) error {
	return ftp.peer.RequestNodeData(hashes)
}
func (ftp *floodingTestPeer) RequestPlumoProofInventory() error {
	return ftp.peer.RequestPlumoProofInventory()
}
func (ftp *floodingTestPeer) RequestPlumoProofsAndHeaders(from uint64, epoch uint64, skip int, maxPlumoProofFetch int, maxEpochHeaderFetch int) error {
	return ftp.peer.RequestPlumoProofsAndHeaders(from, epoch, skip, maxPlumoProofFetch, maxEpochHeaderFetch)
}

func (ftp *floodingTestPeer) RequestHeadersByNumber(from uint64, count, skip int, reverse bool) error {
	deliveriesDone := make(chan struct{}, 500)
	for i := 0; i < cap(deliveriesDone)-1; i++ {
		peer := fmt.Sprintf("fake-peer%d", i)
		go func() {
			ftp.tester.downloader.DeliverHeaders(peer, []*types.Header{{}, {}, {}, {}})
			deliveriesDone <- struct{}{}
		}()
	}

	// None of the extra deliveries should block.
	timeout := time.After(60 * time.Second)
	launched := false
	for i := 0; i < cap(deliveriesDone); i++ {
		select {
		case <-deliveriesDone:
			if !launched {
				// Start delivering the requested headers
				// after one of the flooding responses has arrived.
				go func() {
					ftp.peer.RequestHeadersByNumber(from, count, skip, reverse)
					deliveriesDone <- struct{}{}
				}()
				launched = true
			}
		case <-timeout:
			panic("blocked")
		}
	}
	return nil
}

func TestRemoteHeaderRequestSpan(t *testing.T) {
	testCases := []struct {
		remoteHeight uint64
		localHeight  uint64
		expected     []int
	}{
		// Remote is way higher. We should ask for the remote head and go backwards
		{1500, 1000,
			[]int{1323, 1339, 1355, 1371, 1387, 1403, 1419, 1435, 1451, 1467, 1483, 1499},
		},
		{15000, 13006,
			[]int{14823, 14839, 14855, 14871, 14887, 14903, 14919, 14935, 14951, 14967, 14983, 14999},
		},
		//Remote is pretty close to us. We don't have to fetch as many
		{1200, 1150,
			[]int{1149, 1154, 1159, 1164, 1169, 1174, 1179, 1184, 1189, 1194, 1199},
		},
		// Remote is equal to us (so on a fork with higher td)
		// We should get the closest couple of ancestors
		{1500, 1500,
			[]int{1497, 1499},
		},
		// We're higher than the remote! Odd
		{1000, 1500,
			[]int{997, 999},
		},
		// Check some weird edgecases that it behaves somewhat rationally
		{0, 1500,
			[]int{0, 2},
		},
		{6000000, 0,
			[]int{5999823, 5999839, 5999855, 5999871, 5999887, 5999903, 5999919, 5999935, 5999951, 5999967, 5999983, 5999999},
		},
		{0, 0,
			[]int{0, 2},
		},
	}
	reqs := func(from, count, span int) []int {
		var r []int
		num := from
		for len(r) < count {
			r = append(r, num)
			num += span + 1
		}
		return r
	}
	for i, tt := range testCases {
		from, count, span, max := calculateRequestSpan(tt.remoteHeight, tt.localHeight)
		data := reqs(int(from), count, span)

		if max != uint64(data[len(data)-1]) {
			t.Errorf("test %d: wrong last value %d != %d", i, data[len(data)-1], max)
		}
		failed := false
		if len(data) != len(tt.expected) {
			failed = true
			t.Errorf("test %d: length wrong, expected %d got %d", i, len(tt.expected), len(data))
		} else {
			for j, n := range data {
				if n != tt.expected[j] {
					failed = true
					break
				}
			}
		}
		if failed {
			res := strings.Replace(fmt.Sprint(data), " ", ",", -1)
			exp := strings.Replace(fmt.Sprint(tt.expected), " ", ",", -1)
			t.Logf("got: %v\n", res)
			t.Logf("exp: %v\n", exp)
			t.Errorf("test %d: wrong values", i)
		}
	}
}

// Tests that peers below a pre-configured checkpoint block are prevented from
// being fast-synced from, avoiding potential cheap eclipse attacks.
func TestCheckpointEnforcement64Full(t *testing.T)  { testCheckpointEnforcement(t, 64, FullSync) }
func TestCheckpointEnforcement64Fast(t *testing.T)  { testCheckpointEnforcement(t, 64, FastSync) }
func TestCheckpointEnforcement65Full(t *testing.T)  { testCheckpointEnforcement(t, 65, FullSync) }
func TestCheckpointEnforcement65Fast(t *testing.T)  { testCheckpointEnforcement(t, 65, FastSync) }
<<<<<<< HEAD
func TestCheckpointEnforcement65Light(t *testing.T) { testCheckpointEnforcement(t, 65, LightSync) }
func TestCheckpointEnforcement67Full(t *testing.T)  { testCheckpointEnforcement(t, 67, FullSync) }
func TestCheckpointEnforcement67Fast(t *testing.T)  { testCheckpointEnforcement(t, 67, FastSync) }
func TestCheckpointEnforcement67Light(t *testing.T) { testCheckpointEnforcement(t, 67, LightSync) }
=======
func TestCheckpointEnforcement66Full(t *testing.T)  { testCheckpointEnforcement(t, 66, FullSync) }
func TestCheckpointEnforcement66Fast(t *testing.T)  { testCheckpointEnforcement(t, 66, FastSync) }
func TestCheckpointEnforcement66Light(t *testing.T) { testCheckpointEnforcement(t, 66, LightSync) }
>>>>>>> 43ae1906

func testCheckpointEnforcement(t *testing.T, protocol int, mode SyncMode) {
	t.Parallel()

	// Create a new tester with a particular hard coded checkpoint block
	tester := newTester()
	defer tester.terminate()

	tester.downloader.checkpoint = fsMinFullBlocks + 256
	chain := testChainBase.shorten(int(tester.downloader.checkpoint) - 1)

	// Attempt to sync with the peer and validate the result
	tester.newPeer("peer", protocol, chain)

	var expect error
	if mode == FastSync || mode == LightSync {
		expect = errUnsyncedPeer
	}
	if err := tester.sync("peer", nil, mode); err != expect {
		t.Fatalf("block sync error mismatch: have %v, want %v", err, expect)
	}
	if mode == FastSync || mode == LightSync {
		assertOwnChain(t, tester, 1)
	} else {
		assertOwnChain(t, tester, chain.len())
	}
}

func TestPivot(t *testing.T) {
	testCases := []struct {
		height   uint64
		epoch    uint64
		expected uint64
	}{
		{0, 0, 0},
		{172, 17280, 0},
		{17280, 17280, 0},
		{17280*10 + 1000, 17280, 17280*10 + 1},
		{17280*10 + 10, 17280, 17280*9 + 1},
		{17280 * 10, 17280, 17280*9 + 1},
		{17280*10 - 1000, 17280, 17280*9 + 1},
	}
	for _, tt := range testCases {
		if res := computePivot(tt.height, tt.epoch); res != tt.expected {
			t.Errorf("Got %v expected %v for value %v", res, tt.expected, tt.height)
		}
	}
}

// newPlumoPeer registers a new block download source into the downloader.
func (dl *downloadTester) newPlumoPeer(id string, version int, chain *testChain, proofs []types.PlumoProofMetadata) error {
	dl.lock.Lock()
	defer dl.lock.Unlock()

	peer := &downloadTesterPeer{dl: dl, id: id, chain: chain, knownPlumoProofs: proofs, requestedProofs: []types.PlumoProofMetadata{}}
	dl.peers[id] = peer
	return dl.downloader.RegisterPeer(id, version, peer)
}

func (dlp *downloadTesterPeer) RequestPlumoProofInventory() error {
	panic("Not needed in download tester")
}

func (dlp *downloadTesterPeer) RequestPlumoProofsAndHeaders(from uint64, epoch uint64, skip int, maxPlumoProofFetch int, maxEpochHeaderFetch int) error {
	var proofsToRequest []types.PlumoProofMetadata
	type headerGap struct {
		FirstEpoch uint
		Amount     int
	}
	var headerGaps []headerGap
	knownPlumoProofs := dlp.knownPlumoProofs
	var currEpoch = uint(istanbul.GetEpochNumber(from, epoch))
	// Outer loop finding the path
	for {
		for _, proofMetadata := range dlp.requestedProofs {
			if currEpoch >= proofMetadata.FirstEpoch && currEpoch < proofMetadata.LastEpoch {
				currEpoch = proofMetadata.LastEpoch
			}
		}
		// Inner loop adding the next proof
		var earliestMatch uint = math.MaxUint32
		var maxRange uint = 0
		var chosenProofMetadata types.PlumoProofMetadata
		for _, proofMetadata := range knownPlumoProofs {
			if proofMetadata.FirstEpoch >= currEpoch {
				proofRange := proofMetadata.LastEpoch - proofMetadata.FirstEpoch
				if proofMetadata.FirstEpoch <= earliestMatch && proofRange > maxRange {
					earliestMatch = uint(proofMetadata.FirstEpoch)
					maxRange = proofRange
					chosenProofMetadata = proofMetadata
				}
			}
		}
		// No more proofs to add, break
		if maxRange == 0 && currEpoch < earliestMatch {
			// TODO check height
			amount := int(earliestMatch - currEpoch)
			if amount > maxEpochHeaderFetch {
				amount = maxEpochHeaderFetch
			}
			gap := headerGap{
				FirstEpoch: currEpoch,
				Amount:     amount,
			}
			headerGaps = append(headerGaps, gap)
			break
		}
		if currEpoch <= earliestMatch {
			gap := headerGap{
				FirstEpoch: currEpoch,
				Amount:     int(earliestMatch-currEpoch) + 1,
			}
			headerGaps = append(headerGaps, gap)
		}
		proofsToRequest = append(proofsToRequest, chosenProofMetadata)
		if len(proofsToRequest) >= maxPlumoProofFetch {
			break
		}
		currEpoch = chosenProofMetadata.LastEpoch
	}

	for _, proofsMetadata := range proofsToRequest {
		var requested = false
		for _, requestedProof := range dlp.requestedProofs {
			if proofsMetadata == requestedProof {
				requested = true
			}
		}
		if !requested {
			result := proofs[proofsMetadata]
			dlp.requestedProofs = append(dlp.requestedProofs, proofsMetadata)
			fmt.Printf("Delivering plumo proofs %v : %v\n", result.FirstEpoch, result.LastEpoch.Index)
			go dlp.dl.downloader.DeliverPlumoProofs(dlp.id, []istanbul.LightPlumoProof{result})
		}
	}

	for _, headerGap := range headerGaps {
		result := dlp.chain.headersByNumber(uint64(headerGap.FirstEpoch), headerGap.Amount, 0)
		fmt.Printf("Delivering header %v : %v \n", headerGap.FirstEpoch, headerGap.Amount)
		go dlp.dl.downloader.DeliverHeaders(dlp.id, result)
	}
	return nil
}

func (dl *downloadTester) InsertPlumoProofs(lightProofs []istanbul.LightPlumoProof) {
	dl.lock.Lock()
	defer dl.lock.Unlock()

	for _, lightProof := range lightProofs {
		dl.ownPlumoProofs = append(dl.ownPlumoProofs, lightProof)
	}
}

var (
	proofsMetadata = []types.PlumoProofMetadata{
		{
			FirstEpoch:    2,
			LastEpoch:     10,
			VersionNumber: 0,
		},
	}
	proofsMetadataGaps = []types.PlumoProofMetadata{
		{
			FirstEpoch:    2,
			LastEpoch:     15,
			VersionNumber: 0,
		},
		{
			FirstEpoch:    45,
			LastEpoch:     54,
			VersionNumber: 0,
		},
	}
	// TODO
	proofs = map[types.PlumoProofMetadata]istanbul.LightPlumoProof{
		proofsMetadata[0]: {
			Proof:      []byte{0},
			FirstEpoch: 2,
			LastEpoch: istanbul.LightEpochBlock{
				Index:         10,
				MaxNonSigners: 0,
			},
			VersionNumber:      0,
			FirstHashToField:   []byte{},
			NewValidators:      []istanbul.ValidatorData{},
			ValidatorPositions: []byte{},
		},
		proofsMetadataGaps[0]: {
			Proof:      []byte{0},
			FirstEpoch: 2,
			LastEpoch: istanbul.LightEpochBlock{
				Index:         15,
				MaxNonSigners: 0,
			},
			VersionNumber:      0,
			FirstHashToField:   []byte{},
			NewValidators:      []istanbul.ValidatorData{},
			ValidatorPositions: []byte{},
		},
		proofsMetadataGaps[1]: {
			Proof:      []byte{0},
			FirstEpoch: 45,
			LastEpoch: istanbul.LightEpochBlock{
				Index:         54,
				MaxNonSigners: 0,
			},
			VersionNumber:      0,
			FirstHashToField:   []byte{},
			NewValidators:      []istanbul.ValidatorData{},
			ValidatorPositions: []byte{},
		},
	}
)

func TestLightestSync(t *testing.T) {
	t.Parallel()

	tester := newTester()
	defer tester.terminate()

	// Create a small enough block chain to download
	chain := testChainBase.shorten(blockCacheItems - 15)
	tester.newPeer("peer", 65, chain)

	// Synchronise with the peer and make sure all relevant data was retrieved
	if err := tester.sync("peer", nil, LightestSync); err != nil {
		t.Fatalf("failed to synchronise blocks: %v", err)
	}
	assertOwnChain(t, tester, chain.len())
}

func TestPlumoSync(t *testing.T) {
	t.Parallel()

	tester := newTester()
	defer tester.terminate()

	// Create a small enough block chain to download
	chain := testChainBase.shorten(blockCacheItems - 15)
	tester.newPlumoPeer("peer", 67, chain, proofsMetadata)

	// Synchronise with the peer and make sure all relevant data was retrieved
	if err := tester.sync("peer", nil, LightestSync); err != nil {
		t.Fatalf("failed to synchronise blocks: %v", err)
	}
	assertOwnChain(t, tester, chain.len())
}

func TestPlumoSyncWithGaps(t *testing.T) {
	t.Parallel()

	tester := newTester()
	defer tester.terminate()

	// Create a small enough block chain to download
	chain := testChainBase.shorten(blockCacheItems - 15)
	tester.newPlumoPeer("peer", 67, chain, proofsMetadataGaps)

	// Synchronise with the peer and make sure all relevant data was retrieved
	if err := tester.sync("peer", nil, LightestSync); err != nil {
		t.Fatalf("failed to synchronise blocks: %v", err)
	}
	assertOwnChain(t, tester, chain.len())
}<|MERGE_RESOLUTION|>--- conflicted
+++ resolved
@@ -522,11 +522,7 @@
 		blocks += length - common
 		receipts += length - common
 	}
-<<<<<<< HEAD
-	if tester.downloader.Mode == LightSync || tester.downloader.Mode == LightestSync {
-=======
-	if tester.downloader.getMode() == LightSync {
->>>>>>> 43ae1906
+	if tester.downloader.getMode() == LightSync || tester.downloader.getMode() == LightestSync {
 		blocks, receipts = 1, 1
 		for _, lightProof := range tester.ownPlumoProofs {
 			// -1 to avoid double counting edge header
@@ -592,13 +588,10 @@
 func TestThrottling64Fast(t *testing.T) { testThrottling(t, 64, FastSync) }
 func TestThrottling65Full(t *testing.T) { testThrottling(t, 65, FullSync) }
 func TestThrottling65Fast(t *testing.T) { testThrottling(t, 65, FastSync) }
-<<<<<<< HEAD
+func TestThrottling66Full(t *testing.T) { testThrottling(t, 66, FullSync) }
+func TestThrottling66Fast(t *testing.T) { testThrottling(t, 66, FastSync) }
 func TestThrottling67Full(t *testing.T) { testThrottling(t, 67, FullSync) }
 func TestThrottling67Fast(t *testing.T) { testThrottling(t, 67, FastSync) }
-=======
-func TestThrottling66Full(t *testing.T) { testThrottling(t, 66, FullSync) }
-func TestThrottling66Fast(t *testing.T) { testThrottling(t, 66, FastSync) }
->>>>>>> 43ae1906
 
 func testThrottling(t *testing.T, protocol int, mode SyncMode) {
 	t.Parallel()
@@ -682,16 +675,12 @@
 func TestForkedSync64Fast(t *testing.T)  { testForkedSync(t, 64, FastSync) }
 func TestForkedSync65Full(t *testing.T)  { testForkedSync(t, 65, FullSync) }
 func TestForkedSync65Fast(t *testing.T)  { testForkedSync(t, 65, FastSync) }
-<<<<<<< HEAD
-func TestForkedSync65Light(t *testing.T) { testForkedSync(t, 65, LightSync) }
+func TestForkedSync66Full(t *testing.T)  { testForkedSync(t, 66, FullSync) }
+func TestForkedSync66Fast(t *testing.T)  { testForkedSync(t, 66, FastSync) }
+func TestForkedSync66Light(t *testing.T) { testForkedSync(t, 66, LightSync) }
 func TestForkedSync67Full(t *testing.T)  { testForkedSync(t, 67, FullSync) }
 func TestForkedSync67Fast(t *testing.T)  { testForkedSync(t, 67, FastSync) }
 func TestForkedSync67Light(t *testing.T) { testForkedSync(t, 67, LightSync) }
-=======
-func TestForkedSync66Full(t *testing.T)  { testForkedSync(t, 66, FullSync) }
-func TestForkedSync66Fast(t *testing.T)  { testForkedSync(t, 66, FastSync) }
-func TestForkedSync66Light(t *testing.T) { testForkedSync(t, 66, LightSync) }
->>>>>>> 43ae1906
 
 func testForkedSync(t *testing.T, protocol int, mode SyncMode) {
 	t.Parallel()
@@ -722,16 +711,12 @@
 func TestHeavyForkedSync64Fast(t *testing.T)  { testHeavyForkedSync(t, 64, FastSync) }
 func TestHeavyForkedSync65Full(t *testing.T)  { testHeavyForkedSync(t, 65, FullSync) }
 func TestHeavyForkedSync65Fast(t *testing.T)  { testHeavyForkedSync(t, 65, FastSync) }
-<<<<<<< HEAD
-func TestHeavyForkedSync65Light(t *testing.T) { testHeavyForkedSync(t, 65, LightSync) }
+func TestHeavyForkedSync66Full(t *testing.T)  { testHeavyForkedSync(t, 66, FullSync) }
+func TestHeavyForkedSync66Fast(t *testing.T)  { testHeavyForkedSync(t, 66, FastSync) }
+func TestHeavyForkedSync66Light(t *testing.T) { testHeavyForkedSync(t, 66, LightSync) }
 func TestHeavyForkedSync67Full(t *testing.T)  { testHeavyForkedSync(t, 67, FullSync) }
 func TestHeavyForkedSync67Fast(t *testing.T)  { testHeavyForkedSync(t, 67, FastSync) }
 func TestHeavyForkedSync67Light(t *testing.T) { testHeavyForkedSync(t, 67, LightSync) }
-=======
-func TestHeavyForkedSync66Full(t *testing.T)  { testHeavyForkedSync(t, 66, FullSync) }
-func TestHeavyForkedSync66Fast(t *testing.T)  { testHeavyForkedSync(t, 66, FastSync) }
-func TestHeavyForkedSync66Light(t *testing.T) { testHeavyForkedSync(t, 66, LightSync) }
->>>>>>> 43ae1906
 
 func testHeavyForkedSync(t *testing.T, protocol int, mode SyncMode) {
 	t.Parallel()
@@ -764,16 +749,12 @@
 func TestBoundedForkedSync64Fast(t *testing.T)  { testBoundedForkedSync(t, 64, FastSync) }
 func TestBoundedForkedSync65Full(t *testing.T)  { testBoundedForkedSync(t, 65, FullSync) }
 func TestBoundedForkedSync65Fast(t *testing.T)  { testBoundedForkedSync(t, 65, FastSync) }
-<<<<<<< HEAD
-func TestBoundedForkedSync65Light(t *testing.T) { testBoundedForkedSync(t, 65, LightSync) }
+func TestBoundedForkedSync66Full(t *testing.T)  { testBoundedForkedSync(t, 66, FullSync) }
+func TestBoundedForkedSync66Fast(t *testing.T)  { testBoundedForkedSync(t, 66, FastSync) }
+func TestBoundedForkedSync66Light(t *testing.T) { testBoundedForkedSync(t, 66, LightSync) }
 func TestBoundedForkedSync67Full(t *testing.T)  { testBoundedForkedSync(t, 67, FullSync) }
 func TestBoundedForkedSync67Fast(t *testing.T)  { testBoundedForkedSync(t, 67, FastSync) }
 func TestBoundedForkedSync67Light(t *testing.T) { testBoundedForkedSync(t, 67, LightSync) }
-=======
-func TestBoundedForkedSync66Full(t *testing.T)  { testBoundedForkedSync(t, 66, FullSync) }
-func TestBoundedForkedSync66Fast(t *testing.T)  { testBoundedForkedSync(t, 66, FastSync) }
-func TestBoundedForkedSync66Light(t *testing.T) { testBoundedForkedSync(t, 66, LightSync) }
->>>>>>> 43ae1906
 
 func testBoundedForkedSync(t *testing.T, protocol int, mode SyncMode) {
 	t.Parallel()
@@ -805,16 +786,12 @@
 func TestBoundedHeavyForkedSync64Fast(t *testing.T)  { testBoundedHeavyForkedSync(t, 64, FastSync) }
 func TestBoundedHeavyForkedSync65Full(t *testing.T)  { testBoundedHeavyForkedSync(t, 65, FullSync) }
 func TestBoundedHeavyForkedSync65Fast(t *testing.T)  { testBoundedHeavyForkedSync(t, 65, FastSync) }
-<<<<<<< HEAD
-func TestBoundedHeavyForkedSync65Light(t *testing.T) { testBoundedHeavyForkedSync(t, 65, LightSync) }
+func TestBoundedHeavyForkedSync66Full(t *testing.T)  { testBoundedHeavyForkedSync(t, 66, FullSync) }
+func TestBoundedHeavyForkedSync66Fast(t *testing.T)  { testBoundedHeavyForkedSync(t, 66, FastSync) }
+func TestBoundedHeavyForkedSync66Light(t *testing.T) { testBoundedHeavyForkedSync(t, 66, LightSync) }
 func TestBoundedHeavyForkedSync67Full(t *testing.T)  { testBoundedHeavyForkedSync(t, 67, FullSync) }
 func TestBoundedHeavyForkedSync67Fast(t *testing.T)  { testBoundedHeavyForkedSync(t, 67, FastSync) }
 func TestBoundedHeavyForkedSync67Light(t *testing.T) { testBoundedHeavyForkedSync(t, 67, LightSync) }
-=======
-func TestBoundedHeavyForkedSync66Full(t *testing.T)  { testBoundedHeavyForkedSync(t, 66, FullSync) }
-func TestBoundedHeavyForkedSync66Fast(t *testing.T)  { testBoundedHeavyForkedSync(t, 66, FastSync) }
-func TestBoundedHeavyForkedSync66Light(t *testing.T) { testBoundedHeavyForkedSync(t, 66, LightSync) }
->>>>>>> 43ae1906
 
 func testBoundedHeavyForkedSync(t *testing.T, protocol int, mode SyncMode) {
 	t.Parallel()
@@ -864,16 +841,12 @@
 func TestCancel64Fast(t *testing.T)  { testCancel(t, 64, FastSync) }
 func TestCancel65Full(t *testing.T)  { testCancel(t, 65, FullSync) }
 func TestCancel65Fast(t *testing.T)  { testCancel(t, 65, FastSync) }
-<<<<<<< HEAD
-func TestCancel65Light(t *testing.T) { testCancel(t, 65, LightSync) }
+func TestCancel66Full(t *testing.T)  { testCancel(t, 66, FullSync) }
+func TestCancel66Fast(t *testing.T)  { testCancel(t, 66, FastSync) }
+func TestCancel66Light(t *testing.T) { testCancel(t, 66, LightSync) }
 func TestCancel67Full(t *testing.T)  { testCancel(t, 67, FullSync) }
 func TestCancel67Fast(t *testing.T)  { testCancel(t, 67, FastSync) }
 func TestCancel67Light(t *testing.T) { testCancel(t, 67, LightSync) }
-=======
-func TestCancel66Full(t *testing.T)  { testCancel(t, 66, FullSync) }
-func TestCancel66Fast(t *testing.T)  { testCancel(t, 66, FastSync) }
-func TestCancel66Light(t *testing.T) { testCancel(t, 66, LightSync) }
->>>>>>> 43ae1906
 
 func testCancel(t *testing.T, protocol int, mode SyncMode) {
 	t.Parallel()
@@ -904,16 +877,12 @@
 func TestMultiSynchronisation64Fast(t *testing.T)  { testMultiSynchronisation(t, 64, FastSync) }
 func TestMultiSynchronisation65Full(t *testing.T)  { testMultiSynchronisation(t, 65, FullSync) }
 func TestMultiSynchronisation65Fast(t *testing.T)  { testMultiSynchronisation(t, 65, FastSync) }
-<<<<<<< HEAD
-func TestMultiSynchronisation65Light(t *testing.T) { testMultiSynchronisation(t, 65, LightSync) }
+func TestMultiSynchronisation66Full(t *testing.T)  { testMultiSynchronisation(t, 66, FullSync) }
+func TestMultiSynchronisation66Fast(t *testing.T)  { testMultiSynchronisation(t, 66, FastSync) }
+func TestMultiSynchronisation66Light(t *testing.T) { testMultiSynchronisation(t, 66, LightSync) }
 func TestMultiSynchronisation67Full(t *testing.T)  { testMultiSynchronisation(t, 67, FullSync) }
 func TestMultiSynchronisation67Fast(t *testing.T)  { testMultiSynchronisation(t, 67, FastSync) }
 func TestMultiSynchronisation67Light(t *testing.T) { testMultiSynchronisation(t, 67, LightSync) }
-=======
-func TestMultiSynchronisation66Full(t *testing.T)  { testMultiSynchronisation(t, 66, FullSync) }
-func TestMultiSynchronisation66Fast(t *testing.T)  { testMultiSynchronisation(t, 66, FastSync) }
-func TestMultiSynchronisation66Light(t *testing.T) { testMultiSynchronisation(t, 66, LightSync) }
->>>>>>> 43ae1906
 
 func testMultiSynchronisation(t *testing.T, protocol int, mode SyncMode) {
 	t.Parallel()
@@ -963,11 +932,8 @@
 	// Create peers of every type
 	tester.newPeer("peer 64", 64, chain)
 	tester.newPeer("peer 65", 65, chain)
-<<<<<<< HEAD
+	tester.newPeer("peer 66", 66, chain)
 	tester.newPeer("peer 67", 67, chain)
-=======
-	tester.newPeer("peer 66", 66, chain)
->>>>>>> 43ae1906
 
 	// Synchronise with the requested peer and make sure all blocks were retrieved
 	if err := tester.sync(fmt.Sprintf("peer %d", protocol), nil, mode); err != nil {
@@ -976,11 +942,7 @@
 	assertOwnChain(t, tester, chain.len())
 
 	// Check that no peers have been dropped off
-<<<<<<< HEAD
-	for _, version := range []int{64, 65, 67} {
-=======
-	for _, version := range []int{64, 65, 66} {
->>>>>>> 43ae1906
+	for _, version := range []int{64, 65, 66, 67} {
 		peer := fmt.Sprintf("peer %d", version)
 		if _, ok := tester.peers[peer]; !ok {
 			t.Errorf("%s dropped", peer)
@@ -994,16 +956,12 @@
 func TestMissingHeaderAttack64Fast(t *testing.T)  { testMissingHeaderAttack(t, 64, FastSync) }
 func TestMissingHeaderAttack65Full(t *testing.T)  { testMissingHeaderAttack(t, 65, FullSync) }
 func TestMissingHeaderAttack65Fast(t *testing.T)  { testMissingHeaderAttack(t, 65, FastSync) }
-<<<<<<< HEAD
-func TestMissingHeaderAttack65Light(t *testing.T) { testMissingHeaderAttack(t, 65, LightSync) }
+func TestMissingHeaderAttack66Full(t *testing.T)  { testMissingHeaderAttack(t, 66, FullSync) }
+func TestMissingHeaderAttack66Fast(t *testing.T)  { testMissingHeaderAttack(t, 66, FastSync) }
+func TestMissingHeaderAttack66Light(t *testing.T) { testMissingHeaderAttack(t, 66, LightSync) }
 func TestMissingHeaderAttack67Full(t *testing.T)  { testMissingHeaderAttack(t, 67, FullSync) }
 func TestMissingHeaderAttack67Fast(t *testing.T)  { testMissingHeaderAttack(t, 67, FastSync) }
 func TestMissingHeaderAttack67Light(t *testing.T) { testMissingHeaderAttack(t, 67, LightSync) }
-=======
-func TestMissingHeaderAttack66Full(t *testing.T)  { testMissingHeaderAttack(t, 66, FullSync) }
-func TestMissingHeaderAttack66Fast(t *testing.T)  { testMissingHeaderAttack(t, 66, FastSync) }
-func TestMissingHeaderAttack66Light(t *testing.T) { testMissingHeaderAttack(t, 66, LightSync) }
->>>>>>> 43ae1906
 
 func testMissingHeaderAttack(t *testing.T, protocol int, mode SyncMode) {
 	t.Parallel()
@@ -1033,16 +991,12 @@
 func TestShiftedHeaderAttack64Fast(t *testing.T)  { testShiftedHeaderAttack(t, 64, FastSync) }
 func TestShiftedHeaderAttack65Full(t *testing.T)  { testShiftedHeaderAttack(t, 65, FullSync) }
 func TestShiftedHeaderAttack65Fast(t *testing.T)  { testShiftedHeaderAttack(t, 65, FastSync) }
-<<<<<<< HEAD
-func TestShiftedHeaderAttack65Light(t *testing.T) { testShiftedHeaderAttack(t, 65, LightSync) }
+func TestShiftedHeaderAttack66Full(t *testing.T)  { testShiftedHeaderAttack(t, 66, FullSync) }
+func TestShiftedHeaderAttack66Fast(t *testing.T)  { testShiftedHeaderAttack(t, 66, FastSync) }
+func TestShiftedHeaderAttack66Light(t *testing.T) { testShiftedHeaderAttack(t, 66, LightSync) }
 func TestShiftedHeaderAttack67Full(t *testing.T)  { testShiftedHeaderAttack(t, 67, FullSync) }
 func TestShiftedHeaderAttack67Fast(t *testing.T)  { testShiftedHeaderAttack(t, 67, FastSync) }
 func TestShiftedHeaderAttack67Light(t *testing.T) { testShiftedHeaderAttack(t, 67, LightSync) }
-=======
-func TestShiftedHeaderAttack66Full(t *testing.T)  { testShiftedHeaderAttack(t, 66, FullSync) }
-func TestShiftedHeaderAttack66Fast(t *testing.T)  { testShiftedHeaderAttack(t, 66, FastSync) }
-func TestShiftedHeaderAttack66Light(t *testing.T) { testShiftedHeaderAttack(t, 66, LightSync) }
->>>>>>> 43ae1906
 
 func testShiftedHeaderAttack(t *testing.T, protocol int, mode SyncMode) {
 	t.Parallel()
@@ -1075,14 +1029,10 @@
 // sure no state was corrupted.
 func TestInvalidHeaderRollback64Fast(t *testing.T)  { testInvalidHeaderRollback(t, 64, FastSync) }
 func TestInvalidHeaderRollback65Fast(t *testing.T)  { testInvalidHeaderRollback(t, 65, FastSync) }
-<<<<<<< HEAD
-func TestInvalidHeaderRollback65Light(t *testing.T) { testInvalidHeaderRollback(t, 65, LightSync) }
+func TestInvalidHeaderRollback66Fast(t *testing.T)  { testInvalidHeaderRollback(t, 66, FastSync) }
+func TestInvalidHeaderRollback66Light(t *testing.T) { testInvalidHeaderRollback(t, 66, LightSync) }
 func TestInvalidHeaderRollback67Fast(t *testing.T)  { testInvalidHeaderRollback(t, 67, FastSync) }
 func TestInvalidHeaderRollback67Light(t *testing.T) { testInvalidHeaderRollback(t, 67, LightSync) }
-=======
-func TestInvalidHeaderRollback66Fast(t *testing.T)  { testInvalidHeaderRollback(t, 66, FastSync) }
-func TestInvalidHeaderRollback66Light(t *testing.T) { testInvalidHeaderRollback(t, 66, LightSync) }
->>>>>>> 43ae1906
 
 func testInvalidHeaderRollback(t *testing.T, protocol int, mode SyncMode) {
 	t.Parallel()
@@ -1176,16 +1126,12 @@
 func TestHighTDStarvationAttack64Fast(t *testing.T)  { testHighTDStarvationAttack(t, 64, FastSync) }
 func TestHighTDStarvationAttack65Full(t *testing.T)  { testHighTDStarvationAttack(t, 65, FullSync) }
 func TestHighTDStarvationAttack65Fast(t *testing.T)  { testHighTDStarvationAttack(t, 65, FastSync) }
-<<<<<<< HEAD
-func TestHighTDStarvationAttack65Light(t *testing.T) { testHighTDStarvationAttack(t, 65, LightSync) }
+func TestHighTDStarvationAttack66Full(t *testing.T)  { testHighTDStarvationAttack(t, 66, FullSync) }
+func TestHighTDStarvationAttack66Fast(t *testing.T)  { testHighTDStarvationAttack(t, 66, FastSync) }
+func TestHighTDStarvationAttack66Light(t *testing.T) { testHighTDStarvationAttack(t, 66, LightSync) }
 func TestHighTDStarvationAttack67Full(t *testing.T)  { testHighTDStarvationAttack(t, 67, FullSync) }
 func TestHighTDStarvationAttack67Fast(t *testing.T)  { testHighTDStarvationAttack(t, 67, FastSync) }
 func TestHighTDStarvationAttack67Light(t *testing.T) { testHighTDStarvationAttack(t, 67, LightSync) }
-=======
-func TestHighTDStarvationAttack66Full(t *testing.T)  { testHighTDStarvationAttack(t, 66, FullSync) }
-func TestHighTDStarvationAttack66Fast(t *testing.T)  { testHighTDStarvationAttack(t, 66, FastSync) }
-func TestHighTDStarvationAttack66Light(t *testing.T) { testHighTDStarvationAttack(t, 66, LightSync) }
->>>>>>> 43ae1906
 
 func testHighTDStarvationAttack(t *testing.T, protocol int, mode SyncMode) {
 	t.Parallel()
@@ -1203,11 +1149,8 @@
 // Tests that misbehaving peers are disconnected, whilst behaving ones are not.
 func TestBlockHeaderAttackerDropping64(t *testing.T) { testBlockHeaderAttackerDropping(t, 64) }
 func TestBlockHeaderAttackerDropping65(t *testing.T) { testBlockHeaderAttackerDropping(t, 65) }
-<<<<<<< HEAD
+func TestBlockHeaderAttackerDropping66(t *testing.T) { testBlockHeaderAttackerDropping(t, 66) }
 func TestBlockHeaderAttackerDropping67(t *testing.T) { testBlockHeaderAttackerDropping(t, 67) }
-=======
-func TestBlockHeaderAttackerDropping66(t *testing.T) { testBlockHeaderAttackerDropping(t, 66) }
->>>>>>> 43ae1906
 
 func testBlockHeaderAttackerDropping(t *testing.T, protocol int) {
 	t.Parallel()
@@ -1263,16 +1206,12 @@
 func TestSyncProgress64Fast(t *testing.T)  { testSyncProgress(t, 64, FastSync) }
 func TestSyncProgress65Full(t *testing.T)  { testSyncProgress(t, 65, FullSync) }
 func TestSyncProgress65Fast(t *testing.T)  { testSyncProgress(t, 65, FastSync) }
-<<<<<<< HEAD
-func TestSyncProgress65Light(t *testing.T) { testSyncProgress(t, 65, LightSync) }
+func TestSyncProgress66Full(t *testing.T)  { testSyncProgress(t, 66, FullSync) }
+func TestSyncProgress66Fast(t *testing.T)  { testSyncProgress(t, 66, FastSync) }
+func TestSyncProgress66Light(t *testing.T) { testSyncProgress(t, 66, LightSync) }
 func TestSyncProgress67Full(t *testing.T)  { testSyncProgress(t, 67, FullSync) }
 func TestSyncProgress67Fast(t *testing.T)  { testSyncProgress(t, 67, FastSync) }
 func TestSyncProgress67Light(t *testing.T) { testSyncProgress(t, 67, LightSync) }
-=======
-func TestSyncProgress66Full(t *testing.T)  { testSyncProgress(t, 66, FullSync) }
-func TestSyncProgress66Fast(t *testing.T)  { testSyncProgress(t, 66, FastSync) }
-func TestSyncProgress66Light(t *testing.T) { testSyncProgress(t, 66, LightSync) }
->>>>>>> 43ae1906
 
 func testSyncProgress(t *testing.T, protocol int, mode SyncMode) {
 	t.Parallel()
@@ -1354,16 +1293,12 @@
 func TestForkedSyncProgress64Fast(t *testing.T)  { testForkedSyncProgress(t, 64, FastSync) }
 func TestForkedSyncProgress65Full(t *testing.T)  { testForkedSyncProgress(t, 65, FullSync) }
 func TestForkedSyncProgress65Fast(t *testing.T)  { testForkedSyncProgress(t, 65, FastSync) }
-<<<<<<< HEAD
-func TestForkedSyncProgress65Light(t *testing.T) { testForkedSyncProgress(t, 65, LightSync) }
+func TestForkedSyncProgress66Full(t *testing.T)  { testForkedSyncProgress(t, 66, FullSync) }
+func TestForkedSyncProgress66Fast(t *testing.T)  { testForkedSyncProgress(t, 66, FastSync) }
+func TestForkedSyncProgress66Light(t *testing.T) { testForkedSyncProgress(t, 66, LightSync) }
 func TestForkedSyncProgress67Full(t *testing.T)  { testForkedSyncProgress(t, 67, FullSync) }
 func TestForkedSyncProgress67Fast(t *testing.T)  { testForkedSyncProgress(t, 67, FastSync) }
 func TestForkedSyncProgress67Light(t *testing.T) { testForkedSyncProgress(t, 67, LightSync) }
-=======
-func TestForkedSyncProgress66Full(t *testing.T)  { testForkedSyncProgress(t, 66, FullSync) }
-func TestForkedSyncProgress66Fast(t *testing.T)  { testForkedSyncProgress(t, 66, FastSync) }
-func TestForkedSyncProgress66Light(t *testing.T) { testForkedSyncProgress(t, 66, LightSync) }
->>>>>>> 43ae1906
 
 func testForkedSyncProgress(t *testing.T, protocol int, mode SyncMode) {
 	t.Parallel()
@@ -1437,16 +1372,12 @@
 func TestFailedSyncProgress64Fast(t *testing.T)  { testFailedSyncProgress(t, 64, FastSync) }
 func TestFailedSyncProgress65Full(t *testing.T)  { testFailedSyncProgress(t, 65, FullSync) }
 func TestFailedSyncProgress65Fast(t *testing.T)  { testFailedSyncProgress(t, 65, FastSync) }
-<<<<<<< HEAD
-func TestFailedSyncProgress65Light(t *testing.T) { testFailedSyncProgress(t, 65, LightSync) }
+func TestFailedSyncProgress66Full(t *testing.T)  { testFailedSyncProgress(t, 66, FullSync) }
+func TestFailedSyncProgress66Fast(t *testing.T)  { testFailedSyncProgress(t, 66, FastSync) }
+func TestFailedSyncProgress66Light(t *testing.T) { testFailedSyncProgress(t, 66, LightSync) }
 func TestFailedSyncProgress67Full(t *testing.T)  { testFailedSyncProgress(t, 67, FullSync) }
 func TestFailedSyncProgress67Fast(t *testing.T)  { testFailedSyncProgress(t, 67, FastSync) }
 func TestFailedSyncProgress67Light(t *testing.T) { testFailedSyncProgress(t, 67, LightSync) }
-=======
-func TestFailedSyncProgress66Full(t *testing.T)  { testFailedSyncProgress(t, 66, FullSync) }
-func TestFailedSyncProgress66Fast(t *testing.T)  { testFailedSyncProgress(t, 66, FastSync) }
-func TestFailedSyncProgress66Light(t *testing.T) { testFailedSyncProgress(t, 66, LightSync) }
->>>>>>> 43ae1906
 
 func testFailedSyncProgress(t *testing.T, protocol int, mode SyncMode) {
 	t.Parallel()
@@ -1517,16 +1448,12 @@
 func TestFakedSyncProgress64Fast(t *testing.T)  { testFakedSyncProgress(t, 64, FastSync) }
 func TestFakedSyncProgress65Full(t *testing.T)  { testFakedSyncProgress(t, 65, FullSync) }
 func TestFakedSyncProgress65Fast(t *testing.T)  { testFakedSyncProgress(t, 65, FastSync) }
-<<<<<<< HEAD
-func TestFakedSyncProgress65Light(t *testing.T) { testFakedSyncProgress(t, 65, LightSync) }
+func TestFakedSyncProgress66Full(t *testing.T)  { testFakedSyncProgress(t, 66, FullSync) }
+func TestFakedSyncProgress66Fast(t *testing.T)  { testFakedSyncProgress(t, 66, FastSync) }
+func TestFakedSyncProgress66Light(t *testing.T) { testFakedSyncProgress(t, 66, LightSync) }
 func TestFakedSyncProgress67Full(t *testing.T)  { testFakedSyncProgress(t, 67, FullSync) }
 func TestFakedSyncProgress67Fast(t *testing.T)  { testFakedSyncProgress(t, 67, FastSync) }
 func TestFakedSyncProgress67Light(t *testing.T) { testFakedSyncProgress(t, 67, LightSync) }
-=======
-func TestFakedSyncProgress66Full(t *testing.T)  { testFakedSyncProgress(t, 66, FullSync) }
-func TestFakedSyncProgress66Fast(t *testing.T)  { testFakedSyncProgress(t, 66, FastSync) }
-func TestFakedSyncProgress66Light(t *testing.T) { testFakedSyncProgress(t, 66, LightSync) }
->>>>>>> 43ae1906
 
 func testFakedSyncProgress(t *testing.T, protocol int, mode SyncMode) {
 	t.Parallel()
@@ -1782,16 +1709,12 @@
 func TestCheckpointEnforcement64Fast(t *testing.T)  { testCheckpointEnforcement(t, 64, FastSync) }
 func TestCheckpointEnforcement65Full(t *testing.T)  { testCheckpointEnforcement(t, 65, FullSync) }
 func TestCheckpointEnforcement65Fast(t *testing.T)  { testCheckpointEnforcement(t, 65, FastSync) }
-<<<<<<< HEAD
-func TestCheckpointEnforcement65Light(t *testing.T) { testCheckpointEnforcement(t, 65, LightSync) }
+func TestCheckpointEnforcement66Full(t *testing.T)  { testCheckpointEnforcement(t, 66, FullSync) }
+func TestCheckpointEnforcement66Fast(t *testing.T)  { testCheckpointEnforcement(t, 66, FastSync) }
+func TestCheckpointEnforcement66Light(t *testing.T) { testCheckpointEnforcement(t, 66, LightSync) }
 func TestCheckpointEnforcement67Full(t *testing.T)  { testCheckpointEnforcement(t, 67, FullSync) }
 func TestCheckpointEnforcement67Fast(t *testing.T)  { testCheckpointEnforcement(t, 67, FastSync) }
 func TestCheckpointEnforcement67Light(t *testing.T) { testCheckpointEnforcement(t, 67, LightSync) }
-=======
-func TestCheckpointEnforcement66Full(t *testing.T)  { testCheckpointEnforcement(t, 66, FullSync) }
-func TestCheckpointEnforcement66Fast(t *testing.T)  { testCheckpointEnforcement(t, 66, FastSync) }
-func TestCheckpointEnforcement66Light(t *testing.T) { testCheckpointEnforcement(t, 66, LightSync) }
->>>>>>> 43ae1906
 
 func testCheckpointEnforcement(t *testing.T, protocol int, mode SyncMode) {
 	t.Parallel()
