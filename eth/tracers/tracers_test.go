--- conflicted
+++ resolved
@@ -20,6 +20,7 @@
 	"crypto/rand"
 	"encoding/json"
 	"math/big"
+	"reflect"
 	"testing"
 
 	"github.com/celo-org/celo-blockchain/common"
@@ -106,30 +107,17 @@
 	    result: 0x60f3f640a8508fC6a86d45DF051962668E1e8AC7
 	*/
 	origin, _ := signer.Sender(tx)
-<<<<<<< HEAD
-	context := vm.Context{
+	txContext := vm.TxContext{
+		Origin:   origin,
+		GasPrice: big.NewInt(1),
+	}
+	context := vm.BlockContext{
 		CanTransfer:          vmcontext.CanTransfer,
 		Transfer:             vmcontext.TobinTransfer,
-		Origin:               origin,
 		Coinbase:             common.Address{},
 		BlockNumber:          new(big.Int).SetUint64(8000000),
 		Time:                 new(big.Int).SetUint64(5),
-		GasPrice:             big.NewInt(1),
 		GetRegisteredAddress: vmcontext.GetRegisteredAddress,
-=======
-	txContext := vm.TxContext{
-		Origin:   origin,
-		GasPrice: big.NewInt(1),
-	}
-	context := vm.BlockContext{
-		CanTransfer: core.CanTransfer,
-		Transfer:    core.Transfer,
-		Coinbase:    common.Address{},
-		BlockNumber: new(big.Int).SetUint64(8000000),
-		Time:        new(big.Int).SetUint64(5),
-		Difficulty:  big.NewInt(0x30000),
-		GasLimit:    uint64(6000000),
->>>>>>> e7872729
 	}
 	alloc := core.GenesisAlloc{}
 
@@ -152,12 +140,8 @@
 	if err != nil {
 		t.Fatalf("failed to create call tracer: %v", err)
 	}
-<<<<<<< HEAD
 	vmConfig := vm.Config{Debug: true, Tracer: tracer}
-	evm := vm.NewEVM(context, statedb, params.MainnetChainConfig, vmConfig)
-=======
-	evm := vm.NewEVM(context, txContext, statedb, params.MainnetChainConfig, vm.Config{Debug: true, Tracer: tracer})
->>>>>>> e7872729
+	evm := vm.NewEVM(context, txContext, statedb, params.MainnetChainConfig, vmConfig)
 
 	msg, err := tx.AsMessage(signer)
 	if err != nil {
@@ -223,21 +207,12 @@
 			}
 			context := vm.BlockContext{
 				CanTransfer: core.CanTransfer,
-<<<<<<< HEAD
 				Transfer:    vm.Transfer,
-				Origin:      origin,
-=======
-				Transfer:    core.Transfer,
->>>>>>> e7872729
 				Coinbase:    test.Context.Miner,
 				BlockNumber: new(big.Int).SetUint64(uint64(test.Context.Number)),
 				Time:        new(big.Int).SetUint64(uint64(test.Context.Time)),
 				GasLimit:    uint64(test.Context.GasLimit),
-<<<<<<< HEAD
-				GasPrice:    tx.GasPrice(),
 				GetRegisteredAddress: contracts.GetRegisteredAddress,
-=======
->>>>>>> e7872729
 			}
 			_, statedb := tests.MakePreState(rawdb.NewMemoryDatabase(), test.Genesis.Alloc, false)
 
@@ -276,9 +251,7 @@
 		})
 	}
 }
-<<<<<<< HEAD
 */
-=======
 
 // jsonEqual is similar to reflect.DeepEqual, but does a 'bounce' via json prior to
 // comparison
@@ -296,5 +269,4 @@
 		return false
 	}
 	return reflect.DeepEqual(xTrace, yTrace)
-}
->>>>>>> e7872729
+}