// Copyright 2015 The go-ethereum Authors
// This file is part of the go-ethereum library.
//
// The go-ethereum library is free software: you can redistribute it and/or modify
// it under the terms of the GNU Lesser General Public License as published by
// the Free Software Foundation, either version 3 of the License, or
// (at your option) any later version.
//
// The go-ethereum library is distributed in the hope that it will be useful,
// but WITHOUT ANY WARRANTY; without even the implied warranty of
// MERCHANTABILITY or FITNESS FOR A PARTICULAR PURPOSE. See the
// GNU Lesser General Public License for more details.
//
// You should have received a copy of the GNU Lesser General Public License
// along with the go-ethereum library. If not, see <http://www.gnu.org/licenses/>.

package eth

import (
	"errors"
	"fmt"
	"math/big"
	"sync"
	"time"

	"github.com/celo-org/celo-blockchain/common"
	"github.com/celo-org/celo-blockchain/consensus/istanbul"
	"github.com/celo-org/celo-blockchain/core/forkid"
	"github.com/celo-org/celo-blockchain/core/types"
	"github.com/celo-org/celo-blockchain/p2p"
	"github.com/celo-org/celo-blockchain/rlp"
	mapset "github.com/deckarep/golang-set"
)

var (
	errClosed            = errors.New("peer set is closed")
	errAlreadyRegistered = errors.New("peer is already registered")
	errNotRegistered     = errors.New("peer is not registered")
)

const (
	maxKnownTxs    = 32768 // Maximum transactions hashes to keep in the known list (prevent DOS)
	maxKnownBlocks = 1024  // Maximum block hashes to keep in the known list (prevent DOS)

	// maxQueuedTxs is the maximum number of transactions to queue up before dropping
	// older broadcasts.
	maxQueuedTxs = 4096

	// maxQueuedTxAnns is the maximum number of transaction announcements to queue up
	// before dropping older announcements.
	maxQueuedTxAnns = 4096

	// maxQueuedBlocks is the maximum number of block propagations to queue up before
	// dropping broadcasts. There's not much point in queueing stale blocks, so a few
	// that might cover uncles should be enough.
	maxQueuedBlocks = 4

	// maxQueuedBlockAnns is the maximum number of block announcements to queue up before
	// dropping broadcasts. Similarly to block propagations, there's no point to queue
	// above some healthy uncle limit, so use that.
	maxQueuedBlockAnns = 4

	handshakeTimeout = 5 * time.Second
)

// max is a helper function which returns the larger of the two given integers.
func max(a, b int) int {
	if a > b {
		return a
	}
	return b
}

// PeerInfo represents a short summary of the Ethereum sub-protocol metadata known
// about a connected peer.
type PeerInfo struct {
	Version    int      `json:"version"`    // Ethereum protocol version negotiated
	Difficulty *big.Int `json:"difficulty"` // Total difficulty of the peer's blockchain
	Head       string   `json:"head"`       // SHA3 hash of the peer's best owned block
}

// propEvent is a block propagation, waiting for its turn in the broadcast queue.
type propEvent struct {
	block *types.Block
	td    *big.Int
}

type peer struct {
	id string

	*p2p.Peer
	rw p2p.MsgReadWriter

	version  int         // Protocol version negotiated
	syncDrop *time.Timer // Timed connection dropper if sync progress isn't validated in time

	head common.Hash
	td   *big.Int
	lock sync.RWMutex

	knownBlocks     mapset.Set        // Set of block hashes known to be known by this peer
	queuedBlocks    chan *propEvent   // Queue of blocks to broadcast to the peer
	queuedBlockAnns chan *types.Block // Queue of blocks to announce to the peer

	knownTxs    mapset.Set                           // Set of transaction hashes known to be known by this peer
	txBroadcast chan []common.Hash                   // Channel used to queue transaction propagation requests
	txAnnounce  chan []common.Hash                   // Channel used to queue transaction announcement requests
	getPooledTx func(common.Hash) *types.Transaction // Callback used to retrieve transaction from txpool

	term chan struct{} // Termination channel to stop the broadcaster
}

func newPeer(version int, p *p2p.Peer, rw p2p.MsgReadWriter, getPooledTx func(hash common.Hash) *types.Transaction) *peer {
	return &peer{
		Peer:            p,
		rw:              rw,
		version:         version,
		id:              fmt.Sprintf("%x", p.ID().Bytes()[:8]),
		knownTxs:        mapset.NewSet(),
		knownBlocks:     mapset.NewSet(),
		queuedBlocks:    make(chan *propEvent, maxQueuedBlocks),
		queuedBlockAnns: make(chan *types.Block, maxQueuedBlockAnns),
		txBroadcast:     make(chan []common.Hash),
		txAnnounce:      make(chan []common.Hash),
		getPooledTx:     getPooledTx,
		term:            make(chan struct{}),
	}
}

// broadcastBlocks is a write loop that multiplexes blocks and block accouncements
// to the remote peer. The goal is to have an async writer that does not lock up
// node internals and at the same time rate limits queued data.
func (p *peer) broadcastBlocks(removePeer func(string)) {
	for {
		select {
		case prop := <-p.queuedBlocks:
			if err := p.SendNewBlock(prop.block, prop.td); err != nil {
				removePeer(p.id)
				return
			}
			p.Log().Trace("Propagated block", "number", prop.block.Number(), "hash", prop.block.Hash(), "td", prop.td)

		case block := <-p.queuedBlockAnns:
			if err := p.SendNewBlockHashes([]common.Hash{block.Hash()}, []uint64{block.NumberU64()}); err != nil {
				removePeer(p.id)
				return
			}
			p.Log().Trace("Announced block", "number", block.Number(), "hash", block.Hash())

		case <-p.term:
			return
		}
	}
}

// broadcastTransactions is a write loop that schedules transaction broadcasts
// to the remote peer. The goal is to have an async writer that does not lock up
// node internals and at the same time rate limits queued data.
func (p *peer) broadcastTransactions(removePeer func(string)) {
	var (
		queue []common.Hash         // Queue of hashes to broadcast as full transactions
		done  chan struct{}         // Non-nil if background broadcaster is running
		fail  = make(chan error, 1) // Channel used to receive network error
	)
	for {
		// If there's no in-flight broadcast running, check if a new one is needed
		if done == nil && len(queue) > 0 {
			// Pile transaction until we reach our allowed network limit
			var (
				hashes []common.Hash
				txs    []*types.Transaction
				size   common.StorageSize
			)
			for i := 0; i < len(queue) && size < txsyncPackSize; i++ {
				if tx := p.getPooledTx(queue[i]); tx != nil {
					txs = append(txs, tx)
					size += tx.Size()
				}
				hashes = append(hashes, queue[i])
			}
			queue = queue[:copy(queue, queue[len(hashes):])]

			// If there's anything available to transfer, fire up an async writer
			if len(txs) > 0 {
				done = make(chan struct{})
				go func() {
					if err := p.sendTransactions(txs); err != nil {
						fail <- err
						return
					}
					close(done)
					p.Log().Trace("Sent transactions", "count", len(txs))
				}()
			}
		}
		// Transfer goroutine may or may not have been started, listen for events
		select {
		case hashes := <-p.txBroadcast:
			// New batch of transactions to be broadcast, queue them (with cap)
			queue = append(queue, hashes...)
			if len(queue) > maxQueuedTxs {
				// Fancy copy and resize to ensure buffer doesn't grow indefinitely
				queue = queue[:copy(queue, queue[len(queue)-maxQueuedTxs:])]
			}

		case <-done:
			done = nil

		case <-fail:
			removePeer(p.id)
			return

		case <-p.term:
			return
		}
	}
}

// announceTransactions is a write loop that schedules transaction broadcasts
// to the remote peer. The goal is to have an async writer that does not lock up
// node internals and at the same time rate limits queued data.
func (p *peer) announceTransactions(removePeer func(string)) {
	var (
		queue []common.Hash         // Queue of hashes to announce as transaction stubs
		done  chan struct{}         // Non-nil if background announcer is running
		fail  = make(chan error, 1) // Channel used to receive network error
	)
	for {
		// If there's no in-flight announce running, check if a new one is needed
		if done == nil && len(queue) > 0 {
			// Pile transaction hashes until we reach our allowed network limit
			var (
				hashes  []common.Hash
				pending []common.Hash
				size    common.StorageSize
			)
			for i := 0; i < len(queue) && size < txsyncPackSize; i++ {
				if p.getPooledTx(queue[i]) != nil {
					pending = append(pending, queue[i])
					size += common.HashLength
				}
				hashes = append(hashes, queue[i])
			}
			queue = queue[:copy(queue, queue[len(hashes):])]

			// If there's anything available to transfer, fire up an async writer
			if len(pending) > 0 {
				done = make(chan struct{})
				go func() {
					if err := p.sendPooledTransactionHashes(pending); err != nil {
						fail <- err
						return
					}
					close(done)
					p.Log().Trace("Sent transaction announcements", "count", len(pending))
				}()
			}
		}
		// Transfer goroutine may or may not have been started, listen for events
		select {
		case hashes := <-p.txAnnounce:
			// New batch of transactions to be broadcast, queue them (with cap)
			queue = append(queue, hashes...)
			if len(queue) > maxQueuedTxAnns {
				// Fancy copy and resize to ensure buffer doesn't grow indefinitely
				queue = queue[:copy(queue, queue[len(queue)-maxQueuedTxs:])]
			}

		case <-done:
			done = nil

		case <-fail:
			removePeer(p.id)
			return

		case <-p.term:
			return
		}
	}
}

// close signals the broadcast goroutine to terminate.
func (p *peer) close() {
	close(p.term)
}

// Info gathers and returns a collection of metadata known about a peer.
func (p *peer) Info() *PeerInfo {
	hash, td := p.Head()

	return &PeerInfo{
		Version:    p.version,
		Difficulty: td,
		Head:       hash.Hex(),
	}
}

// Head retrieves a copy of the current head hash and total difficulty of the
// peer.
func (p *peer) Head() (hash common.Hash, td *big.Int) {
	p.lock.RLock()
	defer p.lock.RUnlock()

	copy(hash[:], p.head[:])
	return hash, new(big.Int).Set(p.td)
}

// SetHead updates the head hash and total difficulty of the peer.
func (p *peer) SetHead(hash common.Hash, td *big.Int) {
	p.lock.Lock()
	defer p.lock.Unlock()

	copy(p.head[:], hash[:])
	p.td.Set(td)
}

// MarkBlock marks a block as known for the peer, ensuring that the block will
// never be propagated to this particular peer.
func (p *peer) MarkBlock(hash common.Hash) {
	// If we reached the memory allowance, drop a previously known block hash
	for p.knownBlocks.Cardinality() >= maxKnownBlocks {
		p.knownBlocks.Pop()
	}
	p.knownBlocks.Add(hash)
}

// MarkTransaction marks a transaction as known for the peer, ensuring that it
// will never be propagated to this particular peer.
func (p *peer) MarkTransaction(hash common.Hash) {
	// If we reached the memory allowance, drop a previously known transaction hash
	for p.knownTxs.Cardinality() >= maxKnownTxs {
		p.knownTxs.Pop()
	}
	p.knownTxs.Add(hash)
}

// Send writes an RLP-encoded message with the given code.
// data should encode as an RLP list.
func (p *peer) Send(msgcode uint64, data interface{}) error {
	return p2p.Send(p.rw, msgcode, data)
}

// SendTransactions64 sends transactions to the peer and includes the hashes
// in its transaction hash set for future reference.
//
// This method is legacy support for initial transaction exchange in eth/64 (celo/65) and
// prior. For eth/65 (celo/66) and higher use SendPooledTransactionHashes.
func (p *peer) SendTransactions64(txs types.Transactions) error {
	return p.sendTransactions(txs)
}

// sendTransactions sends transactions to the peer and includes the hashes
// in its transaction hash set for future reference.
//
// This method is a helper used by the async transaction sender. Don't call it
// directly as the queueing (memory) and transmission (bandwidth) costs should
// not be managed directly.
func (p *peer) sendTransactions(txs types.Transactions) error {
	// Mark all the transactions as known, but ensure we don't overflow our limits
	for p.knownTxs.Cardinality() > max(0, maxKnownTxs-len(txs)) {
		p.knownTxs.Pop()
	}
	for _, tx := range txs {
		p.knownTxs.Add(tx.Hash())
	}
	return p2p.Send(p.rw, TransactionMsg, txs)
}

// AsyncSendTransactions queues a list of transactions (by hash) to eventually
// propagate to a remote peer. The number of pending sends are capped (new ones
// will force old sends to be dropped)
func (p *peer) AsyncSendTransactions(hashes []common.Hash) {
	select {
	case p.txBroadcast <- hashes:
		// Mark all the transactions as known, but ensure we don't overflow our limits
		for p.knownTxs.Cardinality() > max(0, maxKnownTxs-len(hashes)) {
			p.knownTxs.Pop()
		}
		for _, hash := range hashes {
			p.knownTxs.Add(hash)
		}
	case <-p.term:
		p.Log().Debug("Dropping transaction propagation", "count", len(hashes))
	}
}

// sendPooledTransactionHashes sends transaction hashes to the peer and includes
// them in its transaction hash set for future reference.
//
// This method is a helper used by the async transaction announcer. Don't call it
// directly as the queueing (memory) and transmission (bandwidth) costs should
// not be managed directly.
func (p *peer) sendPooledTransactionHashes(hashes []common.Hash) error {
	// Mark all the transactions as known, but ensure we don't overflow our limits
	for p.knownTxs.Cardinality() > max(0, maxKnownTxs-len(hashes)) {
		p.knownTxs.Pop()
	}
	for _, hash := range hashes {
		p.knownTxs.Add(hash)
	}
	return p2p.Send(p.rw, NewPooledTransactionHashesMsg, hashes)
}

// AsyncSendPooledTransactionHashes queues a list of transactions hashes to eventually
// announce to a remote peer.  The number of pending sends are capped (new ones
// will force old sends to be dropped)
func (p *peer) AsyncSendPooledTransactionHashes(hashes []common.Hash) {
	select {
	case p.txAnnounce <- hashes:
		// Mark all the transactions as known, but ensure we don't overflow our limits
		for p.knownTxs.Cardinality() > max(0, maxKnownTxs-len(hashes)) {
			p.knownTxs.Pop()
		}
		for _, hash := range hashes {
			p.knownTxs.Add(hash)
		}
	case <-p.term:
		p.Log().Debug("Dropping transaction announcement", "count", len(hashes))
	}
}

// SendPooledTransactionsRLP sends requested transactions to the peer and adds the
// hashes in its transaction hash set for future reference.
//
// Note, the method assumes the hashes are correct and correspond to the list of
// transactions being sent.
func (p *peer) SendPooledTransactionsRLP(hashes []common.Hash, txs []rlp.RawValue) error {
	// Mark all the transactions as known, but ensure we don't overflow our limits
	for p.knownTxs.Cardinality() > max(0, maxKnownTxs-len(hashes)) {
		p.knownTxs.Pop()
	}
	for _, hash := range hashes {
		p.knownTxs.Add(hash)
	}
	return p2p.Send(p.rw, PooledTransactionsMsg, txs)
}

// SendNewBlockHashes announces the availability of a number of blocks through
// a hash notification.
func (p *peer) SendNewBlockHashes(hashes []common.Hash, numbers []uint64) error {
	// Mark all the block hashes as known, but ensure we don't overflow our limits
	for p.knownBlocks.Cardinality() > max(0, maxKnownBlocks-len(hashes)) {
		p.knownBlocks.Pop()
	}
	for _, hash := range hashes {
		p.knownBlocks.Add(hash)
	}
	request := make(newBlockHashesData, len(hashes))
	for i := 0; i < len(hashes); i++ {
		request[i].Hash = hashes[i]
		request[i].Number = numbers[i]
	}
	return p2p.Send(p.rw, NewBlockHashesMsg, request)
}

// AsyncSendNewBlockHash queues the availability of a block for propagation to a
// remote peer. If the peer's broadcast queue is full, the event is silently
// dropped.
func (p *peer) AsyncSendNewBlockHash(block *types.Block) {
	select {
	case p.queuedBlockAnns <- block:
		// Mark all the block hash as known, but ensure we don't overflow our limits
		for p.knownBlocks.Cardinality() >= maxKnownBlocks {
			p.knownBlocks.Pop()
		}
		p.knownBlocks.Add(block.Hash())
	default:
		p.Log().Debug("Dropping block announcement", "number", block.NumberU64(), "hash", block.Hash())
	}
}

// SendNewBlock propagates an entire block to a remote peer.
func (p *peer) SendNewBlock(block *types.Block, td *big.Int) error {
	// Mark all the block hash as known, but ensure we don't overflow our limits
	for p.knownBlocks.Cardinality() >= maxKnownBlocks {
		p.knownBlocks.Pop()
	}
	p.knownBlocks.Add(block.Hash())
	return p2p.Send(p.rw, NewBlockMsg, []interface{}{block, td})
}

// AsyncSendNewBlock queues an entire block for propagation to a remote peer. If
// the peer's broadcast queue is full, the event is silently dropped.
func (p *peer) AsyncSendNewBlock(block *types.Block, td *big.Int) {
	select {
	case p.queuedBlocks <- &propEvent{block: block, td: td}:
		// Mark all the block hash as known, but ensure we don't overflow our limits
		for p.knownBlocks.Cardinality() >= maxKnownBlocks {
			p.knownBlocks.Pop()
		}
		p.knownBlocks.Add(block.Hash())
	default:
		p.Log().Debug("Dropping block propagation", "number", block.NumberU64(), "hash", block.Hash())
	}
}

// SendBlockHeaders sends a batch of block headers to the remote peer.
func (p *peer) SendBlockHeaders(headers []*types.Header) error {
	return p2p.Send(p.rw, BlockHeadersMsg, headers)
}

// SendBlockBodiesRLP sends a batch of block contents to the remote peer from
// an already RLP encoded format.
func (p *peer) SendBlockBodiesRLP(bodies []rlp.RawValue) error {
	return p2p.Send(p.rw, BlockBodiesMsg, bodies)
}

// SendNodeDataRLP sends a batch of arbitrary internal data, corresponding to the
// hashes requested.
func (p *peer) SendNodeData(data [][]byte) error {
	return p2p.Send(p.rw, NodeDataMsg, data)
}

// SendReceiptsRLP sends a batch of transaction receipts, corresponding to the
// ones requested from an already RLP encoded format.
func (p *peer) SendReceiptsRLP(receipts []rlp.RawValue) error {
	return p2p.Send(p.rw, ReceiptsMsg, receipts)
}

// RequestOneHeader is a wrapper around the header query functions to fetch a
// single header. It is used solely by the fetcher.
func (p *peer) RequestOneHeader(hash common.Hash) error {
	p.Log().Debug("Fetching single header", "hash", hash)
	return p2p.Send(p.rw, GetBlockHeadersMsg, &getBlockHeadersData{Origin: hashOrNumber{Hash: hash}, Amount: uint64(1), Skip: uint64(0), Reverse: false})
}

// RequestHeadersByHash fetches a batch of blocks' headers corresponding to the
// specified header query, based on the hash of an origin block.
func (p *peer) RequestHeadersByHash(origin common.Hash, amount int, skip int, reverse bool) error {
	p.Log().Debug("Fetching batch of headers", "count", amount, "fromhash", origin, "skip", skip, "reverse", reverse)
	return p2p.Send(p.rw, GetBlockHeadersMsg, &getBlockHeadersData{Origin: hashOrNumber{Hash: origin}, Amount: uint64(amount), Skip: uint64(skip), Reverse: reverse})
}

// RequestHeadersByNumber fetches a batch of blocks' headers corresponding to the
// specified header query, based on the number of an origin block.
func (p *peer) RequestHeadersByNumber(origin uint64, amount int, skip int, reverse bool) error {
	p.Log().Debug("Fetching batch of headers", "count", amount, "fromnum", origin, "skip", skip, "reverse", reverse)
	return p2p.Send(p.rw, GetBlockHeadersMsg, &getBlockHeadersData{Origin: hashOrNumber{Number: origin}, Amount: uint64(amount), Skip: uint64(skip), Reverse: reverse})
}

// RequestBodies fetches a batch of blocks' bodies corresponding to the hashes
// specified.
func (p *peer) RequestBodies(hashes []common.Hash) error {
	p.Log().Debug("Fetching batch of block bodies", "count", len(hashes))
	return p2p.Send(p.rw, GetBlockBodiesMsg, hashes)
}

// RequestNodeData fetches a batch of arbitrary data from a node's known state
// data, corresponding to the specified hashes.
func (p *peer) RequestNodeData(hashes []common.Hash) error {
	p.Log().Debug("Fetching batch of state data", "count", len(hashes))
	return p2p.Send(p.rw, GetNodeDataMsg, hashes)
}

// RequestReceipts fetches a batch of transaction receipts from a remote node.
func (p *peer) RequestReceipts(hashes []common.Hash) error {
	p.Log().Debug("Fetching batch of receipts", "count", len(hashes))
	return p2p.Send(p.rw, GetReceiptsMsg, hashes)
}

// RequestTxs fetches a batch of transactions from a remote node.
func (p *peer) RequestTxs(hashes []common.Hash) error {
	p.Log().Debug("Fetching batch of transactions", "count", len(hashes))
	return p2p.Send(p.rw, GetPooledTransactionsMsg, hashes)
}

// Handshake executes the eth protocol handshake, negotiating version number,
// network IDs, difficulties, head and genesis blocks.
func (p *peer) Handshake(network uint64, td *big.Int, head common.Hash, genesis common.Hash, forkID forkid.ID, forkFilter forkid.Filter) error {
	// Send out own handshake in a new thread
	errc := make(chan error, 2)

	var (
		status63 statusData63 // safe to read after two values have been received from errc
		status   statusData   // safe to read after two values have been received from errc
	)
	go func() {
		switch {
		case p.version == istanbul.Celo64:
			errc <- p2p.Send(p.rw, StatusMsg, &statusData63{
				ProtocolVersion: uint32(p.version),
				NetworkId:       network,
				TD:              td,
				CurrentBlock:    head,
				GenesisBlock:    genesis,
			})
		case p.version >= istanbul.Celo65:
			errc <- p2p.Send(p.rw, StatusMsg, &statusData{
				ProtocolVersion: uint32(p.version),
				NetworkID:       network,
				TD:              td,
				Head:            head,
				Genesis:         genesis,
				ForkID:          forkID,
			})
		default:
			panic(fmt.Sprintf("unsupported eth protocol version: %d", p.version))
		}
	}()
	go func() {
		switch {
		case p.version == istanbul.Celo64:
			errc <- p.readStatusLegacy(network, &status63, genesis)
		case p.version >= istanbul.Celo65:
			errc <- p.readStatus(network, &status, genesis, forkFilter)
		default:
			panic(fmt.Sprintf("unsupported eth protocol version: %d", p.version))
		}
	}()
	timeout := time.NewTimer(handshakeTimeout)
	defer timeout.Stop()
	for i := 0; i < 2; i++ {
		select {
		case err := <-errc:
			if err != nil {
				return err
			}
		case <-timeout.C:
			return p2p.DiscReadTimeout
		}
	}
	switch {
	case p.version == istanbul.Celo64:
		p.td, p.head = status63.TD, status63.CurrentBlock
	case p.version >= istanbul.Celo65:
		p.td, p.head = status.TD, status.Head
	default:
		panic(fmt.Sprintf("unsupported eth protocol version: %d", p.version))
	}
	return nil
}

func (p *peer) readStatusLegacy(network uint64, status *statusData63, genesis common.Hash) error {
	msg, err := p.ReadMsg()
	if err != nil {
		return err
	}
	if msg.Code != StatusMsg {
		return errResp(ErrNoStatusMsg, "first msg has code %x (!= %x)", msg.Code, StatusMsg)
	}
	// Decode the handshake and make sure everything matches
	if err := msg.Decode(&status); err != nil {
		return errResp(ErrDecode, "msg %v: %v", msg, err)
	}
	if status.GenesisBlock != genesis {
		return errResp(ErrGenesisMismatch, "peer: %x (local: %x)", status.GenesisBlock[:8], genesis[:8])
	}
	if status.NetworkId != network {
		return errResp(ErrNetworkIDMismatch, "%d (!= %d)", status.NetworkId, network)
	}
	if int(status.ProtocolVersion) != p.version {
		return errResp(ErrProtocolVersionMismatch, "%d (!= %d)", status.ProtocolVersion, p.version)
	}
	return nil
}

func (p *peer) readStatus(network uint64, status *statusData, genesis common.Hash, forkFilter forkid.Filter) error {
	msg, err := p.ReadMsg()
	if err != nil {
		return err
	}
	if msg.Code != StatusMsg {
		return errResp(ErrNoStatusMsg, "first msg has code %x (!= %x)", msg.Code, StatusMsg)
	}
	// Decode the handshake and make sure everything matches
	if err := msg.Decode(&status); err != nil {
		return errResp(ErrDecode, "msg %v: %v", msg, err)
	}
	if status.NetworkID != network {
		return errResp(ErrNetworkIDMismatch, "%d (!= %d)", status.NetworkID, network)
	}
	if int(status.ProtocolVersion) != p.version {
		return errResp(ErrProtocolVersionMismatch, "%d (!= %d)", status.ProtocolVersion, p.version)
	}
	if status.Genesis != genesis {
		return errResp(ErrGenesisMismatch, "peer: %x (local: %x)", status.Genesis, genesis)
	}
	if err := forkFilter(status.ForkID); err != nil {
		return errResp(ErrForkIDRejected, "%v", err)
	}
	return nil
}

func (p *peer) ReadMsg() (p2p.Msg, error) {
	msg, err := p.rw.ReadMsg()
	if err != nil {
		return msg, err
	}
	if msg.Size > protocolMaxMsgSize {
		return msg, errResp(ErrMsgTooLarge, "%v > %v", msg.Size, protocolMaxMsgSize)
	}
	return msg, nil
}

func (p *peer) PurposeIsSet(purpose p2p.PurposeFlag) bool {
	return purpose == p2p.AnyPurpose || p.HasPurpose(purpose)
}

// String implements fmt.Stringer.
func (p *peer) String() string {
	return fmt.Sprintf("Peer %s [%s]", p.id,
		fmt.Sprintf("eth/%2d", p.version),
	)
}

// Version return's the peer's version
func (p *peer) Version() int {
	return p.version
}

// peerSet represents the collection of active peers currently participating in
// the Ethereum sub-protocol.
type peerSet struct {
	peers  map[string]*peer
	lock   sync.RWMutex
	closed bool
}

// newPeerSet creates a new peer set to track the active participants.
func newPeerSet() *peerSet {
	return &peerSet{
		peers: make(map[string]*peer),
	}
}

// Register injects a new peer into the working set, or returns an error if the
// peer is already known. If a new peer it registered, its broadcast loop is also
// started.
func (ps *peerSet) Register(p *peer, removePeer func(string)) error {
	ps.lock.Lock()
	defer ps.lock.Unlock()

	if ps.closed {
		return errClosed
	}
	if _, ok := ps.peers[p.id]; ok {
		return errAlreadyRegistered
	}
	ps.peers[p.id] = p

<<<<<<< HEAD
	go p.broadcastBlocks()
	go p.broadcastTransactions()
	if p.version >= istanbul.Celo66 {
		go p.announceTransactions()
=======
	go p.broadcastBlocks(removePeer)
	go p.broadcastTransactions(removePeer)
	if p.version >= istanbul.Celo66 {
		go p.announceTransactions(removePeer)
>>>>>>> 51da97fe
	}
	return nil
}

// Unregister removes a remote peer from the active set, disabling any further
// actions to/from that particular entity.
func (ps *peerSet) Unregister(id string) error {
	ps.lock.Lock()
	defer ps.lock.Unlock()

	p, ok := ps.peers[id]
	if !ok {
		return errNotRegistered
	}
	delete(ps.peers, id)
	p.close()

	return nil
}

// Peers returns all registered peers
func (ps *peerSet) Peers() map[string]*peer {
	ps.lock.RLock()
	defer ps.lock.RUnlock()

	set := make(map[string]*peer)
	for id, p := range ps.peers {
		set[id] = p
	}
	return set
}

// Peer retrieves the registered peer with the given id.
func (ps *peerSet) Peer(id string) *peer {
	ps.lock.RLock()
	defer ps.lock.RUnlock()

	return ps.peers[id]
}

// Len returns if the current number of peers in the set.
func (ps *peerSet) Len() int {
	ps.lock.RLock()
	defer ps.lock.RUnlock()

	return len(ps.peers)
}

// PeersWithoutBlock retrieves a list of peers that do not have a given block in
// their set of known hashes.
func (ps *peerSet) PeersWithoutBlock(hash common.Hash) []*peer {
	ps.lock.RLock()
	defer ps.lock.RUnlock()

	list := make([]*peer, 0, len(ps.peers))
	for _, p := range ps.peers {
		if !p.knownBlocks.Contains(hash) {
			list = append(list, p)
		}
	}
	return list
}

// PeersWithoutTx retrieves a list of peers that do not have a given transaction
// in their set of known hashes.
func (ps *peerSet) PeersWithoutTx(hash common.Hash) []*peer {
	ps.lock.RLock()
	defer ps.lock.RUnlock()

	list := make([]*peer, 0, len(ps.peers))
	for _, p := range ps.peers {
		if !p.knownTxs.Contains(hash) {
			list = append(list, p)
		}
	}
	return list
}

// BestPeer retrieves the known peer with the currently highest total difficulty.
func (ps *peerSet) BestPeer() *peer {
	ps.lock.RLock()
	defer ps.lock.RUnlock()

	var (
		bestPeer *peer
		bestTd   *big.Int
	)
	for _, p := range ps.peers {
		if _, td := p.Head(); bestPeer == nil || td.Cmp(bestTd) > 0 {
			bestPeer, bestTd = p, td
		}
	}
	return bestPeer
}

// Close disconnects all peers.
// No new peers can be registered after Close has returned.
func (ps *peerSet) Close() {
	ps.lock.Lock()
	defer ps.lock.Unlock()

	for _, p := range ps.peers {
		p.Disconnect(p2p.DiscQuitting)
	}
	ps.closed = true
}<|MERGE_RESOLUTION|>--- conflicted
+++ resolved
@@ -738,17 +738,10 @@
 	}
 	ps.peers[p.id] = p
 
-<<<<<<< HEAD
-	go p.broadcastBlocks()
-	go p.broadcastTransactions()
-	if p.version >= istanbul.Celo66 {
-		go p.announceTransactions()
-=======
 	go p.broadcastBlocks(removePeer)
 	go p.broadcastTransactions(removePeer)
 	if p.version >= istanbul.Celo66 {
 		go p.announceTransactions(removePeer)
->>>>>>> 51da97fe
 	}
 	return nil
 }
