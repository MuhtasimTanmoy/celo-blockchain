--- conflicted
+++ resolved
@@ -43,7 +43,6 @@
 		DatasetsInMem:  1,
 		DatasetsOnDisk: 2,
 	},
-<<<<<<< HEAD
 	NetworkId:          1,
 	LightPeers:         100,
 	LightServ:          50,
@@ -53,24 +52,11 @@
 	TrieDirtyCache:     256,
 	TrieTimeout:        60 * time.Minute,
 	Miner: miner.Config{
-		GasFloor:            8000000,
-		GasCeil:             8000000,
-		GasPrice:            big.NewInt(1),
-		Recommit:            3 * time.Second,
-		VerificationService: "https://mining-pool.celo.org/v0.1/sms",
+		GasFloor: 8000000,
+		GasCeil:  8000000,
+		GasPrice: big.NewInt(1),
+		Recommit: 3 * time.Second,
 	},
-=======
-	NetworkId:     1,
-	LightPeers:    99,
-	LightServ:     50,
-	DatabaseCache: 768,
-	TrieTimeout:   60 * time.Minute,
-	MinerGasFloor: 8000000,
-	MinerGasCeil:  8000000,
-	MinerGasPrice: big.NewInt(1),
-	MinerRecommit: 3 * time.Second,
-
->>>>>>> 22001689
 	TxPool: core.DefaultTxPoolConfig,
 
 	Istanbul: *istanbul.DefaultConfig,
@@ -134,7 +120,6 @@
 	SkipBcVersionCheck bool `toml:"-"`
 	DatabaseHandles    int  `toml:"-"`
 	DatabaseCache      int
-<<<<<<< HEAD
 	DatabaseFreezer    string
 
 	TrieCleanCache int
@@ -143,20 +128,6 @@
 
 	// Mining options
 	Miner miner.Config
-=======
-	TrieCleanCache     int
-	TrieDirtyCache     int
-	TrieTimeout        time.Duration
-
-	// Mining-related options
-	MinerNotify    []string `toml:",omitempty"`
-	MinerExtraData []byte   `toml:",omitempty"`
-	MinerGasFloor  uint64
-	MinerGasCeil   uint64
-	MinerGasPrice  *big.Int
-	MinerRecommit  time.Duration
-	MinerNoverify  bool
->>>>>>> 22001689
 
 	// Ethash options
 	Ethash ethash.Config
