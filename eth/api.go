// Copyright 2015 The go-ethereum Authors
// This file is part of the go-ethereum library.
//
// The go-ethereum library is free software: you can redistribute it and/or modify
// it under the terms of the GNU Lesser General Public License as published by
// the Free Software Foundation, either version 3 of the License, or
// (at your option) any later version.
//
// The go-ethereum library is distributed in the hope that it will be useful,
// but WITHOUT ANY WARRANTY; without even the implied warranty of
// MERCHANTABILITY or FITNESS FOR A PARTICULAR PURPOSE. See the
// GNU Lesser General Public License for more details.
//
// You should have received a copy of the GNU Lesser General Public License
// along with the go-ethereum library. If not, see <http://www.gnu.org/licenses/>.

package eth

import (
	"compress/gzip"
	"context"
	"errors"
	"fmt"
	"io"
	"math/big"
	"os"
	"strings"

	"github.com/celo-org/celo-blockchain/common"
	"github.com/celo-org/celo-blockchain/common/hexutil"
	"github.com/celo-org/celo-blockchain/core"
	"github.com/celo-org/celo-blockchain/core/rawdb"
	"github.com/celo-org/celo-blockchain/core/state"
	"github.com/celo-org/celo-blockchain/core/types"
	"github.com/celo-org/celo-blockchain/internal/ethapi"
	"github.com/celo-org/celo-blockchain/rlp"
	"github.com/celo-org/celo-blockchain/rpc"
	"github.com/celo-org/celo-blockchain/trie"
)

// PublicEthereumAPI provides an API to access Ethereum full node-related
// information.
type PublicEthereumAPI struct {
	e *Ethereum
}

// NewPublicEthereumAPI creates a new Ethereum protocol API for full nodes.
func NewPublicEthereumAPI(e *Ethereum) *PublicEthereumAPI {
	return &PublicEthereumAPI{e}
}

// Validator is the address that will sign messages
func (api *PublicEthereumAPI) Validator() (common.Address, error) {
	return api.e.Validator()
}

// TxFeeRecipient is the address that mining rewards will be sent to
func (api *PublicEthereumAPI) TxFeeRecipient() (common.Address, error) {
	return api.e.TxFeeRecipient()
}

// Coinbase is the address that mining rewards will be sent to (alias for TxFeeRecipient)
func (api *PublicEthereumAPI) Coinbase() (common.Address, error) {
	return api.TxFeeRecipient()
}

// ChainId is the EIP-155 replay-protection chain id for the current ethereum chain config.
func (api *PublicEthereumAPI) ChainId() hexutil.Uint64 {
	chainID := new(big.Int)
	if config := api.e.blockchain.Config(); config.IsEIP155(api.e.blockchain.CurrentBlock().Number()) {
		chainID = config.ChainID
	}
	return (hexutil.Uint64)(chainID.Uint64())
}

// PublicMinerAPI provides an API to control the miner.
// It offers only methods that operate on data that pose no security risk when it is publicly accessible.
type PublicMinerAPI struct {
	e *Ethereum
}

// NewPublicMinerAPI create a new PublicMinerAPI instance.
func NewPublicMinerAPI(e *Ethereum) *PublicMinerAPI {
	return &PublicMinerAPI{e}
}

// Mining returns an indication if this node is currently mining.
func (api *PublicMinerAPI) Mining() bool {
	return api.e.IsMining()
}

// PrivateMinerAPI provides private RPC methods to control the miner.
// These methods can be abused by external users and must be considered insecure for use by untrusted users.
type PrivateMinerAPI struct {
	e *Ethereum
}

// NewPrivateMinerAPI create a new RPC service which controls the miner of this node.
func NewPrivateMinerAPI(e *Ethereum) *PrivateMinerAPI {
	return &PrivateMinerAPI{e: e}
}

// Start starts the miner
func (api *PrivateMinerAPI) Start() error {
	if api.e.config.Istanbul.Proxy {
		return errors.New("Can't mine if node is a proxy")
	}

	return api.e.StartMining()
}

// Stop terminates the miner, both at the consensus engine level as well as at
// the block creation level.
func (api *PrivateMinerAPI) Stop() {
	api.e.StopMining()
}

// SetExtra sets the extra data string that is included when this miner mines a block.
func (api *PrivateMinerAPI) SetExtra(extra string) (bool, error) {
	if err := api.e.Miner().SetExtra([]byte(extra)); err != nil {
		return false, err
	}
	return true, nil
}

// SetGasPrice sets the minimum accepted gas price for the miner.
func (api *PrivateMinerAPI) SetGasPrice(gasPrice hexutil.Big) bool {
	api.e.txPool.SetGasPrice((*big.Int)(&gasPrice))
	return true
}

// SetEtherbase sets the etherbase of the miner
func (api *PrivateMinerAPI) SetEtherbase(etherbase common.Address) bool {
	api.e.SetValidator(etherbase)
	api.e.SetTxFeeRecipient(etherbase)
	return true
}

// PrivateAdminAPI is the collection of Ethereum full node-related APIs
// exposed over the private admin endpoint.
type PrivateAdminAPI struct {
	eth *Ethereum
}

// NewPrivateAdminAPI creates a new API definition for the full node private
// admin methods of the Ethereum service.
func NewPrivateAdminAPI(eth *Ethereum) *PrivateAdminAPI {
	return &PrivateAdminAPI{eth: eth}
}

// ExportChain exports the current blockchain into a local file,
// or a range of blocks if first and last are non-nil
func (api *PrivateAdminAPI) ExportChain(file string, first *uint64, last *uint64) (bool, error) {
	if first == nil && last != nil {
		return false, errors.New("last cannot be specified without first")
	}
	if first != nil && last == nil {
		head := api.eth.BlockChain().CurrentHeader().Number.Uint64()
		last = &head
	}
	if _, err := os.Stat(file); err == nil {
		// File already exists. Allowing overwrite could be a DoS vecotor,
		// since the 'file' may point to arbitrary paths on the drive
		return false, errors.New("location would overwrite an existing file")
	}
	// Make sure we can create the file to export into
	out, err := os.OpenFile(file, os.O_CREATE|os.O_WRONLY|os.O_TRUNC, os.ModePerm)
	if err != nil {
		return false, err
	}
	defer out.Close()

	var writer io.Writer = out
	if strings.HasSuffix(file, ".gz") {
		writer = gzip.NewWriter(writer)
		defer writer.(*gzip.Writer).Close()
	}

	// Export the blockchain
	if first != nil {
		if err := api.eth.BlockChain().ExportN(writer, *first, *last); err != nil {
			return false, err
		}
	} else if err := api.eth.BlockChain().Export(writer); err != nil {
		return false, err
	}
	return true, nil
}

func hasAllBlocks(chain *core.BlockChain, bs []*types.Block) bool {
	for _, b := range bs {
		if !chain.HasBlock(b.Hash(), b.NumberU64()) {
			return false
		}
	}

	return true
}

// ImportChain imports a blockchain from a local file.
func (api *PrivateAdminAPI) ImportChain(file string) (bool, error) {
	// Make sure the can access the file to import
	in, err := os.Open(file)
	if err != nil {
		return false, err
	}
	defer in.Close()

	var reader io.Reader = in
	if strings.HasSuffix(file, ".gz") {
		if reader, err = gzip.NewReader(reader); err != nil {
			return false, err
		}
	}

	// Run actual the import in pre-configured batches
	stream := rlp.NewStream(reader, 0)

	blocks, index := make([]*types.Block, 0, 2500), 0
	for batch := 0; ; batch++ {
		// Load a batch of blocks from the input file
		for len(blocks) < cap(blocks) {
			block := new(types.Block)
			if err := stream.Decode(block); err == io.EOF {
				break
			} else if err != nil {
				return false, fmt.Errorf("block %d: failed to parse: %v", index, err)
			}
			blocks = append(blocks, block)
			index++
		}
		if len(blocks) == 0 {
			break
		}

		if hasAllBlocks(api.eth.BlockChain(), blocks) {
			blocks = blocks[:0]
			continue
		}
		// Import the batch and reset the buffer
		if _, err := api.eth.BlockChain().InsertChain(blocks); err != nil {
			return false, fmt.Errorf("batch %d: failed to insert: %v", batch, err)
		}
		blocks = blocks[:0]
	}
	return true, nil
}

// PublicDebugAPI is the collection of Ethereum full node APIs exposed
// over the public debugging endpoint.
type PublicDebugAPI struct {
	eth *Ethereum
}

// NewPublicDebugAPI creates a new API definition for the full node-
// related public debug methods of the Ethereum service.
func NewPublicDebugAPI(eth *Ethereum) *PublicDebugAPI {
	return &PublicDebugAPI{eth: eth}
}

// DumpBlock retrieves the entire state of the database at a given block.
func (api *PublicDebugAPI) DumpBlock(blockNr rpc.BlockNumber) (state.Dump, error) {
	opts := &state.DumpConfig{
		OnlyWithAddresses: true,
		Max:               AccountRangeMaxResults, // Sanity limit over RPC
	}
	if blockNr == rpc.PendingBlockNumber {
		// If we're dumping the pending state, we need to request
		// both the pending block as well as the pending state from
		// the miner and operate on those
		_, stateDb := api.eth.miner.Pending()
		return stateDb.RawDump(opts), nil
	}
	var block *types.Block
	if blockNr == rpc.LatestBlockNumber {
		block = api.eth.blockchain.CurrentBlock()
	} else {
		block = api.eth.blockchain.GetBlockByNumber(uint64(blockNr))
	}
	if block == nil {
		return state.Dump{}, fmt.Errorf("block #%d not found", blockNr)
	}
	stateDb, err := api.eth.BlockChain().StateAt(block.Root())
	if err != nil {
		return state.Dump{}, err
	}
	return stateDb.RawDump(opts), nil
}

// PrivateDebugAPI is the collection of Ethereum full node APIs exposed over
// the private debugging endpoint.
type PrivateDebugAPI struct {
	eth *Ethereum
}

// NewPrivateDebugAPI creates a new API definition for the full node-related
// private debug methods of the Ethereum service.
func NewPrivateDebugAPI(eth *Ethereum) *PrivateDebugAPI {
	return &PrivateDebugAPI{eth: eth}
}

// Preimage is a debug API function that returns the preimage for a sha3 hash, if known.
func (api *PrivateDebugAPI) Preimage(ctx context.Context, hash common.Hash) (hexutil.Bytes, error) {
	if preimage := rawdb.ReadPreimage(api.eth.ChainDb(), hash); preimage != nil {
		return preimage, nil
	}
	return nil, errors.New("unknown preimage")
}

// BadBlockArgs represents the entries in the list returned when bad blocks are queried.
type BadBlockArgs struct {
	Hash  common.Hash            `json:"hash"`
	Block map[string]interface{} `json:"block"`
	RLP   string                 `json:"rlp"`
}

// GetBadBlocks returns a list of the last 'bad blocks' that the client has seen on the network
// and returns them as a JSON list of block-hashes
func (api *PrivateDebugAPI) GetBadBlocks(ctx context.Context) ([]*BadBlockArgs, error) {
	var (
		err     error
		blocks  = rawdb.ReadAllBadBlocks(api.eth.chainDb)
		results = make([]*BadBlockArgs, 0, len(blocks))
	)
	for _, block := range blocks {
		var (
			blockRlp  string
			blockJSON map[string]interface{}
		)
		if rlpBytes, err := rlp.EncodeToBytes(block); err != nil {
			blockRlp = err.Error() // Hacky, but hey, it works
		} else {
			blockRlp = fmt.Sprintf("0x%x", rlpBytes)
		}
<<<<<<< HEAD
		baseFeeFn := func(feeCurrency *common.Address) (*big.Int, error) {
			// We don't have information, so we return nil
			return nil, nil
		}
		if blockJSON, err = ethapi.RPCMarshalBlock(block, true, true, baseFeeFn); err != nil {
=======
		if blockJSON, err = ethapi.RPCMarshalBlock(block, true, true, api.eth.engine); err != nil {
>>>>>>> 57feabea
			blockJSON = map[string]interface{}{"error": err.Error()}
		}
		results = append(results, &BadBlockArgs{
			Hash:  block.Hash(),
			RLP:   blockRlp,
			Block: blockJSON,
		})
	}
	return results, nil
}

// AccountRangeMaxResults is the maximum number of results to be returned per call
const AccountRangeMaxResults = 256

// AccountRange enumerates all accounts in the given block and start point in paging request
func (api *PublicDebugAPI) AccountRange(blockNrOrHash rpc.BlockNumberOrHash, start []byte, maxResults int, nocode, nostorage, incompletes bool) (state.IteratorDump, error) {
	var stateDb *state.StateDB
	var err error

	if number, ok := blockNrOrHash.Number(); ok {
		if number == rpc.PendingBlockNumber {
			// If we're dumping the pending state, we need to request
			// both the pending block as well as the pending state from
			// the miner and operate on those
			_, stateDb = api.eth.miner.Pending()
		} else {
			var block *types.Block
			if number == rpc.LatestBlockNumber {
				block = api.eth.blockchain.CurrentBlock()
			} else {
				block = api.eth.blockchain.GetBlockByNumber(uint64(number))
			}
			if block == nil {
				return state.IteratorDump{}, fmt.Errorf("block #%d not found", number)
			}
			stateDb, err = api.eth.BlockChain().StateAt(block.Root())
			if err != nil {
				return state.IteratorDump{}, err
			}
		}
	} else if hash, ok := blockNrOrHash.Hash(); ok {
		block := api.eth.blockchain.GetBlockByHash(hash)
		if block == nil {
			return state.IteratorDump{}, fmt.Errorf("block %s not found", hash.Hex())
		}
		stateDb, err = api.eth.BlockChain().StateAt(block.Root())
		if err != nil {
			return state.IteratorDump{}, err
		}
	} else {
		return state.IteratorDump{}, errors.New("either block number or block hash must be specified")
	}

	opts := &state.DumpConfig{
		SkipCode:          nocode,
		SkipStorage:       nostorage,
		OnlyWithAddresses: !incompletes,
		Start:             start,
		Max:               uint64(maxResults),
	}
	if maxResults > AccountRangeMaxResults || maxResults <= 0 {
		opts.Max = AccountRangeMaxResults
	}
	return stateDb.IteratorDump(opts), nil
}

// StorageRangeResult is the result of a debug_storageRangeAt API call.
type StorageRangeResult struct {
	Storage storageMap   `json:"storage"`
	NextKey *common.Hash `json:"nextKey"` // nil if Storage includes the last key in the trie.
}

type storageMap map[common.Hash]storageEntry

type storageEntry struct {
	Key   *common.Hash `json:"key"`
	Value common.Hash  `json:"value"`
}

// StorageRangeAt returns the storage at the given block height and transaction index.
func (api *PrivateDebugAPI) StorageRangeAt(blockHash common.Hash, txIndex int, contractAddress common.Address, keyStart hexutil.Bytes, maxResult int) (StorageRangeResult, error) {
	// Retrieve the block
	block := api.eth.blockchain.GetBlockByHash(blockHash)
	if block == nil {
		return StorageRangeResult{}, fmt.Errorf("block %#x not found", blockHash)
	}
	_, _, _, statedb, err := api.eth.stateAtTransaction(block, txIndex, 0)
	if err != nil {
		return StorageRangeResult{}, err
	}
	st := statedb.StorageTrie(contractAddress)
	if st == nil {
		return StorageRangeResult{}, fmt.Errorf("account %x doesn't exist", contractAddress)
	}
	return storageRangeAt(st, keyStart, maxResult)
}

func storageRangeAt(st state.Trie, start []byte, maxResult int) (StorageRangeResult, error) {
	it := trie.NewIterator(st.NodeIterator(start))
	result := StorageRangeResult{Storage: storageMap{}}
	for i := 0; i < maxResult && it.Next(); i++ {
		_, content, _, err := rlp.Split(it.Value)
		if err != nil {
			return StorageRangeResult{}, err
		}
		e := storageEntry{Value: common.BytesToHash(content)}
		if preimage := st.GetKey(it.Key); preimage != nil {
			preimage := common.BytesToHash(preimage)
			e.Key = &preimage
		}
		result.Storage[common.BytesToHash(it.Key)] = e
	}
	// Add the 'next key' so clients can continue downloading.
	if it.Next() {
		next := common.BytesToHash(it.Key)
		result.NextKey = &next
	}
	return result, nil
}

// GetModifiedAccountsByNumber returns all accounts that have changed between the
// two blocks specified. A change is defined as a difference in nonce, balance,
// code hash, or storage hash.
//
// With one parameter, returns the list of accounts modified in the specified block.
func (api *PrivateDebugAPI) GetModifiedAccountsByNumber(startNum uint64, endNum *uint64) ([]common.Address, error) {
	var startBlock, endBlock *types.Block

	startBlock = api.eth.blockchain.GetBlockByNumber(startNum)
	if startBlock == nil {
		return nil, fmt.Errorf("start block %x not found", startNum)
	}

	if endNum == nil {
		endBlock = startBlock
		startBlock = api.eth.blockchain.GetBlockByHash(startBlock.ParentHash())
		if startBlock == nil {
			return nil, fmt.Errorf("block %x has no parent", endBlock.Number())
		}
	} else {
		endBlock = api.eth.blockchain.GetBlockByNumber(*endNum)
		if endBlock == nil {
			return nil, fmt.Errorf("end block %d not found", *endNum)
		}
	}
	return api.getModifiedAccounts(startBlock, endBlock)
}

// GetModifiedAccountsByHash returns all accounts that have changed between the
// two blocks specified. A change is defined as a difference in nonce, balance,
// code hash, or storage hash.
//
// With one parameter, returns the list of accounts modified in the specified block.
func (api *PrivateDebugAPI) GetModifiedAccountsByHash(startHash common.Hash, endHash *common.Hash) ([]common.Address, error) {
	var startBlock, endBlock *types.Block
	startBlock = api.eth.blockchain.GetBlockByHash(startHash)
	if startBlock == nil {
		return nil, fmt.Errorf("start block %x not found", startHash)
	}

	if endHash == nil {
		endBlock = startBlock
		startBlock = api.eth.blockchain.GetBlockByHash(startBlock.ParentHash())
		if startBlock == nil {
			return nil, fmt.Errorf("block %x has no parent", endBlock.Number())
		}
	} else {
		endBlock = api.eth.blockchain.GetBlockByHash(*endHash)
		if endBlock == nil {
			return nil, fmt.Errorf("end block %x not found", *endHash)
		}
	}
	return api.getModifiedAccounts(startBlock, endBlock)
}

func (api *PrivateDebugAPI) getModifiedAccounts(startBlock, endBlock *types.Block) ([]common.Address, error) {
	if startBlock.Number().Uint64() >= endBlock.Number().Uint64() {
		return nil, fmt.Errorf("start block height (%d) must be less than end block height (%d)", startBlock.Number().Uint64(), endBlock.Number().Uint64())
	}
	triedb := api.eth.BlockChain().StateCache().TrieDB()

	oldTrie, err := trie.NewSecure(startBlock.Root(), triedb)
	if err != nil {
		return nil, err
	}
	newTrie, err := trie.NewSecure(endBlock.Root(), triedb)
	if err != nil {
		return nil, err
	}
	diff, _ := trie.NewDifferenceIterator(oldTrie.NodeIterator([]byte{}), newTrie.NodeIterator([]byte{}))
	iter := trie.NewIterator(diff)

	var dirty []common.Address
	for iter.Next() {
		key := newTrie.GetKey(iter.Key)
		if key == nil {
			return nil, fmt.Errorf("no preimage found for hash %x", iter.Key)
		}
		dirty = append(dirty, common.BytesToAddress(key))
	}
	return dirty, nil
}<|MERGE_RESOLUTION|>--- conflicted
+++ resolved
@@ -332,15 +332,11 @@
 		} else {
 			blockRlp = fmt.Sprintf("0x%x", rlpBytes)
 		}
-<<<<<<< HEAD
 		baseFeeFn := func(feeCurrency *common.Address) (*big.Int, error) {
 			// We don't have information, so we return nil
 			return nil, nil
 		}
-		if blockJSON, err = ethapi.RPCMarshalBlock(block, true, true, baseFeeFn); err != nil {
-=======
-		if blockJSON, err = ethapi.RPCMarshalBlock(block, true, true, api.eth.engine); err != nil {
->>>>>>> 57feabea
+		if blockJSON, err = ethapi.RPCMarshalBlock(block, true, true, api.eth.engine, baseFeeFn); err != nil {
 			blockJSON = map[string]interface{}{"error": err.Error()}
 		}
 		results = append(results, &BadBlockArgs{
