--- conflicted
+++ resolved
@@ -19,19 +19,12 @@
 import (
 	"encoding/json"
 	"fmt"
-	"math/big"
 	"strings"
 
-<<<<<<< HEAD
 	"github.com/celo-org/celo-blockchain/common"
 	"github.com/celo-org/celo-blockchain/common/hexutil"
 	"github.com/celo-org/celo-blockchain/core/types"
 	"github.com/celo-org/celo-blockchain/internal/ethapi"
-=======
-	"github.com/ethereum/go-ethereum/common"
-	"github.com/ethereum/go-ethereum/common/hexutil"
-	"github.com/ethereum/go-ethereum/core/types"
->>>>>>> bb1f7ebf
 )
 
 type ValidationInfo struct {
@@ -107,12 +100,15 @@
 	return err.Error()
 }
 
-<<<<<<< HEAD
 func (args SendTxArgs) CheckEthCompatibility() error {
 	return args.ToTransaction().CheckEthCompatibility()
 }
 
 func (args *SendTxArgs) ToTransaction() *types.Transaction {
+	// Upstream refactored this method to copy what txArgs.ToTransaction is doing in
+	// bb1f7ebf203f40dae714a3b8445918cfcfc9a7db in order to be able to compile the code to
+	// WebAssembly. Duplicating this logic right now does not seem to be worth it for celo
+	// use case, so the same version as before is maintained.
 	txArgs := ethapi.TransactionArgs{
 		Gas:                  &args.Gas,
 		GasPrice:             args.GasPrice,
@@ -134,62 +130,10 @@
 		gatewayFeeRecipient := args.GatewayFeeRecipient.Address()
 		txArgs.GatewayFeeRecipient = &gatewayFeeRecipient
 	}
-=======
-// ToTransaction converts the arguments to a transaction.
-func (args *SendTxArgs) ToTransaction() *types.Transaction {
->>>>>>> bb1f7ebf
 	// Add the To-field, if specified
-	var to *common.Address
 	if args.To != nil {
-		dstAddr := args.To.Address()
-		to = &dstAddr
+		to := args.To.Address()
+		txArgs.To = &to
 	}
-
-	var input []byte
-	if args.Input != nil {
-		input = *args.Input
-	} else if args.Data != nil {
-		input = *args.Data
-	}
-
-	var data types.TxData
-	switch {
-	case args.MaxFeePerGas != nil:
-		al := types.AccessList{}
-		if args.AccessList != nil {
-			al = *args.AccessList
-		}
-		data = &types.DynamicFeeTx{
-			To:         to,
-			ChainID:    (*big.Int)(args.ChainID),
-			Nonce:      uint64(args.Nonce),
-			Gas:        uint64(args.Gas),
-			GasFeeCap:  (*big.Int)(args.MaxFeePerGas),
-			GasTipCap:  (*big.Int)(args.MaxPriorityFeePerGas),
-			Value:      (*big.Int)(&args.Value),
-			Data:       input,
-			AccessList: al,
-		}
-	case args.AccessList != nil:
-		data = &types.AccessListTx{
-			To:         to,
-			ChainID:    (*big.Int)(args.ChainID),
-			Nonce:      uint64(args.Nonce),
-			Gas:        uint64(args.Gas),
-			GasPrice:   (*big.Int)(args.GasPrice),
-			Value:      (*big.Int)(&args.Value),
-			Data:       input,
-			AccessList: *args.AccessList,
-		}
-	default:
-		data = &types.LegacyTx{
-			To:       to,
-			Nonce:    uint64(args.Nonce),
-			Gas:      uint64(args.Gas),
-			GasPrice: (*big.Int)(args.GasPrice),
-			Value:    (*big.Int)(&args.Value),
-			Data:     input,
-		}
-	}
-	return types.NewTx(data)
+	return txArgs.ToTransaction()
 }